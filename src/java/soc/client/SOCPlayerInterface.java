/**
 * Java Settlers - An online multiplayer version of the game Settlers of Catan
 * Copyright (C) 2003  Robert S. Thomas <thomas@infolab.northwestern.edu>
 * Portions of this file Copyright (C) 2007-2013 Jeremy D Monin <jeremy@nand.net>
 * Portions of this file Copyright (C) 2012-2013 Paul Bilnoski <paul@bilnoski.net>
 *     - UI layer refactoring, GameStatistics, type parameterization, GUI API updates, etc
 *
 * This program is free software; you can redistribute it and/or
 * modify it under the terms of the GNU General Public License
 * as published by the Free Software Foundation; either version 3
 * of the License, or (at your option) any later version.
 *
 * This program is distributed in the hope that it will be useful,
 * but WITHOUT ANY WARRANTY; without even the implied warranty of
 * MERCHANTABILITY or FITNESS FOR A PARTICULAR PURPOSE.  See the
 * GNU General Public License for more details.
 *
 * You should have received a copy of the GNU General Public License
 * along with this program.  If not, see <http://www.gnu.org/licenses/>.
 *
 * The maintainer of this program can be reached at jsettlers@nand.net
 **/
package soc.client;

import soc.client.SOCPlayerClient.GameAwtDisplay;
import soc.client.stats.SOCGameStatistics;
import soc.debug.D;  // JM

import soc.game.SOCCity;
import soc.game.SOCFortress;
import soc.game.SOCGame;
import soc.game.SOCGameOption;
import soc.game.SOCPlayer;
import soc.game.SOCPlayingPiece;
import soc.game.SOCResourceConstants;
import soc.game.SOCRoad;
import soc.game.SOCScenario;
import soc.game.SOCScenarioEventListener;
import soc.game.SOCScenarioGameEvent;
import soc.game.SOCScenarioPlayerEvent;
import soc.game.SOCSettlement;
import soc.game.SOCShip;
import soc.game.SOCVillage;

import java.awt.Color;
import java.awt.Cursor;
import java.awt.Dimension;
import java.awt.EventQueue;
import java.awt.Font;
import java.awt.FontMetrics;
import java.awt.Frame;
import java.awt.Graphics;
import java.awt.Insets;
import java.awt.TextArea;
import java.awt.TextField;
import java.awt.event.ActionEvent;
import java.awt.event.ActionListener;
import java.awt.event.FocusEvent;
import java.awt.event.FocusListener;
import java.awt.event.KeyAdapter;
import java.awt.event.KeyEvent;
import java.awt.event.MouseEvent;
import java.awt.event.MouseListener;
import java.awt.event.TextEvent;
import java.awt.event.TextListener;
import java.awt.event.WindowAdapter;
import java.awt.event.WindowEvent;

import java.util.Collection;
import java.util.EnumMap;
import java.util.List;
import java.util.Map;
import java.util.StringTokenizer;
import java.util.Timer;
import java.util.TimerTask;
import java.util.Vector;

import java.io.PrintWriter;  // For chatPrintStackTrace
import java.io.StringWriter;

/**
 * Window with interface for a player in one game of Settlers of Catan.
 * Contains {@link SOCBoardPanel board}, client's and other players' {@link SOCHandPanel hands},
 * chat interface, game message window, and the {@link SOCBuildingPanel building/buying panel}.
 *<P>
 * Players' {@link SOCHandPanel hands} start with player 0 at top-left, and go clockwise;
 * see {@link #doLayout()} for details.
 *<P>
 * When we join a game, the client will update visible game state by calling methods here like
 * {@link #addPlayer(String, int)}; when all this activity is complete, and the interface is
 * ready for interaction, the client calls {@link #began(Vector)}.
 *<P>
 * A separate {@link SOCPlayerClient} window holds the list of current games and channels.
 *
 * @author Robert S. Thomas
 */
public class SOCPlayerInterface extends Frame
    implements ActionListener, MouseListener, SOCScenarioEventListener
{
    //strings
    private static final soc.util.SOCStringManager strings = soc.util.SOCStringManager.getClientManager();

    /**
     * System property os.name; For use by {@link #SOCPI_isPlatformWindows}.
     * @since 1.1.08
     */
    private final static String SOCPI_osName = System.getProperty("os.name");

    /**
     * Are we running on the Windows platform, according to {@link #SOCPI_osName}?
     * @since 1.1.08
     */
    private final static boolean SOCPI_isPlatformWindows = (SOCPI_osName != null) && (SOCPI_osName.toLowerCase().indexOf("windows") != -1);

    /**
     * the board display
     */
    protected SOCBoardPanel boardPanel;

    /**
     * Is the boardpanel stretched beyond normal size in {@link #doLayout()}?
     * @see SOCBoardPanel#isScaled()
     */
    protected boolean boardIsScaled;

    /**
     * Is this game using the 6-player board?
     * Checks {@link SOCGame#maxPlayers}.
     * @since 1.1.08
     */
    private boolean is6player;

    /**
     * For perf/display-bugs during component layout (OSX firefox),
     * show only background color in {@link #update(Graphics)} when true.
     * @since 1.1.06
     */
    private boolean layoutNotReadyYet;

    /**
     * True if we've already shown {@link #game}'s scenario's
     * descriptive text in a popup window when the client joined,
     * or if the game has no scenario.
     * Checked in {@link #doLayout()}.
     * Shown just once, not shown again at {@link #resetBoard(SOCGame, int, int)}.
     * @since 2.0.00
     */
    private boolean didGameScenarioPopupCheck;

    //========================================================
    /**
     * Text/chat fields begin here
     */
    //========================================================

    /**
     * where the player types in text
     */
    protected TextField textInput;

    /**
     * Not yet typed-in; display prompt message.
     *
     * @see #textInput
     * @see #TEXTINPUT_INITIAL_PROMPT_MSG
     */
    protected boolean textInputIsInitial;

    /**
     * At least one text chat line has been sent by the player.
     * Don't show the initial prompt message if the text field
     * becomes blank again.
     *
     * @see #textInput
     * @see #TEXTINPUT_INITIAL_PROMPT_MSG
     */
    protected boolean textInputHasSent;

    /**
     * Number of change-of-turns during game, after which
     * the initial prompt message fades to light grey.
     *
     * @see #textInput
     * @see #textInputGreyCountFrom
     */
    protected int textInputGreyCountdown;
    
    /**
     * Initial value (20 turns) for textInputGreyCountdown
     *
     * @see #textInputGreyCountdown
     */
    protected static int textInputGreyCountFrom = 20;

    /**
     * Not yet typed-in; display prompt message.
     *
     * @see #textInput
     */
    public static final String TEXTINPUT_INITIAL_PROMPT_MSG
        = /*I*/"Type here to chat."/*18N*/;

    /** Titlebar text for game in progress */
    public static final String TITLEBAR_GAME
        = "Settlers of Catan Game: ";  //i18n not neccesary
 
    /** Titlebar text for game when over */
    public static final String TITLEBAR_GAME_OVER
        = "Settlers of Catan Game Over: "; //i18n not neccesary;

    /**
     * Used for responding to textfield changes by setting/clearing prompt message.
     *
     * @see #textInput
     */
    protected SOCPITextfieldListener textInputListener;

    /**
     * where text is displayed.
     * In the 6-player layout, size expands when hovered over with mouse.
     * @see #textDisplaysLargerTemp
     */
    protected SnippingTextArea textDisplay;

    /**
     * where chat text is displayed.
     * In the 6-player layout, size expands when hovered over with mouse.
     * @see #textDisplaysLargerTemp
     */
    protected SnippingTextArea chatDisplay;

    /**
     * If any text area is clicked in a 6-player game, give
     * focus to the text input box; for use with {@link #mouseClicked(MouseEvent)}.
     * This is for ease-of-use because these boxes move/expand in
     * the 6-player board just as the mouse is near them, so it's
     * more difficult to click on the text input box.
     *<P>
     * If the user actually wants to click in the text box instead,
     * they can click there again 1 second after the text displays
     * are made larger.
     *<P>
     * When the text fields are un-expanded because the mouse moves away from them,
     * that timer is reset to 0, and the next click will again give focus
     * to the input text box.
     * @since 1.1.13
     */
    private long textDisplaysLargerWhen;

    /**
     * In the {@link #is6player 6-player} layout, the text display fields
     * ({@link #textDisplay}, {@link #chatDisplay}) aren't as large.
     * When this flag is set, they've temporarily been made larger.
     * @see SOCPITextDisplaysLargerTask
     * @see #textDisplaysLargerWhen
     * @since 1.1.08
     */
    private boolean textDisplaysLargerTemp;

    /**
     * When set, must return text display field sizes to normal in {@link #doLayout()}
     * after a previous {@link #textDisplaysLargerTemp} flag set.
     * @since 1.1.08
     */
    private boolean textDisplaysLargerTemp_needsLayout;

    /**
     * Mouse hover flags, for use on 6-player board with {@link #textDisplaysLargerTemp}.
     *<P>
     * Set/cleared in {@link #mouseEntered(MouseEvent)}, {@link #mouseExited(MouseEvent)}.
     * @see SOCPITextDisplaysLargerTask
     * @since 1.1.08
     */
    private boolean textInputHasMouse, textDisplayHasMouse, chatDisplayHasMouse;

    /**
     * In 6-player games, text areas temporarily zoom when the mouse is over them.
     * On windows, the scrollbars aren't considered part of the text areas, so
     * we get a mouseExited when user is trying to scroll the text area.
     * Workaround: Instead of looking for mouseExited, look for mouseEntered on
     * handpanels or boardpanel.
     * @see #textDisplaysLargerTemp
     * @see #sbFixBHasMouse
     */
    private boolean sbFixNeeded;

    /**
     * Mouse hover flags, for use on 6-player board with {@link #textDisplaysLargerTemp}
     * and {@link #sbFixNeeded}. Used only on platforms (windows) where the scrollbar isn't
     * considered part of the textarea and triggers a mouseExited.
     *<P>
     * Set/cleared in {@link #mouseEntered(MouseEvent)}, {@link #mouseExited(MouseEvent)}.
     * @see SOCPITextDisplaysLargerTask
     * @since 1.1.08
     */
    private boolean sbFixLHasMouse, sbFixRHasMouse, sbFixBHasMouse;

    //========================================================
    /**
     * End of text/chat fields
     */
    //========================================================

    /**
     * interface for building pieces
     */
    protected SOCBuildingPanel buildingPanel;

    /**
     * the display for the players' hands.
     * Hands start at top-left and go clockwise.
     */
    protected SOCHandPanel[] hands;
    
    /**
     * Tracks our own hand within hands[], if we are
     * active in a game.  Null otherwise.
     * Set by SOCHandPanel's removePlayer() and addPlayer() methods.
     */
    protected SOCHandPanel clientHand;

    /**
     * Player ID of clientHand, or -1.
     * Set by SOCHandPanel's removePlayer() and addPlayer() methods.
     */
    private int clientHandPlayerNum;

    /**
     * the player colors. Indexes from 0 to {@link SOCGame#maxPlayers} - 1.
     * Initialized in constructor.
     * @see #getPlayerColor(int, boolean)
     */
    protected Color[] playerColors, playerColorsGhost;

    /**
     * the display that spawned us
     */
    protected GameAwtDisplay gameDisplay;
    protected SOCPlayerClient client;

    /**
     * the game associated with this interface
     */
    protected SOCGame game;

    /**
     * Flag to ensure interface is updated, when the first actual
     * turn begins (state changes from {@link SOCGame#START2B} or {@link SOCGame#START3B}
     * to {@link SOCGame#PLAY}).
     * Initially set in {@link #startGame()}.
     * Checked/cleared in {@link #updateAtGameState()};
     */
    protected boolean gameIsStarting;

    /**
     * this other player has requested a board reset; voting is under way.
     * Null if no board reset vote is under way.
     *
     * @see soc.server.SOCServer#resetBoardAndNotify(String, int)
     */
    protected SOCHandPanel boardResetRequester;

    /**
     * Board reset voting: If voting is active and we haven't yet voted,
     * track our dialog; this lets us dispose of it if voting is cancelled.
     */
    protected ResetBoardVoteDialog boardResetVoteDia;

    /** Is one or more {@link SOCHandPanel} (of other players) showing a
     *  "Discarding..." or "Picking resource..." message?
     */
    private boolean showingPlayerDiscardOrPick;

    /**
     * Synchronize access to {@link #showingPlayerDiscardOrPick}
     * and {@link #showingPlayerDiscardOrPick_task}
     */
    private Object showingPlayerDiscardOrPick_lock;

    /** May be null if not {@link #showingPlayerDiscardOrPick}. */
    private SOCPIDiscardOrPickMsgTask showingPlayerDiscardOrPick_task;

    /**
     * number of columns in the text output area
     */
    protected int ncols;

    /**
     * width of text output area in pixels
     */
    protected int npix;

    /**
     * Size of our window from {@link #getSize()}, not excluding insets.
     * Determined in {@link #doLayout()}, or null.
     * @since 1.1.11
     */
    private Dimension prevSize;

    /**
     * Have we resized the board, and thus need to repaint the borders
     * between panels?  Determined in {@link #doLayout()}.
     * @since 1.1.11
     */
    private boolean needRepaintBorders;

    /**
     * To reduce text clutter: server has just sent a dice result message.
     * If the next text message from server is the roll,
     *   replace: * It's Player's turn to roll the dice. \n * Player rolled a 4 and a 5.
     *   with:    * It's Player's turn to roll. Rolled a 9.
     *<P>
     * Set to 0 at most times.
     * Set to the roll result when roll text is expected.
     * Will be cleared to 0 in {@link #print(String)}.
     * Whenever this field is nonzero, textmessages from the server
     * will be scanned for " rolled a ".
     */
    protected int textDisplayRollExpected;
    
    /**
     * The dialog for getting what resources the player wants to discard or gain.
     */
    protected SOCDiscardOrGainResDialog discardOrGainDialog;

    /**
     * the dialog for choosing a player from which to steal
     */
    protected SOCChoosePlayerDialog choosePlayerDialog;

    /**
     * the dialog for choosing 2 resources to discover
     */
    protected SOCDiscoveryDialog discoveryDialog;

    /**
     * the dialog for choosing a resource to monopolize
     */
    protected SOCMonopolyDialog monopolyDialog;

    private SOCGameStatistics gameStats;
    
    private final ClientBridge clientListener;

    /**
     * Create and show a new player interface.
     * If the game options have a {@link SOCScenario} description, it will be shown now in a popup
     * by {@link #showScenarioInfoDialog()}.
     *
     * @param title  title for this interface - game name
     * @param gd     the player display that spawned us
     * @param ga     the game associated with this interface; must not be {@code null}
     */
    public SOCPlayerInterface(String title, GameAwtDisplay gd, SOCGame ga)
    {
<<<<<<< HEAD
        super(/*I*/TITLEBAR_GAME + title + (ga.isPractice ? "" : " [" + gd.getNickname() + "]")/*18N*/);
        if (ga == null)
            // keep even though it is dead code
            throw new IllegalArgumentException("game is null");
=======
        super(TITLEBAR_GAME + title + (ga.isPractice ? "" : " [" + gd.getNickname() + "]"));
>>>>>>> a1718faf
        
        setResizable(true);
        layoutNotReadyYet = true;  // will set to false at end of doLayout

        this.gameDisplay = gd;
        client = gd.getClient();
        game = ga;
        game.setScenarioEventListener(this);
        clientListener = new ClientBridge(this);
        gameStats = new SOCGameStatistics(game);
        gameIsStarting = false;
        clientHand = null;
        clientHandPlayerNum = -1;
        is6player = (game.maxPlayers > 4);

        showingPlayerDiscardOrPick = false;
        showingPlayerDiscardOrPick_lock = new Object();

        /**
         * initialize the player colors
         */
        playerColors = new Color[game.maxPlayers];
        playerColorsGhost = new Color[game.maxPlayers];
        playerColors[0] = new Color(109, 124, 231); // grey-blue
        playerColors[1] = new Color(231,  35,  35); // red
        playerColors[2] = new Color(244, 238, 206); // off-white
        playerColors[3] = new Color(249, 128,  29); // orange
        if (is6player)
        {
            playerColors[4] = new Color(97, 151, 113); // same green as playerclient bg ("61AF71")
            playerColors[5] = playerColors[3];  // orange
            playerColors[3] = new Color(166, 88, 201);  // violet
        }
        for (int i = 0; i < game.maxPlayers; ++i)
        {
            playerColorsGhost[i] = makeGhostColor(playerColors[i]);
        }

        /**
         * initialize the font and the foreground, and background colors
         */
        setBackground(Color.black);
        setForeground(Color.black);
        setFont(new Font("SansSerif", Font.PLAIN, 10));

        /**
         * we're doing our own layout management
         */
        setLayout(null);

        /**
         * setup interface elements.
         * PERF: hide window while doing so (osx firefox)
         */
        final boolean didHideTemp = isShowing();
        if (didHideTemp)
        {
            setVisible(false);
        }
        initInterfaceElements(true);

        /**
         * more initialization stuff
         */
        int piHeight = 650;
        if ((is6player || game.hasSeaBoard) && SOCPI_isPlatformWindows)
        {
            setLocation(50, 40);
            piHeight += 25;
        } else {
            setLocation(50, 50);
        }
        if (is6player || game.hasSeaBoard)
            setSize((2*SOCHandPanel.WIDTH_MIN) + 16 + boardPanel.getMinimumSize().width, piHeight);
        else
            setSize(830, piHeight);
        validate();

        if (didHideTemp)
        {
            setVisible(true);
        }
        repaint();

        /**
         * init is almost complete - when window appears and doLayout() is called,
         * it will reset mouse cursor from WAIT_CURSOR to normal (WAIT_CURSOR is
         * set in SOCPlayerClient.startPracticeGame or .guardedActionPerform).
         * Then, if the game has any scenario description, it will be shown once in a popup
         * via showScenarioInfoDialog().
         */
    }
    
    /**
     * Provide access to the client listener in case this class does not directly implement it.
     */
    public PlayerClientListener getClientListener()
    {
        return clientListener;
    }

    /**
     * Setup the interface elements
     *
     * @param firstCall First setup call for this window; do global things
     *   such as windowListeners, not just component-specific things.
     */
    protected void initInterfaceElements(boolean firstCall)
    {
        /**
         * initialize the text input and display and add them to the interface.
         * Moved first so they'll be at top of the z-order, for use with textDisplaysLargerTemp.
         * In 6-player games, these text areas' sizes are "zoomed" larger temporarily when
         * the mouse hovers over them, for better visibility.
         */

        textDisplaysLargerTemp = false;
        textDisplaysLargerTemp_needsLayout = false;
        textDisplaysLargerWhen = 0L;
        textInputHasMouse = false;
        textDisplayHasMouse = false;
        chatDisplayHasMouse = false;
        sbFixNeeded = false;
        sbFixLHasMouse = false;
        sbFixRHasMouse = false;
        sbFixBHasMouse = false;
        if (firstCall && is6player)
            addMouseListener(this);  // react when mouse leaves the Frame

        textDisplay = new SnippingTextArea("", 40, 80, TextArea.SCROLLBARS_VERTICAL_ONLY, 80);
        textDisplay.setFont(new Font("SansSerif", Font.PLAIN, 10));
        textDisplay.setBackground(new Color(255, 230, 162));
        textDisplay.setForeground(Color.black);
        textDisplay.setEditable(false);
        add(textDisplay);
        if (is6player)
            textDisplay.addMouseListener(this);
        textDisplayRollExpected = 0;

        chatDisplay = new SnippingTextArea("", 40, 80, TextArea.SCROLLBARS_VERTICAL_ONLY, 100);
        chatDisplay.setFont(new Font("SansSerif", Font.PLAIN, 10));
        chatDisplay.setBackground(new Color(255, 230, 162));
        chatDisplay.setForeground(Color.black);
        chatDisplay.setEditable(false);
        if (is6player)
            chatDisplay.addMouseListener(this);
        add(chatDisplay);

        textInput = new TextField();
        textInput.setFont(new Font("SansSerif", Font.PLAIN, 10));
        textInputListener = new SOCPITextfieldListener(this);
        textInputHasSent = false;
        textInputGreyCountdown = textInputGreyCountFrom;
        textInput.addKeyListener(textInputListener);
        textInput.addTextListener(textInputListener);
        textInput.addFocusListener(textInputListener);

        FontMetrics fm = this.getFontMetrics(textInput.getFont());
        textInput.setSize(SOCBoardPanel.PANELX, fm.getHeight() + 4);
        textInput.setBackground(Color.white);  // new Color(255, 230, 162));
        textInput.setForeground(Color.black);
        textInput.setEditable(false);
        textInputIsInitial = false;  // due to "please wait"
        textInput.setText(/*I*/"Please wait..."/*18N*/);
        add(textInput);
        textInput.addActionListener(this);
        if (is6player)
            textInput.addMouseListener(this);

        /**
         * initialize the player hand displays and add them to the interface
         */
        hands = new SOCHandPanel[game.maxPlayers];

        for (int i = 0; i < hands.length; i++)
        {
            SOCHandPanel hp = new SOCHandPanel(this, game.getPlayer(i));
            hands[i] = hp;
            hp.setSize(180, 120);
            add(hp);
            ColorSquare blank = hp.getBlankStandIn();
            blank.setSize(180, 120);
            add(blank);
        }

        /**
         * initialize the building interface and add it to the main interface
         */
        buildingPanel = new SOCBuildingPanel(this);
        buildingPanel.setSize(200, SOCBuildingPanel.MINHEIGHT);
        add(buildingPanel);

        /**
         * initialize the game board display and add it to the interface
         */
        boardPanel = new SOCBoardPanel(this);
        if (! game.hasSeaBoard)
            boardPanel.setBackground(new Color(112, 45, 10));  // brown
        else
            boardPanel.setBackground(new Color(63, 86, 139));  // sea blue
        boardPanel.setForeground(Color.black);
        Dimension bpMinSz = boardPanel.getMinimumSize();
        boardPanel.setSize(bpMinSz.width, bpMinSz.height);
        boardIsScaled = false;
        add(boardPanel);
        if (game.isGameOptionDefined("PL"))
        {
            updatePlayerLimitDisplay(true, -1);  // Player data may not be received yet;
                // game is created empty, then SITDOWN messages are received from server.
        }

        /**
         * In 6-player games, text areas temporarily zoom when the mouse is over them.
         * On windows, the scrollbars aren't considered part of the text areas, so
         * we get a mouseExited when user is trying to scroll the text area.
         * Workaround: Instead of looking for mouseExited, look for mouseEntered on
         * handpanels or boardpanel.
         */
        if (is6player)
        {
            if (SOCPI_isPlatformWindows)
            {
                sbFixNeeded = true;
                hands[0].addMouseListener(this);  // upper-left
                hands[1].addMouseListener(this);  // upper-right
                boardPanel.addMouseListener(this);
                // Note not just on firstCall,
                // because hands[] is initialized above.
            }
        }


        /** If player requests window close, ask if they're sure, leave game if so */
        if (firstCall)
        {
            addWindowListener(new PIWindowAdapter(gameDisplay, this));
        }
    }

    /**
     * Overriden so the peer isn't painted, which clears background. Don't call
     * this directly, use {@link #repaint()} instead.
     * For performance and display-bug avoidance, checks {@link #layoutNotReadyYet} flag.
     */
    @Override
    public void update(Graphics g)
    {
        if (! layoutNotReadyYet)
        {
            paint(g);
        } else {
            g.clearRect(0, 0, getWidth(), getHeight());
        }
    }

    /**
     * Paint each component, after (if {@link #needRepaintBorders}) clearing stray pixels
     * from the borders between the components.
     * @since 1.1.11
     */
    @Override
    public void paint(Graphics g)
    {
        if (needRepaintBorders)
            paintBorders(g);
        super.paint(g);
    }

    /**
     * Paint the borders after a resize, and set {@link #needRepaintBorders} false.
     * {@link #prevSize} should be set before calling.
     * @param g  Graphics as passed to <tt>update()</tt>
     * @since 1.1.11
     */
    private void paintBorders(Graphics g)
    {
        if (prevSize == null)
            return;
        if (is6player)
        {
            paintBordersHandColumn(g, hands[5]);
            paintBordersHandColumn(g, hands[2]);
        } else {
            paintBordersHandColumn(g, hands[0]);
            paintBordersHandColumn(g, hands[1]);
        }
        g.clearRect(boardPanel.getX(), boardPanel.getY() - 4, boardPanel.getWidth(), 4);
        needRepaintBorders = false;
    }

    /**
     * Paint the borders of one column of handpanels.
     * {@link #prevSize} must be set before calling.
     * @param g  Graphics as passed to <tt>update()</tt>
     * @param middlePanel  The middle handpanel (6-player) or the bottom (4-player) in this column
     * @since 1.1.11
     */
    private final void paintBordersHandColumn(Graphics g, SOCHandPanel middlePanel)
    {
        if (middlePanel == null)
            return;  // if called during board reset

        final int w = middlePanel.getWidth();

        // left side, entire height
        int x = middlePanel.getX();
        g.clearRect(x - 4, 0, 4, prevSize.height);

        // right side, entire height
        x += w;
        g.clearRect(x, 0, 4, prevSize.height);

        // above middle panel
        x = middlePanel.getX();
        int y = middlePanel.getY();
        g.clearRect(x, y - 4, w, 4);

        // below middle panel
        y += middlePanel.getHeight();
        g.clearRect(x, y, w, 4);
    }

    /**
     * @return the client that spawned us
     */
    public SOCPlayerClient getClient()
    {
        return gameDisplay.getClient();
    }

    /**
     * @return the game display associated with this interface
     * @since 2.0.00
     */
    public GameAwtDisplay getGameDisplay()
    {
        return gameDisplay;
    }

    /**
     * @return the game associated with this interface
     */
    public SOCGame getGame()
    {
        return game;
    }

    public SOCGameStatistics getGameStats()
    {
        return gameStats;
    }

    /**
     * @return the color of a player
     * @param pn  the player number
     */
    public Color getPlayerColor(int pn)
    {
        return getPlayerColor(pn, false);
    }

    /**
     * @return the normal or "ghosted" color of a player
     * @param pn  the player number
     * @param isGhost Do we want the "ghosted" color, not the normal color?
     */
    public Color getPlayerColor(int pn, boolean isGhost)
    {
        if (isGhost)
            return playerColorsGhost[pn];
        else
            return playerColors[pn];
    }
    
    /**
     * @return a player's hand panel, or null if <tt>pn</tt> &lt; 0
     *
     * @param pn  the player's seat number
     * 
     * @see #getClientHand()
     */
    public SOCHandPanel getPlayerHandPanel(final int pn)
    {
        if (pn < 0)
            return null;

        return hands[pn];
    }

    /**
     * @return the board panel
     */
    public SOCBoardPanel getBoardPanel()
    {
        return boardPanel;
    }

    /**
     * @return the timer for time-driven events in the interface
     *
     * @see SOCHandPanel#autoRollSetupTimer()
     * @see SOCBoardPanel#popupSetBuildRequest(int, int)
     */
    public Timer getEventTimer()
    {
        return gameDisplay.getEventTimer();
    }

    /**
     * The game's count of development cards remaining has changed.
     * Update the display.
     */
    public void updateDevCardCount()
    {
       buildingPanel.updateDevCardCount();
    }

    /**
     * The game's longest road or largest army may have changed.
     * Update each player's handpanel (victory points and longest-road/
     * largest-army indicator).  If it changed, print an announcement in
     * the message window.
     *<P>
     * Call this only after updating the SOCGame objects.
     *
     * @param isRoadNotArmy Longest-road, not largest-army, has just changed
     * @param oldp  Previous player with longest/largest, or null if none
     * @param newp  New player with longest/largest, or null if none
     */
    public void updateLongestLargest
        (boolean isRoadNotArmy, SOCPlayer oldp, SOCPlayer newp)
    {
        // Update handpanels
        final PlayerClientListener.UpdateType updateType;
        if (isRoadNotArmy)
            updateType = PlayerClientListener.UpdateType.LongestRoad;
        else
            updateType = PlayerClientListener.UpdateType.LargestArmy;

        for (int i = 0; i < game.maxPlayers; i++)
        {
            hands[i].updateValue(updateType);
            hands[i].updateValue(PlayerClientListener.UpdateType.VictoryPoints);
        }

        // Check for and announce change in largest army, or longest road
        if ((newp != oldp)
            && ((null != oldp) || (null != newp)))
        {
            StringBuffer msgkey;
            if (isRoadNotArmy)
            {
                if (game.hasSeaBoard)
                    msgkey = new StringBuffer("game.route.longest");
                else
                    msgkey = new StringBuffer("game.road.longest");
            } else {
                msgkey = new StringBuffer("game.army.largest");
            }

            if (newp != null)
            {
                if (oldp != null)
                {
                    msgkey.append(".taken");
                } else {
                    msgkey.append(".first");
                }
            } else {
                msgkey.append(".lost");
            }
            
            print(strings.get(msgkey.toString(), oldp.getName(), newp.getName()));
        }
    }

    /**
     * Show the maximum and available number of player positions,
     * if game parameter "PL" is less than {@link SOCGame#maxPlayers}.
     * Also, if show, and gamestate is {@link SOCGame#NEW}, check for game-is-full,
     * and hide or show "sit down" buttons if necessary.
     * If the game has already started, and the client is playing in this game,
     * will not show this display (it overlays the board, which is in use).
     * It will still hide/show sit-here buttons if needed.
     * @param show show the text, or clear the display (at game start)?
     * @param playerLeaving The player number if a player is leaving the game, otherwise -1.
     * @since 1.1.07
     */
    private void updatePlayerLimitDisplay(final boolean show, final int playerLeaving)
    {
        final int gstate = game.getGameState();
        final boolean clientSatAlready = (clientHand != null);
        boolean noTextOverlay =  ((! show) ||
            ((gstate >= SOCGame.START1A) && clientSatAlready));
        if (noTextOverlay)
        {
            boardPanel.setSuperimposedText(null, null);
        }
        final int maxPl = game.getGameOptionIntValue("PL");
        if (maxPl == game.maxPlayers)
            noTextOverlay = true;
        int availPl = game.getAvailableSeatCount();
        if (playerLeaving != -1)
            ++availPl;  // Not yet vacant in game data
        if (! noTextOverlay)
        {
            String availTxt = (availPl == 1) ? /*I*/"1 seat available"/*18N*/ : /*I*/Integer.toString(availPl) + " seats available"/*18N*/;
            boardPanel.setSuperimposedText
                (/*I*/"Maximum players: " + maxPl/*18N*/, availTxt);
        }
        if ((gstate == SOCGame.NEW) || ! clientSatAlready)
        {
            if (availPl == 0)
            {
                // No seats remain; remove all "sit here" buttons.
                // (If client has already sat, will leave them
                //  visible as robot "lock" buttons.)
                for (int i = 0; i < game.maxPlayers; i++)
                    hands[i].removeSitBut();
            }
            else if (playerLeaving != -1)
            {
                // Now there's a vacant seat again, re-add button,
                // either as "sit here" or "lock" as appropriate.
                // If availPl==1, there was previously 0 available,
                // so we must re-add at each vacant position.
                // The leaving player isn't vacant yet in the game data.
                hands[playerLeaving].addSitButton(clientSatAlready);
                if (availPl == 1)
                    for (int i = 0; i < game.maxPlayers; i++)
                        if (game.isSeatVacant(i))
                            hands[i].addSitButton(clientSatAlready);
            }
        }
    }

    /**
     * If the player's trade-offer panel is showing a message
     * (not a trade offer), clear and hide it.
     * @param pn  Player number, or -1 for all players
     * @see SOCHandPanel#clearTradeMsg()
     * @since 1.1.12
     */
    void clearTradeMsg(final int pn)
    {
        if (pn != -1)
            hands[pn].clearTradeMsg();
        else
            for (int i = 0; i < game.maxPlayers; ++i)
                hands[i].clearTradeMsg();
    }

    /**
     * Switch the game's {@link SOCGame#debugFreePlacement Debug Paint Piece Mode}
     * on or off, as directed by the server.
     * @param setOn  Should the mode be turned on?
     * @see #setDebugFreePlacementPlayer(int)
     * @since 1.1.12
     */
    void setDebugFreePlacementMode(final boolean setOn)
    {
        try
        {
            game.setDebugFreePlacement(setOn);
            if (! setOn)
                boardPanel.setPlayer(null);
            boardPanel.updateMode();  // will set or clear top text, which triggers a repaint
            buildingPanel.updateButtonStatus();
        } catch (IllegalStateException e) {
            textDisplay.append
              ("*** Can't setDebugFreePlacement(" + setOn+ ") for " + game.getName() + " in state " + game.getGameState() + "\n");
        }
    }

    /**
     * Set the board's 'client player' for the Debug Paint Piece Mode.
     * Returns to the true client player when
     * {@link #setDebugFreePlacementMode(boolean) setDebugPaintPieceMode(false)}
     * is called.
     * @param pn Player number
     * @since 1.1.12
     */
    void setDebugFreePlacementPlayer(final int pn)
    {
        if (! game.isDebugFreePlacement())
            return;

        int prevPn = boardPanel.getPlayerNumber();
        if (pn == prevPn)
            return;

        boardPanel.setPlayer(game.getPlayer(pn));

        // update "current" player hilight
        getPlayerHandPanel(prevPn).updateAtTurn();
        getPlayerHandPanel(pn).updateAtTurn();
    }


    /**
     * @return the building panel
     */
    public SOCBuildingPanel getBuildingPanel()
    {
        return buildingPanel;
    }
    
    /** The client player's SOCHandPanel interface, if active in a game.
     * 
     * @return our player's hand interface, or null if not in a game.
     * @see #clientIsCurrentPlayer()
     */
    public SOCHandPanel getClientHand()
    {
        return clientHand;
    }
    
    /** Update the client player's SOCHandPanel interface, for joining
     *  or leaving a game.
     * 
     *  Set by SOCHandPanel's removePlayer() and addPlayer() methods.
     * 
     * @param h  The SOCHandPanel for us, or null if none (leaving).
     */
    public void setClientHand(SOCHandPanel h)
    {
        clientHand = h;
        if (h != null)
            clientHandPlayerNum = h.getPlayer().getPlayerNumber();
        else
            clientHandPlayerNum = -1;
    }
    
    /**
     * Is the client player active in this game, and the current player?
     * Assertion: If this returns true, {@link #getClientHand()} will return non-null.
     * @see #getClientPlayerNumber()
     */
    public boolean clientIsCurrentPlayer()
    {
        if (clientHand == null)
            return false;
        else
            return clientHand.isClientAndCurrentPlayer();
    }

    /**
     * If client player is active in game, their player number.
     * 
     * @return client's player ID, or -1.
     * @see #clientIsCurrentPlayer()
     * @see #getClientHand()
     */
    public int getClientPlayerNumber()
    {
        return clientHandPlayerNum;
    }

    /**
     * To reduce text clutter: server has just sent a dice result message.
     * If the next text message from server is the roll,
     *   replace: * It's Player's turn to roll the dice. \n * Player rolled a 4 and a 5.
     *   with:    * It's Player's turn to roll. Rolled a 9.
     *<P>
     * Set to 0 at most times.
     * Set to the roll result when roll text is expected.
     * Will be cleared to 0 in {@link #print(String)}.
     *<P>
     * Whenever this field is nonzero, textmessages from the server
     * will be scanned for " rolled a ".
     *
     * @param roll The expected roll result, or 0.
     */
    public void setTextDisplayRollExpected(int roll)
    {
        textDisplayRollExpected = roll;
    }

    /**
     * send the message that was just typed in
     */
    public void actionPerformed(ActionEvent e)
    {
        if (e.getSource() == textInput)
        {
            if (textInputIsInitial)
            {
                // Player hit enter while chat prompt is showing (TEXTINPUT_INITIAL_PROMPT_MSG).
                // Just clear the prompt so they can type what they want to say.
                textInputSetToInitialPrompt(false);
                textInput.setText(" ");  // Not completely empty, so TextListener won't re-set prompt.
                return;
            }

            String s = textInput.getText().trim();
            String sOverflow = null;

            if (s.length() > 100)
            {
                // wrap long line at a word if possible
                int lastSpace = s.lastIndexOf(' ', 100);
                if (lastSpace == -1)
                    lastSpace = 100;
                sOverflow = s.substring(lastSpace).trim();
                s = s.substring(0, lastSpace).trim();
            }
            else if (s.length() == 0)
            {
                return;
            }

            // Remove listeners for lower overhead on future typing
            if (! textInputHasSent)
            {
                textInputHasSent = true;
                if (textInputListener != null)
                {
                    textInput.removeKeyListener(textInputListener);
                    textInput.removeTextListener(textInputListener);
                    textInputListener = null;
                }
            }

            // Clear and send to game at server
            textInput.setText("");
            if (s.startsWith("=*="))
            {
                String sLower = s.toLowerCase();
                boolean doSet;
                int i = sLower.indexOf("show:");
                if (i > 0)
                {
                    doSet = true;
                } else {
                    i = sLower.indexOf("hide:");
                    doSet = false;
                }
                if (i > 0)
                {
                    s = sLower.substring(i+5).trim();
                    int flagnum;
                    if (s.equalsIgnoreCase("all"))
                    {
                        flagnum = -1;
                    } else{
                        try
                        {
                            flagnum = Integer.parseInt(s);
                        } catch (NumberFormatException e2) {
                            chatPrintDebug
                                ("Usage: =*= show: n  or =*= hide: n   where n is all or a number 0-9"); //i18n?
                            return;
                        }
                    }
                    boardPanel.setDebugShowPotentialsFlag(flagnum, false, doSet);
                    return;
                }
            }

            String msg = s + '\n';
            if (!doLocalCommand(msg))
                client.getGameManager().sendText(game, msg);

            if (sOverflow != null)
            {
                textInput.setText(sOverflow);  // user can choose to re-send the rest
                textInput.setSelectionStart(0);  // clear highlight, so typing won't erase overflow
                textInput.setSelectionEnd(0);
                textInput.setCaretPosition(sOverflow.length());
            }
        }
    }
    
    /**
     * Handle local client commands for games.
     *<P>
     * Before 2.0.00, this was <tt>SOCPlayerClient.doLocalCommand(SOCGame, String)</tt>.
     *
     * @param cmd  Local client command string, which starts with \
     * @return true if a command was handled
     * @since 2.0.00
     */
    private boolean doLocalCommand(String cmd)
    {
        if (cmd.startsWith("\\ignore "))
        {
            String name = cmd.substring(8);
            client.addToIgnoreList(name);
            print("* Ignoring " + name);
            gameDisplay.printIgnoreList(this);

            return true;
        }
        else if (cmd.startsWith("\\unignore "))
        {
            String name = cmd.substring(10);
            client.removeFromIgnoreList(name);
            print("* Unignoring " + name);
            gameDisplay.printIgnoreList(this);

            return true;
        }
        else if (cmd.startsWith("\\clm-set "))
        {
            String name = cmd.substring(9).trim();
            getBoardPanel().setOtherPlayer(game.getPlayer(name));
            getBoardPanel().setMode(SOCBoardPanel.CONSIDER_LM_SETTLEMENT);

            return true;
        }
        else if (cmd.startsWith("\\clm-road "))
        {
            String name = cmd.substring(10).trim();
            getBoardPanel().setOtherPlayer(game.getPlayer(name));
            getBoardPanel().setMode(SOCBoardPanel.CONSIDER_LM_ROAD);

            return true;
        }
        else if (cmd.startsWith("\\clm-city "))
        {
            String name = cmd.substring(10).trim();
            getBoardPanel().setOtherPlayer(game.getPlayer(name));
            getBoardPanel().setMode(SOCBoardPanel.CONSIDER_LM_CITY);

            return true;
        }
        else if (cmd.startsWith("\\clt-set "))
        {
            String name = cmd.substring(9).trim();
            getBoardPanel().setOtherPlayer(game.getPlayer(name));
            getBoardPanel().setMode(SOCBoardPanel.CONSIDER_LT_SETTLEMENT);

            return true;
        }
        else if (cmd.startsWith("\\clt-road "))
        {
            String name = cmd.substring(10).trim();
            getBoardPanel().setOtherPlayer(game.getPlayer(name));
            getBoardPanel().setMode(SOCBoardPanel.CONSIDER_LT_ROAD);

            return true;
        }
        else if (cmd.startsWith("\\clt-city "))
        {
            String name = cmd.substring(10).trim();
            getBoardPanel().setOtherPlayer(game.getPlayer(name));
            getBoardPanel().setMode(SOCBoardPanel.CONSIDER_LT_CITY);

            return true;
        }
        else
        {
            return false;
        }
    }

    /**
     * leave this game
     */
    public void leaveGame()
    {
        gameDisplay.leaveGame(game);
        client.getGameManager().leaveGame(game);
        dispose();
    }

    /**
     * Player wants to request to reset the board (same players, new game, new layout).
     * If acceptable, send request to server. If not, say so in text area.
     * Not acceptable if they've already done so this turn, or if voting
     * is active because another player called for a vote.
     *<P>
     * Board reset was added in version 1.1.00.  Older servers won't support it.
     * If this happens, give user a message.
     *<P>
     * Before resetting a practice game, have the user confirm the reset with a dialog box.
     * This is to prevent surprises if they click the "Restart" button at the end of a practice game,
     * which is the same button as the "Done" button at the end of a turn.
     *
     * @param confirmDialogFirst  If true, a practice game is over and the user should confirm the reset
     *            with a dialog box created and shown here.  If the game is just starting, no need to confirm.
     *            If true, assumes <tt>resetBoardRequest</tt> is being called from the AWT event thread.
     */
    public void resetBoardRequest(final boolean confirmDialogFirst)
    {
        if (confirmDialogFirst)
        {
            new ResetBoardConfirmDialog(gameDisplay, this).run();
            return;
            // ResetBoardConfirmDialog will call resetBoardRequest(false) if its Restart button is clicked
        }

        if (client.getServerVersion(game) < 1100)
        {
            textDisplay.append("*** "+/*I*/"This server does not support board reset, server is too old."/*18N*/+"\n");
            return;
        }
        if (game.getResetVoteActive())
        {
            textDisplay.append("*** "+/*I*/"Voting is already active. Try again when voting completes."/*18N*/+"\n");
            return;
        }
        SOCPlayer pl = game.getPlayer(clientHandPlayerNum);
        if (! pl.hasAskedBoardReset())
            client.getGameManager().resetBoardRequest(game);
        else
            textDisplay.append("*** "+/*I*/"You may ask only once per turn to reset the board."/*18N*/+"\n");
    }

    /**
     * Another player has voted on a board reset request.
     * Show the vote.
     */
    public void resetBoardVoted(int pn, boolean vyes)
    {
        String voteMsg;
        if (vyes)
            voteMsg = /*I*/"Go ahead."/*18N*/;
        else
            voteMsg = /*I*/"No thanks."/*18N*/;
        textDisplay.append("* " + /*I*/game.getPlayer(pn).getName() + " has voted: " + voteMsg/*18N*/+"\n");
        game.resetVoteRegister(pn, vyes);
        try { hands[pn].resetBoardSetMessage(voteMsg); }
        catch (IllegalStateException e) { /* ignore; discard message is showing */ }
    }

    /**
     * Voting complete, board reset was rejected.
     * Display text message and clear the offer.
     */
    public void resetBoardRejected()
    {
        textDisplay.append("** "+/*I*/"The board reset was rejected."/*18N*/+"\n");
        for (int i = 0; i < hands.length; ++i)
        {
            // Clear all displayed votes
            try { hands[i].resetBoardSetMessage(null); }
            catch (IllegalStateException e) { /* ignore; discard message is showing */ }
        }
        boardResetRequester = null;
        if (boardResetVoteDia != null)
        {
            if (boardResetVoteDia.isShowing())
                boardResetVoteDia.disposeQuietly();
            boardResetVoteDia = null;
        }
        // Requester may have already been null, if we're the requester and it was rejected.
    }

    /**
     * Creates and shows a new ResetBoardVoteDialog.
     * If the game is over, the "Reset" button is the default;
     * otherwise, "No" is default.
     * Also announces the vote request (text) and sets boardResetRequester.
     * Dialog is shown in a separate thread, to continue message
     * treating and screen redraws as the other players vote.
     *<P>
     * If we are the requester, we update local game state
     * but don't vote.
     *
     * @param pnRequester Player number of the player requesting the board reset
     */
    public void resetBoardAskVote(int pnRequester)
    {
        boolean gaOver = (game.getGameState() >= SOCGame.OVER);
        try
        {
            game.resetVoteBegin(pnRequester);
        }
        catch (RuntimeException re)
        {
            D.ebugPrintln("resetBoardAskVote: Cannot: " + re);
            return;
        }
        boardResetRequester = hands[pnRequester];
        if (pnRequester != clientHandPlayerNum)
        {
            String pleaseMsg;
            if (gaOver)
                pleaseMsg = /*I*/"Restart Game?"/*18N*/;
            else
                pleaseMsg = /*I*/"Reset Board?"/*18N*/;
            boardResetRequester.resetBoardSetMessage(pleaseMsg);

            String requester = game.getPlayer(pnRequester).getName();
            boardResetVoteDia = new ResetBoardVoteDialog(gameDisplay, this, requester, gaOver);
            boardResetVoteDia.showInNewThread();
               // Separate thread so ours is not tied up; this allows server
               // messages to be received, and screen to refresh, if other
               // players vote before we do, or if voting is cancelled.
        }
    }

    /** Callback from ResetBoardVoteDialog, to clear our reference when
     *  button is clicked and dialog is going away.
     */
    private void resetBoardClearDia()
    {
        boardResetVoteDia = null;
    }

    /**
     * print text in the text window, followed by a new line (<tt>'\n'</tt>).
     * For dice-roll message, combine lines to reduce clutter.
     *
     * @param s  the text; you don't need to include "\n".
     * @see #chatPrint(String)
     */
    public void print(String s)
    {
        if (textDisplayRollExpected > 0)
        {
            /*
             * Special case: Roll message.  Reduce clutter.
             * Instead of printing this message verbatim,
             * change the textDisplay contents (if matching):
             *   replace: * It's Player's turn to roll the dice. \n * Player rolled a 4 and a 5.
             *   with:    * It's Player's turn to roll. Rolled a 9.
             * 
             * JM 2009-05-21: Don't edit existing text on Mac OS X 10.5; it can lead to a GUI hang/race condition.
             *   Instead just print the total rolled.
             */
            
            //TODO i18n logic must be changed to allow i18n
            if (s.startsWith("* ") && (s.indexOf(" rolled a ") > 0))
            {
                String currentText = textDisplay.getText();
                int L = currentText.length();
                int i = currentText.lastIndexOf("'s turn to roll the dice.");
                                                // 25 chars: length of match text
                                                //  9 chars: length of " the dice"
                if ((i > 0) && (30 > (L - i)))
                {
                    if (! SnippingTextArea.isJavaOnOSX105)
                    {
                        String rollText = ". Rolled a " + textDisplayRollExpected;
                        currentText = currentText.substring(0, i+15)
                            + rollText + currentText.substring(i+15+9);
                        textDisplay.setText(currentText);
                        //textDisplay.replaceRange(rollText, i+15, i+15+9);
                        //textDisplay.replaceRange(rollText, i+5, i+5+9);
                        //textDisplay.insert(rollText, 10); // i+5); // +15);
                    } else {
                        String rollText = "* Rolled a " + textDisplayRollExpected + ".\n";
                        textDisplay.append(rollText);
                    }
                    textDisplayRollExpected = 0;

                    return;  // <--- Early return ---
                }
            }

            textDisplayRollExpected = 0;  // Reset for next call
        }

        StringTokenizer st = new StringTokenizer(s, "\n", false);
        while (st.hasMoreElements())
        {
            String tk = st.nextToken().trim();
            textDisplay.append(tk + "\n");  // TextArea will soft-wrap within the line
        }
    }

    /**
     * print text in the chat window
     *
     * @param s  the text
     * @see #print(String)
     */
    public void chatPrint(String s)
    {
        StringTokenizer st = new StringTokenizer(s, "\n", false);
        while (st.hasMoreElements())
        {
            String tk = st.nextToken().trim();
            chatDisplay.append(tk + "\n");  // TextArea will soft-wrap within the line
        }
    }

    /**
     * an error occurred, stop playing
     *
     * @param s  an error message
     */
    public void over(String s)
    {
        if (textInputIsInitial)
            textInputSetToInitialPrompt(false);  // Clear, set foreground color
        textInput.setEditable(false);
        textInput.setText(s);
        textDisplay.append("* "+/*I*/"Sorry, lost connection to the server."/*18N*/+"\n");
        textDisplay.append("*** "+/*I*/"Game stopped."/*18N*/+" ***\n");
        game.setCurrentPlayerNumber(-1);
        boardPanel.repaint();
    }

    /**
     * start the game interface: set chat input (textInput) to initial prompt.
     * This doesn't mean that game play or placement is starting,
     * only that the window is ready for players to choose where to sit.
     * By now HandPanel has added "sit" buttons, or updatePlayerLimitDisplay
     * has removed them if necessary.
     *<P>
     * If this game has observers, list them in the textDisplay now.
     *
     * @param members Game member names from {@link soc.message.SOCGameMembers#getMembers()} (added in 1.1.12)
     */
    public void began(Vector<String> members)
    {
        textInput.setEditable(true);
        textInput.setText("");
        textInputSetToInitialPrompt(true);
        // Don't request focus for textInput; it should clear
        // the prompt text when user clicks (focuses) it, so
        // wait for user to do that.

        // Look for game observers, list in textDisplay
        if (members == null)
            return;
        int numObservers = 0;
        StringBuffer obs = null;    //TODO i18n string buffer
        for (int i = members.size() - 1; i >= 0; --i)
        {
            String mname = members.elementAt(i);
            if (null != game.getPlayer(mname))
                continue;
            if (mname.equals(client.getNickname()))
                continue;
            if (numObservers == 0)
                obs = new StringBuffer();
            else
                obs.append(", ");
            obs.append(mname);
            ++numObservers;
        }
        if (numObservers > 0)
        {
            textDisplay.append("* "+strings.get((numObservers == 1 ? 
                    "interface.observer.enter.one" : "interface.observer.enter.many"), obs.toString())+"\n");
        }
    }

    /**
     * a player has sat down to play
     *
     * @param n   the name of the player
     * @param pn  the seat number of the player
     */
    public void addPlayer(String n, int pn)
    {
        hands[pn].addPlayer(n);  // This will also update all other hands' buttons ("sit here" -> "lock", etc)

        if (n.equals(client.getNickname()))
        {
            for (int i = 0; i < game.maxPlayers; i++)
            {
                if (game.getPlayer(i).isRobot())
                {
                    hands[i].addSittingRobotLockBut();
                }
            }
            if (is6player)
            {
                // handpanel sizes change when client sits
                // in a 6-player game.
                invalidate();
                doLayout();
            }
        }

        if (game.isGameOptionDefined("PL"))
            updatePlayerLimitDisplay(true, -1);

        if (game.isBoardReset())
        {
            // Retain face after reset
            hands[pn].changeFace(hands[pn].getPlayer().getFaceId());
        }
    }

    /**
     * remove a player from the game.
     * To prevent inconsistencies, call this <em>before</em> calling
     * {@link SOCGame#removePlayer(String)}.
     *
     * @param pn the number of the player
     */
    public void removePlayer(int pn)
    {
        hands[pn].removePlayer();  // May also clear clientHand
        if (game.isGameOptionDefined("PL"))
            updatePlayerLimitDisplay(true, pn);
        else
            hands[pn].addSitButton(clientHand != null);  // Is the client player already sitting down at this game?

        if (is6player && (clientHand == null))
        {
            // handpanel sizes change when client leaves in a 6-player game.
            invalidate();
            doLayout();
        }
    }

    /**
     * Game play is starting (leaving state {@link SOCGame#NEW}).
     * Remove the start buttons and robot-lockout buttons.
     * Next move is for players to make their starting placements.
     */
    public void startGame()
    {
        for (int i = 0; i < hands.length; i++)
        {
            hands[i].removeStartBut();
            // This button has two functions (and two labels).
            // If client joined and then started a game, remove it (as robot lockout).
            // If we're joining a game in progress, keep it (as "sit here").
            hands[i].removeSitLockoutBut();
        }
        updatePlayerLimitDisplay(false, -1);
        gameIsStarting = true;
    }

    /**
     * Game is over; server has sent us the revealed scores
     * for each player.  Refresh the display.
     *
     * @param finalScores Final score for each player position
     */
    public void updateAtOver(int[] finalScores)
    {
        if (game.getGameState() != SOCGame.OVER)
        {
            System.err.println("L1264: pi.updateAtOver called at state " + game.getGameState());
            return;
        }

        for (int i = 0; i < finalScores.length; ++i)
            game.getPlayer(i).forceFinalVP(finalScores[i]);
        if (null == game.getPlayerWithWin())
        {
            game.checkForWinner();  // Assumes "current player" set to winner already, by SETTURN msg
        }
        for (int i = 0; i < finalScores.length; ++i)
            hands[i].updateValue(PlayerClientListener.UpdateType.VictoryPoints);  // Also disables buttons, etc.
        setTitle(/*I*/TITLEBAR_GAME_OVER + game.getName() +
                 (game.isPractice ? "" : " [" + client.getNickname() + "]")/*18N*/);
        boardPanel.updateMode();
        repaint();
    }

    /**
     * Game's current player has changed.  Update displays.
     *
     * @param pnum New current player number; should match game.getCurrentPlayerNumber()
     */
    public void updateAtTurn(final int pnum)
    {
        if ((pnum >= 0) && (pnum < hands.length))
            getPlayerHandPanel(pnum).updateDevCards();

        for (int i = 0; i < hands.length; i++)
        {
            // hilight current player, update takeover button
            getPlayerHandPanel(i).updateAtTurn();
        }

        boardPanel.updateMode();
        boardPanel.repaint();
        if (textInputGreyCountdown > 0)
        {
            --textInputGreyCountdown;
            if ((textInputGreyCountdown == 0) && textInputIsInitial)
            {
                textInput.setForeground(Color.LIGHT_GRAY);
            }
        }

        buildingPanel.updateButtonStatus();
    }

    /**
     * A player is being asked to roll (or play a card) at the start of their turn.
     * Update displays if needed.
     *<P>
     * If the client is the current player, calls {@link SOCHandPanel#autoRollOrPromptPlayer()}.
     * @since 1.1.11
     */
    public void updateAtRollPrompt()
    {
        if (clientIsCurrentPlayer())
            getClientHand().autoRollOrPromptPlayer();
    }

    /**
     * A player has been awarded Special Victory Points (SVP), so announce those details.
     * Example: "Lily gets 2 Special Victory Points for settling a new island."
     * Only prints text, does not update SOCHandPanel's SVP or call {@link SOCPlayer#addSpecialVPInfo(int, String)}.
     * @param plName  Player name
     * @param svp  Number of SVP awarded
     * @param desc  Description of player's action that led to SVP; example: "settling a new island"
     * @since 2.0.00
     */
    public void updateAtSVPText(final String plName, final int svp, final String desc)
    {
        final String svpKey = (svp == 1)
            ? "game.SVP.get.one"
            : "game.SVP.get.many";

        textDisplay.append("* "+strings.get(svpKey, plName, svp, desc)+"\n");
    }

    /**
     * Set or clear the chat text input's initial prompt.
     * Sets its status, foreground color, and the prompt text if true.
     *
     * @param setToInitial If false, clear initial-prompt status, and
     *    clear contents (if they are the initial-prompt message);
     *    If true, set initial-prompt status, and set the prompt
     *    (if contents are blank when trimmed).
     *
     * @throws IllegalStateException if setInitial true, but player
     *    already sent chat text (textInputHasSent).
     *
     * @see #TEXTINPUT_INITIAL_PROMPT_MSG
     */
    protected void textInputSetToInitialPrompt(boolean setToInitial)
        throws IllegalStateException
    {
        if (setToInitial && textInputHasSent)
            throw new IllegalStateException("Already sent text, can't re-initial");

        // Always change text before changing flag,
        // so TextListener doesn't fight this action.

        if (setToInitial)
        {
            if (textInput.getText().trim().length() == 0)
                textInput.setText(TEXTINPUT_INITIAL_PROMPT_MSG);  // Set text before flag
            textInputIsInitial = true;
            textInputGreyCountdown = textInputGreyCountFrom;  // Reset fade countdown
            textInput.setForeground(Color.DARK_GRAY);
        } else {
            if (textInput.getText().equals(TEXTINPUT_INITIAL_PROMPT_MSG))
                textInput.setText("");  // Clear to make room for text being typed
            textInputIsInitial = false;
            textInput.setForeground(Color.BLACK);
        }
    }

    /**
     * Show the discard dialog or the gain-resources dialog.
     *
     * @param nd  the number of resources to discard or gain
     * @param isDiscard  True for discard (after 7), false for gain (after gold hex)
     */
    public void showDiscardOrGainDialog(final int nd, final boolean isDiscard)
    {
        discardOrGainDialog = new SOCDiscardOrGainResDialog(this, nd, isDiscard);
        discardOrGainDialog.setVisible(true);
    }

    /**
     * show the {@link SOCChoosePlayerDialog} to choose a player for robbery.
     *<P>
     * Before v2.0.00, this was <tt>choosePlayer</tt>.
     *
     * @param count   the number of players to choose from
     * @param pnums   the player ids of those players; length of this
     *                array may be larger than count (may be {@link SOCGame#maxPlayers}).
     *                Only the first <tt>count</tt> elements will be used.
     *                If <tt>allowChooseNone</tt>, pnums.length must be at least <tt>count + 1</tt>
     *                to leave room for "no player".
     * @param allowChooseNone  if true, player can choose to rob no one (game scenario <tt>SC_PIRI</tt>)
     * @see SOCPlayerClient.GameManager#choosePlayer(SOCGame, int)
     * @see #showChooseRobClothOrResourceDialog(int)
     */
    public void showChoosePlayerDialog(final int count, final int[] pnums, final boolean allowChooseNone)
    {
        choosePlayerDialog = new SOCChoosePlayerDialog(this, count, pnums, allowChooseNone);
        choosePlayerDialog.setVisible(true);
    }

    /**
     * Show the {@link ChooseRobClothOrResourceDialog} to choose what to rob from a player.
     * @param vpn  Victim player number
     * @since 2.0.00
     * @see #showChoosePlayerDialog(int, int[])
     */
    public void showChooseRobClothOrResourceDialog(final int vpn)
    {
        new ChooseRobClothOrResourceDialog(vpn).showInNewThread();
    }

    /**
     * show the Discovery dialog box
     */
    public void showDiscoveryDialog()
    {
        discoveryDialog = new SOCDiscoveryDialog(this);
        discoveryDialog.setVisible(true);
    }

    /**
     * show the Monopoly dialog box
     */
    public void showMonopolyDialog()
    {
        monopolyDialog = new SOCMonopolyDialog(this);
        monopolyDialog.setVisible(true);
    }

    /**
     * If this game has a scenario (game option {@code "SC"}), show the scenario
     * description, special rules, and number of victory points to win.
     * Shown automatically when the SOCPlayerInterface is first shown.
     * @since 2.0.00
     */
    public void showScenarioInfoDialog()
    {
        NewGameOptionsFrame.showScenarioInfoDialog
            (game.getGameOptionStringValue("SC"), game.getGameOptions(), game.vp_winner, getGameDisplay(), this);
    }

    /**
     * Update interface after the server sends us a new board layout.
     * Call after setting game data and board data.
     * Calls {@link SOCBoardPanel#flushBoardLayoutAndRepaint()}.
     * Updates display of board-related counters, such as {@link SOCBoardLarge#getCloth()}.
     * Not needed if calling {@link #resetBoard(SOCGame, int, int)}.
     * @since 2.0.00
     */
    public void updateAtNewBoard()
    {
        boardPanel.flushBoardLayoutAndRepaint();
        if (game.isGameOptionSet(SOCGameOption.K_SC_CLVI))
            buildingPanel.updateClothCount();
    }

    /**
     * Update interface after game state has changed.
     * For example, if the client is current player, and state changed from PLAY to PLAY1,
     * (Dice has been rolled, or card played), enable the player's Done and Bank buttons.
     * Or, if the player must discard resources or pick free resources from the gold hex,
     * calls {@link #discardOrPickTimerSet(boolean)}.
     *<P>
     * Please call after {@link SOCGame#setGameState(int)}.
     * If the game is now starting, please call in this order:
     *<code>
     *   playerInterface.{@link #startGame()};
     *   game.setGameState(newState);
     *   playerInterface.updateAtGameState();
     *</code>
     */
    public void updateAtGameState()
    {
        int gs = game.getGameState();

        getBoardPanel().updateMode();
        getBuildingPanel().updateButtonStatus();
        getBoardPanel().repaint();

        // Check for placement states (board panel popup, build via right-click)
        if ((gs == SOCGame.PLACING_ROAD) || (gs == SOCGame.PLACING_SETTLEMENT)
            || (gs == SOCGame.PLACING_CITY) || (gs == SOCGame.PLACING_SHIP))
        {
            if (getBoardPanel().popupExpectingBuildRequest())
                getBoardPanel().popupFireBuildingRequest();
        }

        // Update our interface at start of first turn;
        // The server won't send a TURN message after the
        // final road is placed (state START2 -> PLAY).
        if (gameIsStarting && (gs >= SOCGame.PLAY))
        {
            gameIsStarting = false;
            if (clientHand != null)
                clientHand.updateAtTurn();
            boardPanel.updateMode();
        }

        // React if waiting for players to discard,
        // or if we were waiting, and aren't anymore.
        if (gs == SOCGame.WAITING_FOR_DISCARDS)
        {
            // Set timer.  If still waiting for discards after 2 seconds,
            // show balloons on-screen. (hands[i].setDiscardOrPickMsg)
            discardOrPickTimerSet(true);
        } else if ((gs == SOCGame.WAITING_FOR_PICK_GOLD_RESOURCE)
                   || (gs == SOCGame.STARTS_WAITING_FOR_PICK_GOLD_RESOURCE))
        {
            // Set timer.  If still waiting for resource picks after 2 seconds,
            // show balloons on-screen. (hands[i].setDiscardOrPickMsg)
            discardOrPickTimerSet(false);
        } else if (showingPlayerDiscardOrPick &&
                   ((gs == SOCGame.PLAY1) || (gs == SOCGame.START2B) || (gs == SOCGame.START3B)))
        {
            // If not all players' discard status balloons were cleared by
            // PLAYERELEMENT messages, clean up now.
            discardOrPickTimerClear();
        }

        // React if we are current player
        if ((clientHand == null) || (clientHandPlayerNum != game.getCurrentPlayerNumber()))
        {
            return;  // <--- Early return: not current player ---
        }

        switch (gs)
        {
        case SOCGame.WAITING_FOR_DISCOVERY:
            showDiscoveryDialog();
            break;

        case SOCGame.WAITING_FOR_MONOPOLY:
            showMonopolyDialog();
            break;

        case SOCGame.WAITING_FOR_ROBBER_OR_PIRATE:
            new ChooseMoveRobberOrPirateDialog().showInNewThread();
            break;

        default:
            clientHand.updateAtOurGameState();
        }
    }

    /**
     * Handle updates after pieces have changed on the board.
     * For example, when scenario {@link SOCGameOption#K_SC_PIRI}
     * converts players' ships to warships, changes the strength
     * of a pirate fortress, etc.
     *<P>
     * Call <b>after</b> updating game state.  This is different than
     * {@link #updateAtPutPiece(int, int, int, boolean, int)} which
     * updates both the {@link SOCGame} and the board.
     *<P>
     * Currently, hand panels aren't updated (piece counts or VP total), only {@link SOCBoardPanel}.
     * @since 2.0.00
     */
    public void updateAtPiecesChanged()
    {
        boardPanel.repaint();
    }

    /**
     * Handle updates after putting a piece on the board,
     * or moving a ship that was already placed.
     * Place or move the piece within our {@link SOCGame}
     * and visually on our {@link SOCBoardPanel}.
     *
     * @param mesPn  The piece's player number
     * @param coord  The piece's coordinate.  If <tt>isMove</tt>, the coordinate to move <em>from</em>.
     * @param pieceType  Piece type, like {@link SOCPlayingPiece#CITY}
     * @param isMove   If true, it's a move, not a new placement; valid only for ships.
     * @param moveToCoord  If <tt>isMove</tt>, the coordinate to move <em>to</em>.  Otherwise ignored.
     *
     * @see #updateAtPiecesChanged()
     * @since 2.0.00
     */
    public void updateAtPutPiece
        (final int mesPn, final int coord, final int pieceType,
         final boolean isMove, final int moveToCoord)
    {
        // TODO consider more effic way for flushBoardLayoutAndRepaint, without the =null

        final SOCPlayer pl = (pieceType != SOCPlayingPiece.VILLAGE) ? game.getPlayer(mesPn) : null;
        final SOCPlayer oldLongestRoadPlayer = game.getPlayerWithLongestRoad();
        final SOCHandPanel mesHp = (pieceType != SOCPlayingPiece.VILLAGE) ? getPlayerHandPanel(mesPn) : null;
        final boolean[] debugShowPotentials = boardPanel.debugShowPotentials;
        final SOCPlayingPiece pp;

        switch (pieceType)
        {
        case SOCPlayingPiece.ROAD:
            pp = new SOCRoad(pl, coord, null);
            game.putPiece(pp);
            mesHp.updateValue(PlayerClientListener.UpdateType.Road);
            if (debugShowPotentials[4] || debugShowPotentials[5] || debugShowPotentials[7])
                boardPanel.flushBoardLayoutAndRepaint();

            break;

        case SOCPlayingPiece.SETTLEMENT:
            pp = new SOCSettlement(pl, coord, null);
            game.putPiece(pp);
            mesHp.updateValue(PlayerClientListener.UpdateType.Settlement);

            /**
             * if this is the second initial settlement, then update the resource display
             */
            if (mesHp.isClientPlayer())
            {
                mesHp.updateValue(PlayerClientListener.UpdateType.Clay);
                mesHp.updateValue(PlayerClientListener.UpdateType.Ore);
                mesHp.updateValue(PlayerClientListener.UpdateType.Sheep);
                mesHp.updateValue(PlayerClientListener.UpdateType.Wheat);
                mesHp.updateValue(PlayerClientListener.UpdateType.Wood);
            } else {
                mesHp.updateValue(PlayerClientListener.UpdateType.Resources);
            }

            if (debugShowPotentials[4] || debugShowPotentials[5] || debugShowPotentials[7]
                || debugShowPotentials[6])
                boardPanel.flushBoardLayoutAndRepaint();

            break;

        case SOCPlayingPiece.CITY:
            pp = new SOCCity(pl, coord, null);
            game.putPiece(pp);
            mesHp.updateValue(PlayerClientListener.UpdateType.Settlement);
            mesHp.updateValue(PlayerClientListener.UpdateType.City);

            if (debugShowPotentials[4] || debugShowPotentials[5] || debugShowPotentials[7]
                || debugShowPotentials[6])
                boardPanel.flushBoardLayoutAndRepaint();

            break;

        case SOCPlayingPiece.SHIP:
            pp = new SOCShip(pl, coord, null);
            if (! isMove)
            {
                game.putPiece(pp);
                mesHp.updateValue(PlayerClientListener.UpdateType.Ship);
            } else {
                game.moveShip((SOCShip) pp, moveToCoord);
            }

            if (debugShowPotentials[4] || debugShowPotentials[5] || debugShowPotentials[7])
                boardPanel.flushBoardLayoutAndRepaint();

            break;

        case SOCPlayingPiece.VILLAGE:
            // no need to refresh boardPanel after receiving each village
            pp = new SOCVillage(coord, game.getBoard());
            game.putPiece(pp);

            return; // <--- Early return: Piece is part of board initial layout, not player info ---

        case SOCPlayingPiece.FORTRESS:
            pp = new SOCFortress(pl, coord, game.getBoard());
            game.putPiece(pp);
            return; // <--- Early return: Piece is part of board initial layout, not added during game ---

        default:
            chatPrintDebug("* Unknown piece type " + pieceType + " at coord 0x" + Integer.toHexString(coord));
            return;  // <--- Early return ---
        }

        mesHp.updateValue(PlayerClientListener.UpdateType.VictoryPoints);
        boardPanel.repaint();
        buildingPanel.updateButtonStatus();
        if (game.isDebugFreePlacement() && game.isInitialPlacement())
            boardPanel.updateMode();  // update here, since gamestate doesn't change to trigger update

        /**
         * Check for and announce change in longest road; update all players' victory points.
         */
        SOCPlayer newLongestRoadPlayer = game.getPlayerWithLongestRoad();
        if (newLongestRoadPlayer != oldLongestRoadPlayer)
        {
            updateLongestLargest(true, oldLongestRoadPlayer, newLongestRoadPlayer);
        }
    }

    /**
     * Listener callback for scenario events on the large sea board which affect the game or board,
     * not a specific player. For example, a hex might be revealed from fog.
     *<P>
     * <em>Threads:</em> The game's treater thread handles incoming client messages and calls
     * game methods that change state. Those same game methods will trigger the scenario events;
     * so, the treater thread will also run this <tt>gameEvent</tt> callback.
     *
     * @param ga  Game
     * @param evt Event code
     * @param detail  Game piece, coordinate, or other data about the event, or null, depending on <tt>evt</tt>
     * @see #playerEvent(SOCGame, SOCPlayer, SOCScenarioPlayerEvent, boolean, Object)
     * @since 2.0.00
     */
    public void gameEvent(final SOCGame ga, final SOCScenarioGameEvent evt, final Object detail)
    {
        // stub for now
    }

    /**
     * Listener callback for per-player scenario events on the large sea board.
     * For example, there might be an SVP awarded for settlements.
     * @param ga  Game
     * @param pl  Player
     * @param evt  Event code
     * @param flagsChanged  True if this event changed {@link SOCPlayer#getScenarioPlayerEvents()},
     *             {@link SOCPlayer#getSpecialVP()}, or another flag documented for <tt>evt</tt> in
     *             {@link SOCScenarioPlayerEvent}
     * @param obj  Object related to the event, or null; documented for <tt>evt</tt> in {@link SOCScenarioPlayerEvent}.
     *             Example: The {@link SOCVillage} for {@link SOCScenarioPlayerEvent#CLOTH_TRADE_ESTABLISHED_VILLAGE}.
     * @see #gameEvent(SOCGame, SOCScenarioGameEvent, Object)
     * @since 2.0.00
     */
    public void playerEvent(final SOCGame ga, final SOCPlayer pl, final SOCScenarioPlayerEvent evt,
        final boolean flagsChanged, final Object obj)
    {
        final SOCHandPanel mesHp = getPlayerHandPanel(pl.getPlayerNumber());
        if (mesHp == null)
            return;

        if (flagsChanged && (pl.getSpecialVP() != 0))
        {
            // assumes will never be reduced to 0 again
            //   so won't ever need to hide SVP counter
            mesHp.updateValue(PlayerClientListener.UpdateType.SpecialVictoryPoints);
            mesHp.updateValue(PlayerClientListener.UpdateType.VictoryPoints);  // call after SVP, not before, in case ends the game
            // (This code also appears in SOCPlayerClient.handlePLAYERELEMENT)
        }
    }

    /**
     * Gamestate just became {@link SOCGame#WAITING_FOR_DISCARDS}
     * or {@link SOCGame#WAITING_FOR_PICK_GOLD_RESOURCE}.
     * Set up a timer to wait 1 second before showing "Discarding..."
     * or "Picking Resources..." balloons in players' handpanels.
     * Uses {@link SOCPIDiscardOrPickMsgTask}.
     * @param isDiscard  True for discard, false for picking gold-hex resources
     */
    private void discardOrPickTimerSet(final boolean isDiscard)
    {
        synchronized (showingPlayerDiscardOrPick_lock)
        {
            if (showingPlayerDiscardOrPick_task != null)
            {
                showingPlayerDiscardOrPick_task.cancel();  // cancel any previous
            }
            showingPlayerDiscardOrPick_task = new SOCPIDiscardOrPickMsgTask(this, isDiscard);

            // Run once, after a brief delay in case only robots must discard.
            gameDisplay.getEventTimer().schedule(showingPlayerDiscardOrPick_task, 1000 /* ms */ );
        }
    }

    /**
     * Cancel any "discarding..." or "picking resources..." timer, and clear the message if showing.
     */
    private void discardOrPickTimerClear()
    {
        synchronized (showingPlayerDiscardOrPick_lock)
        {
            if (showingPlayerDiscardOrPick_task != null)
            {
                showingPlayerDiscardOrPick_task.cancel();  // cancel any previous
                showingPlayerDiscardOrPick_task = null;
            }
            if (showingPlayerDiscardOrPick)
            {
                for (int i = hands.length - 1; i >= 0; --i)
                    hands[i].clearDiscardOrPickMsg();
                showingPlayerDiscardOrPick = false;
            }
        }
    }

    /**
     * Handle board reset (new game with same players, same game name).
     * The reset message will be followed with others which will fill in the game state.
     * Most GUI panels are destroyed and re-created.  Player chat text is kept.
     *
     * @param newGame New game object
     * @param rejoinPlayerNumber Sanity check - must be our correct player number in this game
     * @param requesterNumber Player who requested the board reset
     * 
     * @see soc.server.SOCServer#resetBoardAndNotify(String, int)
     */
    public void resetBoard(SOCGame newGame, int rejoinPlayerNumber, int requesterNumber)
    {
        if (clientHand == null)
            return;
        if (clientHandPlayerNum != rejoinPlayerNumber)
            return;
        if (newGame == null)
            throw new IllegalArgumentException("newGame is null");

        // Feedback: "busy" mouse cursor while clearing and re-laying out the components
        setCursor(Cursor.getPredefinedCursor(Cursor.WAIT_CURSOR));

        // Clear out old state (similar to constructor)
        int oldGameState = game.getResetOldGameState();
        game = newGame;
        if (gameStats != null)
            gameStats.dispose();
        gameStats = new SOCGameStatistics(game);
        for (int i = 0; i < hands.length; ++i)
        {
            hands[i].removePlayer();  // will cancel roll countdown timer, right-click menus, etc
            hands[i].setEnabled(false);
            hands[i].destroy();
        }
        final String prevChatText = chatDisplay.getText();
        final boolean[] boardDebugShow = boardPanel.debugShowPotentials.clone();
        clientHand = null;
        clientHandPlayerNum = -1;

        removeAll();  // old sub-components
        initInterfaceElements(false);  // new sub-components

        // Clear from possible TITLEBAR_GAME_OVER
        setTitle(/*I*/TITLEBAR_GAME + game.getName() +
                 (game.isPractice ? "" : " [" + client.getNickname() + "]")/*18N*/);
        boardPanel.debugShowPotentials = boardDebugShow;

        validate();
        repaint();

        chatDisplay.append(prevChatText);
        String requesterName = game.getPlayer(requesterNumber).getName();
        if (requesterName == null)
            //i18n split into two keys?
            requesterName = /*I*/"player who left"/*18N*/;
        String resetMsg;
        if (oldGameState != SOCGame.OVER)
            resetMsg = "** "+/*I*/"The board was reset by " + requesterName + "."/*18N*/+"\n";
        else
            resetMsg = "** "+/*I*/"New game started by " + requesterName + "."/*18N*/+"\n";
        textDisplay.append(resetMsg);
        chatDisplay.append(resetMsg);
        setCursor(Cursor.getPredefinedCursor(Cursor.DEFAULT_CURSOR));

        // Further messages from server will fill in the rest.
    }

    /**
     * set the face icon for a player
     *
     * @param pn  the number of the player
     * @param id  the id of the face image
     */
    public void changeFace(int pn, int id)
    {
        hands[pn].changeFace(id);
    }

    /**
     * if debug is enabled, print this in the chat display.
     */
    public void chatPrintDebug(String debugMsg)
    {
        if (! D.ebugIsEnabled())
            return;
        chatPrint(debugMsg + "\n");
    }

    /**
     * if debug is enabled, print this exception's stack trace in
     * the chat display.  This eases tracing of exceptions when
     * our code is called in AWT threads (such as EventDispatch).
     */
    public void chatPrintStackTrace(Throwable th)
    {
        chatPrintStackTrace(th, false);
    }
    
    private void chatPrintStackTrace(Throwable th, boolean isNested)
    {
        if (! D.ebugIsEnabled())
            return;
        String excepName = th.getClass().getName();
        if (! isNested)
            chatDisplay.append("** Exception occurred **\n");
        if (th.getMessage() != null)
            chatPrint(excepName + ": " + th.getMessage());
        else
            chatPrint(excepName);
        StringWriter backstack = new StringWriter();
        PrintWriter pw = new PrintWriter(backstack);
        th.printStackTrace(pw);
        pw.flush();
        chatPrint (backstack.getBuffer().toString());
        Throwable cause = th.getCause();
        if ((cause != null) && (cause != th)) // NOTE: getCause is 1.4+
        {
            chatDisplay.append("** --> Nested Cause Exception: **\n");
            chatPrintStackTrace (cause, true);
        }
        if (! isNested)
            chatDisplay.append("-- Exception ends: " + excepName + " --\n\n");
    }

    /**
     * Calculate a color towards gray, for a hilight or the robber ghost.
     * If srcColor is light, ghost color is darker. (average with gray)
     * If it's dark or midtone, ghost should be lighter. (average with white)
     * 
     * @param srcColor The color to ghost from
     * @return Ghost color based on srcColor
     */
    public static Color makeGhostColor(Color srcColor)
    {
        int outR, outG, outB;
        outR = srcColor.getRed();
        outG = srcColor.getGreen();
        outB = srcColor.getBlue();
        if ((outR + outG + outB) > (160 * 3))
        {
            // src is light, we should be dark. (average with gray)
            outR = (outR + 140) / 2;
            outG = (outG + 140) / 2;
            outB = (outB + 140) / 2;
        } else {
            // src is dark or midtone, we should be light. (average with white)
            outR = (outR + 255) / 2;
            outG = (outG + 255) / 2;
            outB = (outB + 255) / 2;
        }
        return new Color (outR, outG, outB);
    }
    
    /**
     * Arrange the custom layout. If a player sits down in a 6-player game, will need to
     * {@link #invalidate()} and call this again, because {@link SOCHandPanel} sizes will change.
     * Also, on first call, resets mouse cursor to normal, in case it was WAIT_CURSOR.
     * On first call, if the game options have a {@link SOCScenario} with any long description,
     * it will be shown in a popup via {@link #showScenarioInfoDialog()}.
     */
    @Override
    public void doLayout()
    {
        Insets i = getInsets();
        Dimension dim = getSize();
        if (prevSize != null)
        {
            needRepaintBorders = (dim.width != prevSize.width)
                || (dim.height != prevSize.height);
        }
        prevSize = dim;
        dim.width -= (i.left + i.right);
        dim.height -= (i.top + i.bottom);

        /**
         * Classic Sizing
         * (board size is fixed, cannot scale)
         *
        int bw = SOCBoardPanel.getPanelX();
        int bh = SOCBoardPanel.getPanelY();
        int hw = (dim.width - bw - 16) / 2;
        int hh = (dim.height - 12) / 2;
        int kw = bw;
        int kh = buildingPanel.getSize().height;
        int tfh = textInput.getSize().height;
        int tah = dim.height - bh - kh - tfh - 16;
         */

        /**
         * "Stretch" Scaleable-board Sizing:
         * If board can be at least 15% larger than minimum board width,
         * without violating minimum handpanel width, scale it larger.
         * Otherwise, use minimum board width (widen handpanels instead).
         * Handpanel height:
         * - If 4-player, 1/2 of window height
         * - If 6-player, 1/3 of window height, until client sits down.
         *   (Column of 3 on left side, 3 on right side, of this frame)
         *   Once sits down, that column's handpanel heights are
         *   1/2 of window height for the player's hand, and 1/4 for others.
         */
        final int bMinW, bMinH;
        {
            Dimension bpMinSz = boardPanel.getMinimumSize();
            bMinW = bpMinSz.width;
            bMinH = bpMinSz.height;
        }
        int bw = (dim.width - 16 - (2*SOCHandPanel.WIDTH_MIN));  // As wide as possible
        int bh = (int) ((bw * (long) bMinH) / bMinW);
        final int buildph = buildingPanel.getHeight();
        int tfh = textInput.getHeight();
        if (bh > (dim.height - buildph - 16 - (int)(5.5f * tfh)))
        {
            // Window is wide: board would become taller than fits in window.
            // Re-calc board max height, then board width.
            bh = dim.height - buildph - 16 - (int)(5.5f * tfh);  // As tall as possible
            bw = (int) ((bh * (long) bMinW) / bMinH);
        }
        int hw = (dim.width - bw - 16) / 2;
        int tah = dim.height - bh - buildph - tfh - 16;

        boolean canScaleBoard = (bw >= (1.15f * bMinW));
        if (canScaleBoard)
        {
            try
            {
                boardPanel.setBounds(i.left + hw + 8, i.top + tfh + tah + 8, bw, bh);
            }
            catch (IllegalArgumentException e)
            {
                canScaleBoard = false;
            }
        }
        if (! canScaleBoard)
        {
            bw = bMinW;
            bh = bMinH;
            hw = (dim.width - bw - 16) / 2;
            tah = dim.height - bh - buildph - tfh - 16;
            try
            {
                boardPanel.setBounds(i.left + hw + 8, i.top + tfh + tah + 8, bw, bh);
            }
            catch (IllegalArgumentException ee)
            {
                bw = boardPanel.getWidth();
                bh = boardPanel.getHeight();
                hw = (dim.width - bw - 16) / 2;
                tah = dim.height - bh - buildph - tfh - 16;
            }
        }
        boardIsScaled = canScaleBoard;  // set field, now that we know if it works
        final int halfplayers = (is6player) ? 3 : 2;
        final int hh = (dim.height - 12) / halfplayers;  // handpanel height
        final int kw = bw;

        buildingPanel.setBounds(i.left + hw + 8, i.top + tah + tfh + bh + 12, kw, buildph);

        // Hands start at top-left, go clockwise;
        // hp.setBounds also sets its blankStandIn's bounds.
        // Note that any hands[] could be null, due to async adds, calls, invalidations.

        try
        {
            if (! is6player)
            {
                hands[0].setBounds(i.left + 4, i.top + 4, hw, hh);
                if (game.maxPlayers > 1)
                {
                    hands[1].setBounds(i.left + hw + bw + 12, i.top + 4, hw, hh);
                    hands[2].setBounds(i.left + hw + bw + 12, i.top + hh + 8, hw, hh);
                    hands[3].setBounds(i.left + 4, i.top + hh + 8, hw, hh);
                }
            }
            else
            {
                // 6-player layout:
                // If client player isn't sitting yet, all handpanels are 1/3 height of window.
                // Otherwise, they're 1/3 height in the column of 3 which doesn't contain the
                // client. and roughly 1/4 or 1/2 height in the client's column.
    
                if ((clientHandPlayerNum == -1) ||
                    ((clientHandPlayerNum >= 1) && (clientHandPlayerNum <= 3)))
                {
                    hands[0].setBounds(i.left + 4, i.top + 4, hw, hh);
                    hands[4].setBounds(i.left + 4, i.top + 2 * hh + 12, hw, hh);
                    hands[5].setBounds(i.left + 4, i.top + hh + 8, hw, hh);
                }
                if ((clientHandPlayerNum < 1) || (clientHandPlayerNum > 3))
                {
                    hands[1].setBounds(i.left + hw + bw + 12, i.top + 4, hw, hh);
                    hands[2].setBounds(i.left + hw + bw + 12, i.top + hh + 8, hw, hh);
                    hands[3].setBounds(i.left + hw + bw + 12, i.top + 2 * hh + 12, hw, hh);
                }
                if (clientHandPlayerNum != -1)
                {
                    // Lay out the column we're sitting in.
                    final boolean isRight;
                    final int[] hp_idx;
                    final int hp_x;
                    isRight = ((clientHandPlayerNum >= 1) && (clientHandPlayerNum <= 3));
                    if (isRight)
                    {
                        final int[] idx_right = {1, 2, 3};
                        hp_idx = idx_right;
                        hp_x = i.left + hw + bw + 12;
                    } else {
                        final int[] idx_left = {0, 5, 4};
                        hp_idx = idx_left;
                        hp_x = i.left + 4;
                    }
                    for (int ihp = 0, hp_y = i.top + 4; ihp < 3; ++ihp)
                    {
                        SOCHandPanel hp = hands[hp_idx[ihp]];
                        int hp_height;
                        if (hp_idx[ihp] == clientHandPlayerNum)
                            hp_height = (dim.height - 12) / 2 - (2 * ColorSquare.HEIGHT);
                        else
                            hp_height = (dim.height - 12) / 4 + ColorSquare.HEIGHT;
                        hp.setBounds(hp_x, hp_y, hw, hp_height);
                        hp.invalidate();
                        hp.doLayout();
                        hp_y += (hp_height + 4);
                    }
                }
            }
        }
        catch (NullPointerException e) {}

        int tdh, cdh;
        if (game.isPractice)
        {
            // Game textarea larger than chat textarea
            cdh = (int) (2.2f * tfh);
            tdh = tah - cdh;
            if (tdh < cdh)
            {
                tdh = cdh;
                cdh = tah - cdh;
            }
        }
        else
        {
            // Equal-sized text, chat textareas
            tdh = tah / 2;
            cdh = tah - tdh;
        }
        if (textDisplaysLargerTemp_needsLayout && textDisplaysLargerTemp)
        {
            // expanded size (temporary)
            final int x = i.left + (hw / 2);
            final int w = dim.width - 2 * (hw - x);
            int h = 5 * tfh;  // initial guess of height
            if (h < boardPanel.getY() - tfh)
                h = boardPanel.getY() - tfh;

            // look for a better height;
            // Use height of shortest handpanel as reference.
            {
                int hf = hands[0].getHeight();
                int h1 = hands[1].getHeight();
                if (h1 < hf)
                    hf = h1;
                hf = hf - cdh - tfh - 15;
                if (hf > h)
                    h = hf;
            }

            textDisplay.setBounds(x, i.top + 4, w, h);
            if (! game.isPractice)
                cdh += 20;
            chatDisplay.setBounds(x, i.top + 4 + h, w, cdh);
            h += cdh;
            textInput.setBounds(x, i.top + 4 + h, w, tfh);

            // focus here for easier chat typing
            textInput.requestFocusInWindow();
        } else {
            // standard size
            textDisplay.setBounds(i.left + hw + 8, i.top + 4, bw, tdh);
            chatDisplay.setBounds(i.left + hw + 8, i.top + 4 + tdh, bw, cdh);
            textInput.setBounds(i.left + hw + 8, i.top + 4 + tah, bw, tfh);
        }
        textDisplaysLargerTemp_needsLayout = false;

        npix = textDisplay.getPreferredSize().width;
        ncols = (int) (((bw) * 100.0f) / (npix)) - 2; // use float division for closer approximation

        //FontMetrics fm = this.getFontMetrics(textDisplay.getFont());
        //int nrows = (tdh / fm.getHeight()) - 1;

        //textDisplay.setMaximumLines(nrows);
        //nrows = (cdh / fm.getHeight()) - 1;

        //chatDisplay.setMaximumLines(nrows);
        boardPanel.doLayout();

        /**
         * Reset mouse cursor from WAIT_CURSOR to normal
         * (set in SOCPlayerClient.startPracticeGame or .guardedActionPerform).
         */
        if (layoutNotReadyYet)
        {
            gameDisplay.setCursor(Cursor.getPredefinedCursor(Cursor.DEFAULT_CURSOR));
            layoutNotReadyYet = false;
            repaint();
        }

        if (! didGameScenarioPopupCheck)
        {
            showScenarioInfoDialog();
            didGameScenarioPopupCheck = true;
        }
    }

    /**
     * For 6-player board, make the text displays larger/smaller when mouse
     * enters/exits them.
     * Timer will set textDisplaysLargerTemp_needsLayout, invalidate(), doLayout().
     * Wait 200 ms first, to avoid flicker in case of several related
     * {@link #mouseExited(MouseEvent)}/{@link #mouseEntered(MouseEvent)} events
     * (such as moving mouse from {@link #textDisplay} to {@link #chatDisplay}).
     * @since 1.1.08
     */
    private void textDisplaysLargerSetResizeTimer()
    {
        getEventTimer().schedule(new SOCPITextDisplaysLargerTask(), 200 /* ms */ );
    }

    /**
     * Track TextField mouse cursor entry on 6-player board (MouseListener).
     * Listener is not added unless {@link #is6player}.
     * For use by {@link #textDisplay}, {@link #chatDisplay}, {@link #textInput}.
     * Calls {@link #textDisplaysLargerSetResizeTimer()}.
     * @since 1.1.08
     */
    public void mouseEntered(MouseEvent e)
    {
        if (! is6player)
            return;

        final Object src = e.getSource();
        if (src == textDisplay)
            textDisplayHasMouse = true;
        else if (src == chatDisplay)
            chatDisplayHasMouse = true;
        else if (src == textInput)
            textInputHasMouse = true;
        else if (textDisplaysLargerTemp)
        {
            if (src == boardPanel)
                sbFixBHasMouse = true;
            else if (src == hands[0])
                sbFixLHasMouse = true;
            else if (src == hands[1])
                sbFixRHasMouse = true;
        }
        else
        {
            return;  // <-- Unknown source; don't trigger textDisplays resize ---
        }

        // will set textDisplaysLargerTemp_needsLayout, invalidate(), doLayout()
        textDisplaysLargerSetResizeTimer();
    }

    /**
     * Track TextField mouse cursor exit on 6-player board (MouseListener).
     * Same details as {@link #mouseEntered(MouseEvent)}.
     * @since 1.1.08
     */
    public void mouseExited(MouseEvent e)
    {
        if (! is6player)
            return;

        final Object src = e.getSource();
        if (src == textDisplay)
            textDisplayHasMouse = false;
        else if (src == chatDisplay)
            chatDisplayHasMouse = false;
        else if (src == textInput)
            textInputHasMouse = false;
        else if (src == this)
        {
            textDisplayHasMouse = false;
            chatDisplayHasMouse = false;
            textInputHasMouse = false;
        }
        else if (sbFixNeeded)
        {
            if (src == boardPanel)
                sbFixBHasMouse = false;
            else if (src == hands[0])
                sbFixLHasMouse = false;
            else if (src == hands[1])
                sbFixRHasMouse = false;

            return;  // <-- early return: no resize from exiting sbFix areas ---
        }
        else
        {
            return;  // <-- Unknown source; don't trigger textDisplays resize ---
        }

        // will set textDisplaysLargerTemp_needsLayout, invalidate(), doLayout()
        textDisplaysLargerSetResizeTimer();
    }

    /**
     * If any text area is clicked in a 6-player game, give
     * focus to the text input box for ease-of-use.  For details
     * see the {@link #textDisplaysLargerWhen} javadoc.
     * @since 1.1.13
     */
    public void mouseClicked(MouseEvent e)
    {
        if (! is6player)
            return;
        final Object src = e.getSource();
        if ((src != textDisplay) && (src != chatDisplay))
            return;

        final long when = e.getWhen();
        if ((textDisplaysLargerWhen == 0L) || (Math.abs(when - textDisplaysLargerWhen) < 1000L))
            textInput.requestFocusInWindow();
    }

    /**
     * Stub for MouseListener.
     * @since 1.1.08
     */
    public void mousePressed(MouseEvent e) { }

    /**
     * Stub for MouseListener.
     * @since 1.1.08
     */
    public void mouseReleased(MouseEvent e) { }

    protected boolean isClientPlayer(SOCPlayer p)
    {
        if (p == null)
            return false;
        int pn = p.getPlayerNumber();
        return hands[pn].isClientPlayer();
        //return p.getName().equals(client.getNickname());
    }

    //========================================================
    /**
     * Nested classes begin here
     */
    //========================================================

    /**
     * Client Bridge to translate interface to SOCPlayerInterface methods.
     * For most methods here, {@link PlayerClientListener} will have their javadoc.
     * @author paulbilnoski
     * @since 2.0.00
     */
    private static class ClientBridge implements PlayerClientListener
    {
        final SOCPlayerInterface pi;

        /**
         * Create a new ClientBridge for this playerinterface and its {@link SOCGame}.
         * @param pi  A player interface, already linked to a game
         */
        public ClientBridge(SOCPlayerInterface pi)
        {
            this.pi = pi;
        }

        public void diceRolled(SOCPlayer player, int roll)
        {
            pi.setTextDisplayRollExpected(roll);
            pi.getBoardPanel().repaint();
            
            // only notify about valid rolls
            if (roll >= 2 && roll <= 12 && player != null)
            {
                pi.getGameStats().diceRolled(new SOCGameStatistics.DiceRollEvent(roll, player));
            }
        }

        public void playerJoined(String nickname)
        {
            final String msg = "*** " + /*I*/nickname + " has joined this game.\n"/*18N*/;
            pi.print(msg);
            if ((pi.game != null) && (pi.game.getGameState() >= SOCGame.START1A))
                pi.chatPrint(msg);
        }

        public void playerLeft(String nickname, SOCPlayer player)
        {
            if (player != null)
            {
                //
                //  This user was not a spectator.
                //  Remove first from interface, then from game data.
                //
                pi.removePlayer(player.getPlayerNumber());
            }
            else if (pi.game.getGameState() >= SOCGame.START1A)
            {
                //  Spectator, game in progress.
                //  Server prints it in the game text area,
                //  and we also print in the chat area (less clutter there).
                pi.chatPrint("* " + nickname + " left the game");
            }
        }

        public void playerSitdown(int playerNumber, String sitterNickname)
        {
            pi.addPlayer(sitterNickname, playerNumber);

            String nickname = pi.getClient().getNickname();

            /**
             * let the board panel & building panel find our player object if we sat down
             */
            if (nickname.equals(sitterNickname))
            {
                pi.getBoardPanel().setPlayer();
                pi.getBuildingPanel().setPlayer();
            }

            /**
             * update the hand panel's displayed values
             */
            final SOCHandPanel hp = pi.getPlayerHandPanel(playerNumber);
            hp.updateValue(PlayerClientListener.UpdateType.Road);
            hp.updateValue(PlayerClientListener.UpdateType.Settlement);
            hp.updateValue(PlayerClientListener.UpdateType.City);
            if (pi.game.hasSeaBoard)
                hp.updateValue(PlayerClientListener.UpdateType.Ship);
            hp.updateValue(PlayerClientListener.UpdateType.Knight);
            hp.updateValue(PlayerClientListener.UpdateType.VictoryPoints);
            hp.updateValue(PlayerClientListener.UpdateType.LongestRoad);
            hp.updateValue(PlayerClientListener.UpdateType.LargestArmy);

            if (nickname.equals(sitterNickname))
            {
                hp.updateValue(PlayerClientListener.UpdateType.Clay);
                hp.updateValue(PlayerClientListener.UpdateType.Ore);
                hp.updateValue(PlayerClientListener.UpdateType.Sheep);
                hp.updateValue(PlayerClientListener.UpdateType.Wheat);
                hp.updateValue(PlayerClientListener.UpdateType.Wood);
                hp.updateDevCards();
            }
            else
            {
                hp.updateValue(PlayerClientListener.UpdateType.Resources);
                hp.updateValue(PlayerClientListener.UpdateType.DevCards);
            }
        }

        /**
         * Game's current player has changed. Update displays.
         * Repaint board panel, update buttons' status, etc.
         */
        public void playerTurnSet(int playerNumber)
        {
            pi.updateAtTurn(playerNumber);
        }

        public void playerPiecePlaced(SOCPlayer player, int coordinate, int pieceType)
        {
            pi.updateAtPutPiece(player.getPlayerNumber(), coordinate, pieceType, false, 0);
        }

        public void playerPieceMoved(SOCPlayer player, int sourceCoordinate, int targetCoordinate, int pieceType)
        {
            pi.updateAtPutPiece(player.getPlayerNumber(),
                                sourceCoordinate,
                                pieceType,
                                true,
                                targetCoordinate);
        }

        public void playerSVPAwarded(SOCPlayer player, int numSvp, String awardDescription)
        {
            if (pi.getClientHand() == null)
                return;  // not seated yet (joining game in progress)
            pi.updateAtSVPText(player.getName(), numSvp, awardDescription);
        }

        public void playerResourcesUpdated(SOCPlayer player)
        {
            SOCHandPanel hpan = pi.getPlayerHandPanel(player.getPlayerNumber());
            hpan.updateValue(PlayerClientListener.UpdateType.Resources);
        }

        public void playerElementUpdated(SOCPlayer player, PlayerClientListener.UpdateType utype)
        {
            final SOCHandPanel hpan = player == null ? null : pi.getPlayerHandPanel(player.getPlayerNumber());  // null if no player
            int hpanUpdateRsrcType = 0;  // If not 0, update this type's amount display

            switch (utype)
            {
            case Road:
                hpan.updateValue(utype);
                break;

            case Settlement:
                hpan.updateValue(utype);
                break;

            case City:
                hpan.updateValue(utype);
                break;

            case Ship:
                hpan.updateValue(utype);
                break;

            case Knight:
                // PLAYERELEMENT(NUMKNIGHTS) is sent after a Soldier card is played.
                hpan.updateValue(utype);
                break;

            case Clay:
                hpanUpdateRsrcType = SOCResourceConstants.CLAY;
                break;

            case Ore:
                hpanUpdateRsrcType = SOCResourceConstants.ORE;
                break;

            case Sheep:
                hpanUpdateRsrcType = SOCResourceConstants.SHEEP;
                break;

            case Wheat:
                hpanUpdateRsrcType = SOCResourceConstants.WHEAT;
                break;

            case Wood:
                hpanUpdateRsrcType = SOCResourceConstants.WOOD;
                break;

            case Unknown:
                hpan.updateValue(PlayerClientListener.UpdateType.Resources);
                break;

            case SpecialVictoryPoints:
                if (player.getSpecialVP() != 0)
                {
                    // assumes will never be reduced to 0 again
                    hpan.updateValue(PlayerClientListener.UpdateType.SpecialVictoryPoints);
                    hpan.updateValue(PlayerClientListener.UpdateType.VictoryPoints);  // call after SVP, not before, in case ends the game
                    // (This code also appears in SOCPlayerInterface.playerEvent)
                }
                break;

            case Cloth:
                if (player != null)
                {
                    hpan.updateValue(utype);
                    hpan.updateValue(PlayerClientListener.UpdateType.VictoryPoints);  // 2 cloth = 1 VP
                } else {
                    pi.getBuildingPanel().updateClothCount();
                }
                break;

            case Warship:
                pi.updateAtPiecesChanged();
                break;
                
            default:
                System.out.println("Unhandled case in PlayerClientListener["+utype+"]");
                break;
            }

            if (hpan == null)
                return;  // <--- early return: not a per-player element ---

            if (hpanUpdateRsrcType != 0)
            {
                if (hpan.isClientPlayer())
                {
                    hpan.updateValue(utype);
                }
                else
                {
                    hpan.updateValue(PlayerClientListener.UpdateType.Resources);
                }
            }

            if (hpan.isClientPlayer() && (pi.getGame().getGameState() != SOCGame.NEW))
            {
                pi.getBuildingPanel().updateButtonStatus();
            }
        }

        public void requestedSpecialBuild(SOCPlayer player)
        {
            if (player.hasAskedSpecialBuild())
                pi.print("* " + /*I*/player.getName() + " wants to Special Build."/*18N*/);
            if (pi.isClientPlayer(player))
                pi.getBuildingPanel().updateButtonStatus();
        }

        public void requestedGoldResourceCountUpdated(SOCPlayer player, int countToSelect)
        {
            final SOCHandPanel hpan = pi.getPlayerHandPanel(player.getPlayerNumber());
            hpan.updatePickGoldHexResources();
        }

        public void playerDevCardUpdated(SOCPlayer player)
        {
            if (pi.isClientPlayer(player))
            {
                SOCHandPanel hp = pi.getClientHand();
                hp.updateDevCards();
                hp.updateValue(PlayerClientListener.UpdateType.VictoryPoints);
            }
            else
            {
                pi.getPlayerHandPanel(player.getPlayerNumber()).updateValue(PlayerClientListener.UpdateType.DevCards);
            }
        }

        public void playerFaceChanged(SOCPlayer player, int faceId)
        {
            pi.changeFace(player.getPlayerNumber(), faceId);
        }

        public void playerStats(EnumMap<PlayerClientListener.UpdateType, Integer> stats)
        {
            pi.print("* "+/*I*/"Your resource rolls: (Clay, Ore, Sheep, Wheat, Wood)"/*18N*/);
            StringBuffer sb = new StringBuffer("* ");
            int total = 0;

            PlayerClientListener.UpdateType[] types = {
                PlayerClientListener.UpdateType.Clay,
                PlayerClientListener.UpdateType.Ore,
                PlayerClientListener.UpdateType.Sheep,
                PlayerClientListener.UpdateType.Wheat,
                PlayerClientListener.UpdateType.Wood
            };

            for (PlayerClientListener.UpdateType t : types)
            {
                int value = stats.get(t).intValue();
                total += value;
                sb.append(value);
                sb.append(", ");
            }
            // Remove the last comma-space
            sb.delete(sb.length()-2, sb.length());
            sb.append(". Total: ");
            sb.append(total);
            pi.print(sb.toString());
        }

        public void largestArmyRefresh(SOCPlayer old, SOCPlayer potentialNew)
        {
            pi.updateLongestLargest(false, old, potentialNew);
        }

        public void longestRoadRefresh(SOCPlayer old, SOCPlayer potentialNew)
        {
            pi.updateLongestLargest(true, old, potentialNew);
        }

        /**
         * The current game members (players and observers) are listed, and the
         * game is about to start.  Calls {@link SOCPlayerInterface#began(Vector)}.
         * @param names  Game member names; to see if each is a player, call {@link SOCGame#getPlayer(String)}.
         */
        public void membersListed(Collection<String> names)
        {
            Vector<String> v = new Vector<String>(names);
            pi.began(v);
        }

        public void boardLayoutUpdated()
        {
            pi.updateAtNewBoard();
        }

        public void boardUpdated()
        {
            pi.getBoardPanel().flushBoardLayoutAndRepaint();
        }

        public void boardPotentialsUpdated()
        {
            pi.getBoardPanel().flushBoardLayoutAndRepaintIfDebugShowPotentials();
        }

        public void boardReset(SOCGame newGame, int newSeatNumber, int requestingPlayerNumber)
        {
            pi.resetBoard(newGame, newSeatNumber, requestingPlayerNumber);
        }

        public void boardResetVoteRequested(SOCPlayer requestor)
        {
            pi.resetBoardAskVote(requestor.getPlayerNumber());
        }

        public void boardResetVoteCast(SOCPlayer voter, boolean vote)
        {
            pi.resetBoardVoted(voter.getPlayerNumber(), vote);
        }

        public void boardResetVoteRejected()
        {
            pi.resetBoardRejected();
        }

        public void seatLockUpdated()
        {
            for (int i = 0; i < pi.game.maxPlayers; i++)
            {
                pi.getPlayerHandPanel(i).updateSeatLockButton();
                pi.getPlayerHandPanel(i).updateTakeOverButton();
            }
        }

        public void gameStarted()
        {
            pi.startGame();
        }

        public void gameStateChanged(int gameState)
        {
            pi.updateAtGameState();
        }

        public void gameEnded(Map<SOCPlayer, Integer> scores)
        {
            int[] scoresArray = new int[scores.size()];
            for (Map.Entry<SOCPlayer, Integer> e : scores.entrySet())
            {
                scoresArray[e.getKey().getPlayerNumber()] = e.getValue().intValue();
            }

            pi.updateAtOver(scoresArray);
        }

        public void gameDisconnected(String errorMessage)
        {
            pi.over(errorMessage);
        }

        public void messageBroadcast(String msg)
        {
            pi.chatPrint("::: " + msg + " :::");
        }

        public void messageSent(String nickname, String message)
        {
            //TODO i18n ??, format
            if (nickname.equals("Server"))
            {
                String starMesText = "* " + message;
                pi.print(starMesText);
                if (message.startsWith(">>>"))
                    pi.chatPrint(starMesText);
            }
            else
            {
                if (!pi.getClient().onIgnoreList(nickname))
                {
                    pi.chatPrint(nickname + ": " + message);
                }
            }
        }

        public void buildRequestCanceled(SOCPlayer player)
        {
            pi.getPlayerHandPanel(player.getPlayerNumber()).updateResourcesVP();
            pi.getBoardPanel().updateMode();
        }

        public void robberMoved()
        {
            pi.getBoardPanel().repaint();
        }

        public void devCardDeckUpdated()
        {
            pi.updateDevCardCount();
        }

        public void requestedDiscard(int countToDiscard)
        {
            pi.showDiscardOrGainDialog(countToDiscard, true);
        }

        public void requestedResourceSelect(int countToDiscard)
        {
            pi.showDiscardOrGainDialog(countToDiscard, false);
        }

        public void requestedChoosePlayer(final List<SOCPlayer> choices, final boolean isNoneAllowed)
        {
            int[] pnums = new int[choices.size() + (isNoneAllowed ? 1 : 0)];
            int i = 0;
            for (SOCPlayer p : choices)
                pnums[i++] = p.getPlayerNumber();
            pi.showChoosePlayerDialog(choices.size(), pnums, isNoneAllowed);
        }

        public void requestedChooseRobResourceType(SOCPlayer player)
        {
            pi.showChooseRobClothOrResourceDialog(player.getPlayerNumber());
        }

        public void requestedTrade(SOCPlayer offerer)
        {
            pi.getPlayerHandPanel(offerer.getPlayerNumber()).updateCurrentOffer();
        }

        public void requestedTradeClear(SOCPlayer offerer)
        {
            if (offerer != null)
            {
                pi.getPlayerHandPanel(offerer.getPlayerNumber()).updateCurrentOffer();
            }
            else
            {
                for (int i = 0; i < pi.game.maxPlayers; ++i)
                {
                    pi.getPlayerHandPanel(i).updateCurrentOffer();
                }
            }
        }

        public void requestedTradeRejection(SOCPlayer rejecter)
        {
            pi.getPlayerHandPanel(rejecter.getPlayerNumber()).rejectOfferShowNonClient();
        }

        public void requestedTradeReset(SOCPlayer playerToReset)
        {
            final int pn = (playerToReset != null) ? playerToReset.getPlayerNumber() : -1;
            pi.clearTradeMsg(pn);
        }

        public void requestedDiceRoll()
        {
            pi.updateAtRollPrompt();
        }

        public void debugFreePlaceModeToggled(boolean isEnabled)
        {
            pi.setDebugFreePlacementMode(isEnabled);
        }
    }

    /**
     * This is the modal dialog to vote on another player's board reset request.
     * If game in progress, buttons are Reset and Continue Playing; default Continue.
     * If game is over, buttons are Restart and No thanks; default Restart.
     * Start a new thread to show, so message treating can continue as other players vote.
     *
     * @author Jeremy D Monin &lt;jeremy@nand.net&gt;
     * @since 1.1.00
     */
    protected static class ResetBoardVoteDialog extends AskDialog implements Runnable
    {
        /** Runs in own thread, to not tie up client's message-treater thread which initially shows the dialog. */
        private Thread rdt;

        /** If true, don't call any methods from callbacks here */
        private boolean askedDisposeQuietly;

        /**
         * Creates a new ResetBoardVoteDialog.
         *
         * @param cli      Player client interface
         * @param gamePI   Current game's player interface
         * @param requester  Name of player requesting the reset
         * @param gameIsOver The game is over - "Reset" button should be default (if not over, "Continue" is default)
         */
        protected ResetBoardVoteDialog(GameAwtDisplay cli, SOCPlayerInterface gamePI, String requester, boolean gameIsOver)
        {
            super(cli, gamePI, /*I*/"Reset board of game "
                    + gamePI.getGame().getName() + "?"/*18N*/,
                (gameIsOver
                    ? (/*I*/requester + " wants to start a new game."/*18N*/)
                    : (/*I*/requester + " wants to reset the game being played."/*18N*/)),
                (gameIsOver
                    ? /*I*/"Restart"/*18N*/
                    : /*I*/"Reset"/*18N*/),
                (gameIsOver
                    ? /*I*/"No thanks"/*18N*/
                    : /*I*/"Continue playing"/*18N*/),
                null,
                (gameIsOver ? 1 : 2));
            rdt = null;
            askedDisposeQuietly = false;
        }

        /**
         * React to the Reset button. (call playerClient.resetBoardVote)
         */
        @Override
        public void button1Chosen()
        {
            pcli.getGameManager().resetBoardVote(pi.getGame(), pi.getClientPlayerNumber(), true);
            pi.resetBoardClearDia();
        }

        /**
         * React to the No button. (call playerClient.resetBoardVote)
         */
        @Override
        public void button2Chosen()
        {
            pcli.getGameManager().resetBoardVote(pi.getGame(), pi.getClientPlayerNumber(), false);
            pi.resetBoardClearDia();
        }

        /**
         * React to the dialog window closed by user. (Vote No)
         */
        @Override
        public void windowCloseChosen()
        {
            if (! askedDisposeQuietly)
                button2Chosen();
        }

        /**
         * Make a new thread and show() in that thread.
         * Keep track of the thread, in case we need to dispose of it.
         */
        public void showInNewThread()
        {
            rdt = new Thread(this);
            rdt.setDaemon(true);
            rdt.setName("resetVoteDialog-" + pcli.getNickname());
            rdt.start();  // run method will show the dialog
        }

        public void disposeQuietly()
        {
            askedDisposeQuietly = true;
            //FIXME: Thread#stop is unsafe, need to tell the thread to internally terminate
            rdt.stop();
            dispose();
        }

        /**
         * In new thread, show ourselves. Do not call
         * directly; call {@link #showInNewThread()}.
         */
        public void run()
        {
            try
            {
                setVisible(true);
            }
            catch (ThreadDeath e) {}
            catch (Throwable e) {
                e.printStackTrace();
            }
        }

    }  // class ResetBoardVoteDialog

    /**
     * Modal dialog to ask whether to move the robber or the pirate ship.
     * Start a new thread to show, so message treating can continue while the dialog is showing.
     * When the choice is made, calls {@link SOCPlayerClient.GameManager#choosePlayer(SOCGame, int)}
     * with {@link SOCChoosePlayer#CHOICE_MOVE_ROBBER CHOICE_MOVE_ROBBER}
     * or {@link SOCChoosePlayer#CHOICE_MOVE_PIRATE CHOICE_MOVE_PIRATE}.
     *
     * @author Jeremy D Monin &lt;jeremy@nand.net&gt;
     * @since 2.0.00
     */
    private class ChooseMoveRobberOrPirateDialog extends AskDialog implements Runnable
    {
        private static final long serialVersionUID = 2000L;

        /** Runs in own thread, to not tie up client's message-treater thread. */
        private Thread rdt;

        /**
         * Creates a new ChooseMoveRobberOrPirateDialog.
         * To display the dialog, call {@link #showInNewThread()}.
         */
        protected ChooseMoveRobberOrPirateDialog()
        {
            super(getGameDisplay(), SOCPlayerInterface.this,
                /*I*/"Move robber or pirate?"/*18N*/,
                /*I*/"Do you want to move the robber or the pirate ship?"/*18N*/,
                /*I*/"Move Robber"/*18N*/,
                /*I*/"Move Pirate"/*18N*/,
                null, 1);
            rdt = null;
        }

        /**
         * React to the Move Robber button.
         * Call {@link SOCPlayerClient.GameManager#choosePlayer(SOCGame, int) pcli.choosePlayer(CHOICE_MOVE_ROBBER)}.
         */
        @Override
        public void button1Chosen()
        {
            pcli.getGameManager().chooseRobber(game);
        }

        /**
         * React to the Move Pirate button.
         * Call {@link SOCPlayerClient.GameManager#choosePlayer(SOCGame, int) pcli.choosePlayer(CHOICE_MOVE_PIRATE)}.
         */
        @Override
        public void button2Chosen()
        {
            pcli.getGameManager().choosePirate(game);
        }

        /**
         * React to the dialog window closed by user. (Default is move the robber)
         */
        @Override
        public void windowCloseChosen() { button1Chosen(); }

        /**
         * Make a new thread and show() in that thread.
         * Keep track of the thread, in case we need to dispose of it.
         */
        public void showInNewThread()
        {
            rdt = new Thread(this);
            rdt.setDaemon(true);
            rdt.setName("ChooseMoveRobberOrPirateDialog");
            rdt.start();  // run method will show the dialog
        }

        @Override
        public void dispose()
        {
            if (rdt != null)
            {
                //FIXME: Thread#stop is unsafe, need to tell the thread to internally terminate
                rdt.stop();
                rdt = null;
            }
            super.dispose();
        }

        /**
         * In new thread, show ourselves. Do not call
         * directly; call {@link #showInNewThread()}.
         */
        public void run()
        {
            try
            {
                setVisible(true);
            }
            catch (ThreadDeath e) {}
            catch (Throwable e) {
                e.printStackTrace();
            }
        }

    }  // nested class ChooseMoveRobberOrPirateDialog

    /**
     * Modal dialog to ask whether to rob cloth or a resource from the victim.
     * Start a new thread to show, so message treating can continue while the dialog is showing.
     * When the choice is made, calls {@link SOCPlayerClient.GameManager#choosePlayer(SOCGame, int)}.
     *
     * @author Jeremy D Monin &lt;jeremy@nand.net&gt;
     * @since 2.0.00
     */
    private class ChooseRobClothOrResourceDialog extends AskDialog implements Runnable
    {
        private static final long serialVersionUID = 2000L;

        /** Runs in own thread, to not tie up client's message-treater thread. */
        private Thread rdt;

        /** victim player number */
        private final int vpn;

        /**
         * Creates a new ChooseRobClothOrResourceDialog.
         * To display the dialog, call {@link #showInNewThread()}.
         * @param vpn  Victim player number
         */
        protected ChooseRobClothOrResourceDialog(final int vpn)
        {
            super(getGameDisplay(), SOCPlayerInterface.this,
                /*I*/"Rob cloth or resource?"/*18N*/,
                /*I*/"Do you want to steal cloth or a resource from this player?"/*18N*/,
                /*I*/"Steal Cloth"/*18N*/,
                /*I*/"Steal Resource"/*18N*/,
                null, 1);
            rdt = null;
            this.vpn = vpn;
        }

        /**
         * React to the Steal Cloth button.
         * Call {@link SOCPlayerClient.GameManager#choosePlayer(SOCGame, int) pcli.choosePlayer(-(vpn + 1))}.
         */
        @Override
        public void button1Chosen()
        {
            pcli.getGameManager().choosePlayer(game, -(vpn + 1));
        }

        /**
         * React to the Steal Resource button.
         * Call {@link SOCPlayerClient.GameManager#choosePlayer(SOCGame, int) pcli.choosePlayer(vpn)}.
         */
        @Override
        public void button2Chosen()
        {
            pcli.getGameManager().choosePlayer(game, vpn);
        }

        /**
         * React to the dialog window closed by user. (Default is steal resource)
         */
        @Override
        public void windowCloseChosen() { button2Chosen(); }

        /**
         * Make a new thread and show() in that thread.
         * Keep track of the thread, in case we need to dispose of it.
         */
        public void showInNewThread()
        {
            rdt = new Thread(this);
            rdt.setDaemon(true);
            rdt.setName("ChooseRobClothOrResourceDialog");
            rdt.start();  // run method will show the dialog
        }

        @Override
        public void dispose()
        {
            if (rdt != null)
            {
                //FIXME: Thread#stop is unsafe, need to tell the thread to internally terminate
                rdt.stop();
                rdt = null;
            }
            super.dispose();
        }

        /**
         * In new thread, show ourselves. Do not call
         * directly; call {@link #showInNewThread()}.
         */
        public void run()
        {
            try
            {
                setVisible(true);
            }
            catch (ThreadDeath e) {}
            catch (Throwable e) {
                e.printStackTrace();
            }
        }

    }  // nested class ChooseRobClothOrResourceDialog

    /**
     * This is the modal dialog to confirm resetting the board after a practice game.
     *
     * @author Jeremy D Monin &lt;jeremy@nand.net&gt;
     * @since 1.1.18
     */
    protected static class ResetBoardConfirmDialog extends AskDialog implements Runnable
    {
        /**
         * Creates a new ResetBoardConfirmDialog.
         * To display it from the AWT event thread, call {@link #run()}.
         * To display it from another thread, call
         * {@link EventQueue#invokeLater(Runnable) EventQueue.invokeLater(thisDialog)}.
         *
         * @param cli      Player client interface
         * @param gamePI   Current game's player interface
         */
        private ResetBoardConfirmDialog(GameAwtDisplay cli, SOCPlayerInterface gamePI)
        {
            super(cli, gamePI, /*I*/"Restart game?"/*18N*/,
                /*I*/"Reset the board and start a new game?"/*18N*/,
                /*I*/"Restart"/*18N*/,
                /*I*/"Cancel"/*18N*/,
                null,
                2);
        }

        /**
         * React to the Restart button. (call playerInterface.resetBoardRequest)
         */
        @Override
        public void button1Chosen()
        {
            pi.resetBoardRequest(false);
        }

        /**
         * React to the Cancel button. (do nothing)
         */
        @Override
        public void button2Chosen() {}

        /**
         * React to the dialog window closed by user. (do nothing)
         */
        @Override
        public void windowCloseChosen() {}

        /**
         * In AWT event thread, show ourselves. Do not call directly unless on that thread;
         * call {@link EventQueue#invokeLater(Runnable) EventQueue.invokeLater(thisDialog)}.
         */
        public void run()
        {
            setVisible(true);
        }

    }  // nested class ResetBoardConfirmDialog

    /**
     * React to window closing or losing focus (deactivation).
     * @author jdmonin
     * @since 1.1.00
     */
    private static class PIWindowAdapter extends WindowAdapter
    {
        private final GameAwtDisplay gd;
        private final SOCPlayerInterface pi;

        public PIWindowAdapter(GameAwtDisplay gd, SOCPlayerInterface spi)
        {
            this.gd = gd;
            pi = spi;
        }

        /**
         * Ask if player is sure - Leave the game when the window closes.
         * If they're observing, not playing, the window can close immediately.
         */
        @Override
        public void windowClosing(WindowEvent e)
        {
            if (pi.clientHandPlayerNum != -1)
                SOCQuitConfirmDialog.createAndShow(gd, pi);
            else
                pi.leaveGame();
        }

        /**
         * When window loses focus, if 6-player, unexpand the chat window if needed.
         * @since 1.1.12
         */
        @Override
        public void windowDeactivated(WindowEvent e)
        {
            if (! pi.textDisplaysLargerTemp)
                return;

            pi.textDisplayHasMouse = false;
            pi.chatDisplayHasMouse = false;
            pi.textInputHasMouse = false;
            pi.textDisplaysLargerTemp = false;
            pi.textDisplaysLargerTemp_needsLayout = true;
            pi.invalidate();
            pi.validate();  // call pi.doLayout()
        }

        /**
         * Clean up after the window is closed.
         * Close the GameStatisticsFrame if showing, etc.
         * @since 2.0.00
         */
        @Override
        public void windowClosed(WindowEvent e)
        {
            // Close stats frame if showing
            if (pi.buildingPanel != null)
                pi.buildingPanel.gameWindowClosed();
        }

    }  // MyWindowAdapter

    /**
     * Used for chat textfield setting/clearing initial prompt text
     * (TEXTINPUT_INITIAL_PROMPT_MSG).
     * It's expected that after the player sends their first line of chat text,
     * the listeners will be removed so we don't have the overhead of
     * calling these methods.
     * @author jdmonin
     * @since 1.1.00
     */
    private static class SOCPITextfieldListener
        extends KeyAdapter implements TextListener, FocusListener
    {
        private SOCPlayerInterface pi;

        public SOCPITextfieldListener(SOCPlayerInterface spi)
        {
            pi = spi;
        }

        /** If first keypress in initially empty field, clear that prompt message */
        @Override
        public void keyPressed(KeyEvent e)
        {
            if (! pi.textInputIsInitial)
            {
                return;
            }
            pi.textInputSetToInitialPrompt(false);
        }

        /**
         * If input text is cleared, and field is again empty, show the
         * prompt message unless player has already sent a line of chat.
         */
        public void textValueChanged(TextEvent e)
        {
            if (pi.textInputIsInitial || pi.textInputHasSent)
            {
                return;
            }
        }

        /**
         * If input text is cleared, and player leaves the textfield while it's empty,
         * show the prompt message unless they've already sent a line of chat.
         */
        public void focusLost(FocusEvent e)
        {
            if (pi.textInputIsInitial || pi.textInputHasSent)
            {
                return;
            }
            if (pi.textInput.getText().trim().length() == 0)
            {
                // Former contents were erased,
                // show the prompt message.
                // Trim in case it's " " due to
                // player previously hitting "enter" in an
                // initial field (actionPerformed).

                pi.textInputSetToInitialPrompt(true);
            }
        }

        /** Clear the initial prompt message when textfield is entered or clicked on. */
        public void focusGained(FocusEvent e)
        {
            if (! pi.textInputIsInitial)
            {
                return;
            }
            pi.textInputSetToInitialPrompt(false);
        }

    }  // SOCPITextfieldListener


    /**
     * When timer fires, show discard message or picking-resource message
     * for any other player (not client player) who must discard or pick.
     * @see SOCPlayerInterface#discardOrPickTimerSet(boolean)
     * @author jdmonin
     * @since 1.1.00
     */
    private static class SOCPIDiscardOrPickMsgTask extends TimerTask
    {
        private SOCPlayerInterface pi;
        private final boolean isDiscard;

        /**
         * Create a new SOCPIDiscardOrPickMsgTask.
         * After creating, you must schedule it
         * with {@link SOCPlayerClient#getEventTimer()}.{@link Timer#schedule(TimerTask, long) schedule(msgTask,delay)} .
         * @param spi  Our player interface
         * @param forDiscard  True for discard, false for picking gold-hex resources
         */
        public SOCPIDiscardOrPickMsgTask (SOCPlayerInterface spi, final boolean forDiscard)
        {
            pi = spi;
            isDiscard = forDiscard;
        }

        /**
         * Called when timer fires. Examine game state and players.
         * Sets "discarding..." or "picking..." at handpanels of discarding players.
         */
        @Override
        public void run()
        {
            final int needState;
            if (isDiscard)
                needState = SOCGame.WAITING_FOR_DISCARDS;
            else if (pi.game.isInitialPlacement())
                needState = SOCGame.STARTS_WAITING_FOR_PICK_GOLD_RESOURCE;
            else
                needState = SOCGame.WAITING_FOR_PICK_GOLD_RESOURCE;

            final int clientPN = pi.clientHandPlayerNum;
            boolean anyShowing = false;
            SOCHandPanel hp;
            synchronized (pi.showingPlayerDiscardOrPick_lock)
            {
                if (pi.game.getGameState() != needState)
                {
                    return;  // <--- Early return: No longer relevant ---
                }
                for (int i = pi.hands.length - 1; i >=0; --i)
                {
                    if (i == clientPN)
                        continue;

                    hp = pi.hands[i];
                    if (isDiscard)
                    {
                        if (7 < hp.getPlayer().getResources().getTotal())
                            if (hp.setDiscardOrPickMsg(true))
                                anyShowing = true;
                    } else {
                        if (hp.getPlayer().getNeedToPickGoldHexResources() > 0)
                            if (hp.setDiscardOrPickMsg(false))
                                anyShowing = true;
                    }
                }

                pi.showingPlayerDiscardOrPick = anyShowing;
                pi.showingPlayerDiscardOrPick_task = null;  // No longer needed (fires once)
            }
        }

    }  // SOCPIDiscardOrPickMsgTask

    /**
     * For 6-player board, make the text displays larger/smaller when mouse
     * enters/exits them. Wait 200 ms first, to avoid flicker in case of several related
     * {@link #mouseExited(MouseEvent)}/{@link #mouseEntered(MouseEvent)} events
     * (such as moving mouse from {@link #textDisplay} to {@link #chatDisplay}).
     *<P>
     * Used only when {@link SOCPlayerInterface#is6player} true.
     *<P>
     * Delay was 100 ms in 1.1.08, increased to 200 ms in 1.1.09.
     * @author Jeremy D Monin <jeremy@nand.net>
     * @since 1.1.08
     */
    private class SOCPITextDisplaysLargerTask extends TimerTask
    {
        /**
         * Called when timer fires; see class javadoc for actions taken.
         */
        @Override
        public void run()
        {
            final boolean leftLarger =
                sbFixNeeded
                    && (sbFixLHasMouse || sbFixRHasMouse || sbFixBHasMouse);
            final boolean wantsLarger =
                (textDisplayHasMouse || chatDisplayHasMouse || textInputHasMouse)
                || (sbFixNeeded && textDisplaysLargerTemp && ! leftLarger);

            if (textDisplaysLargerTemp != wantsLarger)
            {
                textDisplaysLargerTemp = wantsLarger;
                textDisplaysLargerTemp_needsLayout = true;
                if (! wantsLarger)
                    textDisplaysLargerWhen = 0L;
                else
                    textDisplaysLargerWhen = System.currentTimeMillis();
                invalidate();
                validate();
            }
        }

    }  // SOCPITextDisplaysLargerTask

}  // SOCPlayerInterface
<|MERGE_RESOLUTION|>--- conflicted
+++ resolved
@@ -1,3909 +1,3902 @@
-/**
- * Java Settlers - An online multiplayer version of the game Settlers of Catan
- * Copyright (C) 2003  Robert S. Thomas <thomas@infolab.northwestern.edu>
- * Portions of this file Copyright (C) 2007-2013 Jeremy D Monin <jeremy@nand.net>
- * Portions of this file Copyright (C) 2012-2013 Paul Bilnoski <paul@bilnoski.net>
- *     - UI layer refactoring, GameStatistics, type parameterization, GUI API updates, etc
- *
- * This program is free software; you can redistribute it and/or
- * modify it under the terms of the GNU General Public License
- * as published by the Free Software Foundation; either version 3
- * of the License, or (at your option) any later version.
- *
- * This program is distributed in the hope that it will be useful,
- * but WITHOUT ANY WARRANTY; without even the implied warranty of
- * MERCHANTABILITY or FITNESS FOR A PARTICULAR PURPOSE.  See the
- * GNU General Public License for more details.
- *
- * You should have received a copy of the GNU General Public License
- * along with this program.  If not, see <http://www.gnu.org/licenses/>.
- *
- * The maintainer of this program can be reached at jsettlers@nand.net
- **/
-package soc.client;
-
-import soc.client.SOCPlayerClient.GameAwtDisplay;
-import soc.client.stats.SOCGameStatistics;
-import soc.debug.D;  // JM
-
-import soc.game.SOCCity;
-import soc.game.SOCFortress;
-import soc.game.SOCGame;
-import soc.game.SOCGameOption;
-import soc.game.SOCPlayer;
-import soc.game.SOCPlayingPiece;
-import soc.game.SOCResourceConstants;
-import soc.game.SOCRoad;
-import soc.game.SOCScenario;
-import soc.game.SOCScenarioEventListener;
-import soc.game.SOCScenarioGameEvent;
-import soc.game.SOCScenarioPlayerEvent;
-import soc.game.SOCSettlement;
-import soc.game.SOCShip;
-import soc.game.SOCVillage;
-
-import java.awt.Color;
-import java.awt.Cursor;
-import java.awt.Dimension;
-import java.awt.EventQueue;
-import java.awt.Font;
-import java.awt.FontMetrics;
-import java.awt.Frame;
-import java.awt.Graphics;
-import java.awt.Insets;
-import java.awt.TextArea;
-import java.awt.TextField;
-import java.awt.event.ActionEvent;
-import java.awt.event.ActionListener;
-import java.awt.event.FocusEvent;
-import java.awt.event.FocusListener;
-import java.awt.event.KeyAdapter;
-import java.awt.event.KeyEvent;
-import java.awt.event.MouseEvent;
-import java.awt.event.MouseListener;
-import java.awt.event.TextEvent;
-import java.awt.event.TextListener;
-import java.awt.event.WindowAdapter;
-import java.awt.event.WindowEvent;
-
-import java.util.Collection;
-import java.util.EnumMap;
-import java.util.List;
-import java.util.Map;
-import java.util.StringTokenizer;
-import java.util.Timer;
-import java.util.TimerTask;
-import java.util.Vector;
-
-import java.io.PrintWriter;  // For chatPrintStackTrace
-import java.io.StringWriter;
-
-/**
- * Window with interface for a player in one game of Settlers of Catan.
- * Contains {@link SOCBoardPanel board}, client's and other players' {@link SOCHandPanel hands},
- * chat interface, game message window, and the {@link SOCBuildingPanel building/buying panel}.
- *<P>
- * Players' {@link SOCHandPanel hands} start with player 0 at top-left, and go clockwise;
- * see {@link #doLayout()} for details.
- *<P>
- * When we join a game, the client will update visible game state by calling methods here like
- * {@link #addPlayer(String, int)}; when all this activity is complete, and the interface is
- * ready for interaction, the client calls {@link #began(Vector)}.
- *<P>
- * A separate {@link SOCPlayerClient} window holds the list of current games and channels.
- *
- * @author Robert S. Thomas
- */
-public class SOCPlayerInterface extends Frame
-    implements ActionListener, MouseListener, SOCScenarioEventListener
-{
-    //strings
-    private static final soc.util.SOCStringManager strings = soc.util.SOCStringManager.getClientManager();
-
-    /**
-     * System property os.name; For use by {@link #SOCPI_isPlatformWindows}.
-     * @since 1.1.08
-     */
-    private final static String SOCPI_osName = System.getProperty("os.name");
-
-    /**
-     * Are we running on the Windows platform, according to {@link #SOCPI_osName}?
-     * @since 1.1.08
-     */
-    private final static boolean SOCPI_isPlatformWindows = (SOCPI_osName != null) && (SOCPI_osName.toLowerCase().indexOf("windows") != -1);
-
-    /**
-     * the board display
-     */
-    protected SOCBoardPanel boardPanel;
-
-    /**
-     * Is the boardpanel stretched beyond normal size in {@link #doLayout()}?
-     * @see SOCBoardPanel#isScaled()
-     */
-    protected boolean boardIsScaled;
-
-    /**
-     * Is this game using the 6-player board?
-     * Checks {@link SOCGame#maxPlayers}.
-     * @since 1.1.08
-     */
-    private boolean is6player;
-
-    /**
-     * For perf/display-bugs during component layout (OSX firefox),
-     * show only background color in {@link #update(Graphics)} when true.
-     * @since 1.1.06
-     */
-    private boolean layoutNotReadyYet;
-
-    /**
-     * True if we've already shown {@link #game}'s scenario's
-     * descriptive text in a popup window when the client joined,
-     * or if the game has no scenario.
-     * Checked in {@link #doLayout()}.
-     * Shown just once, not shown again at {@link #resetBoard(SOCGame, int, int)}.
-     * @since 2.0.00
-     */
-    private boolean didGameScenarioPopupCheck;
-
-    //========================================================
-    /**
-     * Text/chat fields begin here
-     */
-    //========================================================
-
-    /**
-     * where the player types in text
-     */
-    protected TextField textInput;
-
-    /**
-     * Not yet typed-in; display prompt message.
-     *
-     * @see #textInput
-     * @see #TEXTINPUT_INITIAL_PROMPT_MSG
-     */
-    protected boolean textInputIsInitial;
-
-    /**
-     * At least one text chat line has been sent by the player.
-     * Don't show the initial prompt message if the text field
-     * becomes blank again.
-     *
-     * @see #textInput
-     * @see #TEXTINPUT_INITIAL_PROMPT_MSG
-     */
-    protected boolean textInputHasSent;
-
-    /**
-     * Number of change-of-turns during game, after which
-     * the initial prompt message fades to light grey.
-     *
-     * @see #textInput
-     * @see #textInputGreyCountFrom
-     */
-    protected int textInputGreyCountdown;
-    
-    /**
-     * Initial value (20 turns) for textInputGreyCountdown
-     *
-     * @see #textInputGreyCountdown
-     */
-    protected static int textInputGreyCountFrom = 20;
-
-    /**
-     * Not yet typed-in; display prompt message.
-     *
-     * @see #textInput
-     */
-    public static final String TEXTINPUT_INITIAL_PROMPT_MSG
-        = /*I*/"Type here to chat."/*18N*/;
-
-    /** Titlebar text for game in progress */
-    public static final String TITLEBAR_GAME
-        = "Settlers of Catan Game: ";  //i18n not neccesary
- 
-    /** Titlebar text for game when over */
-    public static final String TITLEBAR_GAME_OVER
-        = "Settlers of Catan Game Over: "; //i18n not neccesary;
-
-    /**
-     * Used for responding to textfield changes by setting/clearing prompt message.
-     *
-     * @see #textInput
-     */
-    protected SOCPITextfieldListener textInputListener;
-
-    /**
-     * where text is displayed.
-     * In the 6-player layout, size expands when hovered over with mouse.
-     * @see #textDisplaysLargerTemp
-     */
-    protected SnippingTextArea textDisplay;
-
-    /**
-     * where chat text is displayed.
-     * In the 6-player layout, size expands when hovered over with mouse.
-     * @see #textDisplaysLargerTemp
-     */
-    protected SnippingTextArea chatDisplay;
-
-    /**
-     * If any text area is clicked in a 6-player game, give
-     * focus to the text input box; for use with {@link #mouseClicked(MouseEvent)}.
-     * This is for ease-of-use because these boxes move/expand in
-     * the 6-player board just as the mouse is near them, so it's
-     * more difficult to click on the text input box.
-     *<P>
-     * If the user actually wants to click in the text box instead,
-     * they can click there again 1 second after the text displays
-     * are made larger.
-     *<P>
-     * When the text fields are un-expanded because the mouse moves away from them,
-     * that timer is reset to 0, and the next click will again give focus
-     * to the input text box.
-     * @since 1.1.13
-     */
-    private long textDisplaysLargerWhen;
-
-    /**
-     * In the {@link #is6player 6-player} layout, the text display fields
-     * ({@link #textDisplay}, {@link #chatDisplay}) aren't as large.
-     * When this flag is set, they've temporarily been made larger.
-     * @see SOCPITextDisplaysLargerTask
-     * @see #textDisplaysLargerWhen
-     * @since 1.1.08
-     */
-    private boolean textDisplaysLargerTemp;
-
-    /**
-     * When set, must return text display field sizes to normal in {@link #doLayout()}
-     * after a previous {@link #textDisplaysLargerTemp} flag set.
-     * @since 1.1.08
-     */
-    private boolean textDisplaysLargerTemp_needsLayout;
-
-    /**
-     * Mouse hover flags, for use on 6-player board with {@link #textDisplaysLargerTemp}.
-     *<P>
-     * Set/cleared in {@link #mouseEntered(MouseEvent)}, {@link #mouseExited(MouseEvent)}.
-     * @see SOCPITextDisplaysLargerTask
-     * @since 1.1.08
-     */
-    private boolean textInputHasMouse, textDisplayHasMouse, chatDisplayHasMouse;
-
-    /**
-     * In 6-player games, text areas temporarily zoom when the mouse is over them.
-     * On windows, the scrollbars aren't considered part of the text areas, so
-     * we get a mouseExited when user is trying to scroll the text area.
-     * Workaround: Instead of looking for mouseExited, look for mouseEntered on
-     * handpanels or boardpanel.
-     * @see #textDisplaysLargerTemp
-     * @see #sbFixBHasMouse
-     */
-    private boolean sbFixNeeded;
-
-    /**
-     * Mouse hover flags, for use on 6-player board with {@link #textDisplaysLargerTemp}
-     * and {@link #sbFixNeeded}. Used only on platforms (windows) where the scrollbar isn't
-     * considered part of the textarea and triggers a mouseExited.
-     *<P>
-     * Set/cleared in {@link #mouseEntered(MouseEvent)}, {@link #mouseExited(MouseEvent)}.
-     * @see SOCPITextDisplaysLargerTask
-     * @since 1.1.08
-     */
-    private boolean sbFixLHasMouse, sbFixRHasMouse, sbFixBHasMouse;
-
-    //========================================================
-    /**
-     * End of text/chat fields
-     */
-    //========================================================
-
-    /**
-     * interface for building pieces
-     */
-    protected SOCBuildingPanel buildingPanel;
-
-    /**
-     * the display for the players' hands.
-     * Hands start at top-left and go clockwise.
-     */
-    protected SOCHandPanel[] hands;
-    
-    /**
-     * Tracks our own hand within hands[], if we are
-     * active in a game.  Null otherwise.
-     * Set by SOCHandPanel's removePlayer() and addPlayer() methods.
-     */
-    protected SOCHandPanel clientHand;
-
-    /**
-     * Player ID of clientHand, or -1.
-     * Set by SOCHandPanel's removePlayer() and addPlayer() methods.
-     */
-    private int clientHandPlayerNum;
-
-    /**
-     * the player colors. Indexes from 0 to {@link SOCGame#maxPlayers} - 1.
-     * Initialized in constructor.
-     * @see #getPlayerColor(int, boolean)
-     */
-    protected Color[] playerColors, playerColorsGhost;
-
-    /**
-     * the display that spawned us
-     */
-    protected GameAwtDisplay gameDisplay;
-    protected SOCPlayerClient client;
-
-    /**
-     * the game associated with this interface
-     */
-    protected SOCGame game;
-
-    /**
-     * Flag to ensure interface is updated, when the first actual
-     * turn begins (state changes from {@link SOCGame#START2B} or {@link SOCGame#START3B}
-     * to {@link SOCGame#PLAY}).
-     * Initially set in {@link #startGame()}.
-     * Checked/cleared in {@link #updateAtGameState()};
-     */
-    protected boolean gameIsStarting;
-
-    /**
-     * this other player has requested a board reset; voting is under way.
-     * Null if no board reset vote is under way.
-     *
-     * @see soc.server.SOCServer#resetBoardAndNotify(String, int)
-     */
-    protected SOCHandPanel boardResetRequester;
-
-    /**
-     * Board reset voting: If voting is active and we haven't yet voted,
-     * track our dialog; this lets us dispose of it if voting is cancelled.
-     */
-    protected ResetBoardVoteDialog boardResetVoteDia;
-
-    /** Is one or more {@link SOCHandPanel} (of other players) showing a
-     *  "Discarding..." or "Picking resource..." message?
-     */
-    private boolean showingPlayerDiscardOrPick;
-
-    /**
-     * Synchronize access to {@link #showingPlayerDiscardOrPick}
-     * and {@link #showingPlayerDiscardOrPick_task}
-     */
-    private Object showingPlayerDiscardOrPick_lock;
-
-    /** May be null if not {@link #showingPlayerDiscardOrPick}. */
-    private SOCPIDiscardOrPickMsgTask showingPlayerDiscardOrPick_task;
-
-    /**
-     * number of columns in the text output area
-     */
-    protected int ncols;
-
-    /**
-     * width of text output area in pixels
-     */
-    protected int npix;
-
-    /**
-     * Size of our window from {@link #getSize()}, not excluding insets.
-     * Determined in {@link #doLayout()}, or null.
-     * @since 1.1.11
-     */
-    private Dimension prevSize;
-
-    /**
-     * Have we resized the board, and thus need to repaint the borders
-     * between panels?  Determined in {@link #doLayout()}.
-     * @since 1.1.11
-     */
-    private boolean needRepaintBorders;
-
-    /**
-     * To reduce text clutter: server has just sent a dice result message.
-     * If the next text message from server is the roll,
-     *   replace: * It's Player's turn to roll the dice. \n * Player rolled a 4 and a 5.
-     *   with:    * It's Player's turn to roll. Rolled a 9.
-     *<P>
-     * Set to 0 at most times.
-     * Set to the roll result when roll text is expected.
-     * Will be cleared to 0 in {@link #print(String)}.
-     * Whenever this field is nonzero, textmessages from the server
-     * will be scanned for " rolled a ".
-     */
-    protected int textDisplayRollExpected;
-    
-    /**
-     * The dialog for getting what resources the player wants to discard or gain.
-     */
-    protected SOCDiscardOrGainResDialog discardOrGainDialog;
-
-    /**
-     * the dialog for choosing a player from which to steal
-     */
-    protected SOCChoosePlayerDialog choosePlayerDialog;
-
-    /**
-     * the dialog for choosing 2 resources to discover
-     */
-    protected SOCDiscoveryDialog discoveryDialog;
-
-    /**
-     * the dialog for choosing a resource to monopolize
-     */
-    protected SOCMonopolyDialog monopolyDialog;
-
-    private SOCGameStatistics gameStats;
-    
-    private final ClientBridge clientListener;
-
-    /**
-     * Create and show a new player interface.
-     * If the game options have a {@link SOCScenario} description, it will be shown now in a popup
-     * by {@link #showScenarioInfoDialog()}.
-     *
-     * @param title  title for this interface - game name
-     * @param gd     the player display that spawned us
-     * @param ga     the game associated with this interface; must not be {@code null}
-     */
-    public SOCPlayerInterface(String title, GameAwtDisplay gd, SOCGame ga)
-    {
-<<<<<<< HEAD
-        super(/*I*/TITLEBAR_GAME + title + (ga.isPractice ? "" : " [" + gd.getNickname() + "]")/*18N*/);
-        if (ga == null)
-            // keep even though it is dead code
-            throw new IllegalArgumentException("game is null");
-=======
-        super(TITLEBAR_GAME + title + (ga.isPractice ? "" : " [" + gd.getNickname() + "]"));
->>>>>>> a1718faf
-        
-        setResizable(true);
-        layoutNotReadyYet = true;  // will set to false at end of doLayout
-
-        this.gameDisplay = gd;
-        client = gd.getClient();
-        game = ga;
-        game.setScenarioEventListener(this);
-        clientListener = new ClientBridge(this);
-        gameStats = new SOCGameStatistics(game);
-        gameIsStarting = false;
-        clientHand = null;
-        clientHandPlayerNum = -1;
-        is6player = (game.maxPlayers > 4);
-
-        showingPlayerDiscardOrPick = false;
-        showingPlayerDiscardOrPick_lock = new Object();
-
-        /**
-         * initialize the player colors
-         */
-        playerColors = new Color[game.maxPlayers];
-        playerColorsGhost = new Color[game.maxPlayers];
-        playerColors[0] = new Color(109, 124, 231); // grey-blue
-        playerColors[1] = new Color(231,  35,  35); // red
-        playerColors[2] = new Color(244, 238, 206); // off-white
-        playerColors[3] = new Color(249, 128,  29); // orange
-        if (is6player)
-        {
-            playerColors[4] = new Color(97, 151, 113); // same green as playerclient bg ("61AF71")
-            playerColors[5] = playerColors[3];  // orange
-            playerColors[3] = new Color(166, 88, 201);  // violet
-        }
-        for (int i = 0; i < game.maxPlayers; ++i)
-        {
-            playerColorsGhost[i] = makeGhostColor(playerColors[i]);
-        }
-
-        /**
-         * initialize the font and the foreground, and background colors
-         */
-        setBackground(Color.black);
-        setForeground(Color.black);
-        setFont(new Font("SansSerif", Font.PLAIN, 10));
-
-        /**
-         * we're doing our own layout management
-         */
-        setLayout(null);
-
-        /**
-         * setup interface elements.
-         * PERF: hide window while doing so (osx firefox)
-         */
-        final boolean didHideTemp = isShowing();
-        if (didHideTemp)
-        {
-            setVisible(false);
-        }
-        initInterfaceElements(true);
-
-        /**
-         * more initialization stuff
-         */
-        int piHeight = 650;
-        if ((is6player || game.hasSeaBoard) && SOCPI_isPlatformWindows)
-        {
-            setLocation(50, 40);
-            piHeight += 25;
-        } else {
-            setLocation(50, 50);
-        }
-        if (is6player || game.hasSeaBoard)
-            setSize((2*SOCHandPanel.WIDTH_MIN) + 16 + boardPanel.getMinimumSize().width, piHeight);
-        else
-            setSize(830, piHeight);
-        validate();
-
-        if (didHideTemp)
-        {
-            setVisible(true);
-        }
-        repaint();
-
-        /**
-         * init is almost complete - when window appears and doLayout() is called,
-         * it will reset mouse cursor from WAIT_CURSOR to normal (WAIT_CURSOR is
-         * set in SOCPlayerClient.startPracticeGame or .guardedActionPerform).
-         * Then, if the game has any scenario description, it will be shown once in a popup
-         * via showScenarioInfoDialog().
-         */
-    }
-    
-    /**
-     * Provide access to the client listener in case this class does not directly implement it.
-     */
-    public PlayerClientListener getClientListener()
-    {
-        return clientListener;
-    }
-
-    /**
-     * Setup the interface elements
-     *
-     * @param firstCall First setup call for this window; do global things
-     *   such as windowListeners, not just component-specific things.
-     */
-    protected void initInterfaceElements(boolean firstCall)
-    {
-        /**
-         * initialize the text input and display and add them to the interface.
-         * Moved first so they'll be at top of the z-order, for use with textDisplaysLargerTemp.
-         * In 6-player games, these text areas' sizes are "zoomed" larger temporarily when
-         * the mouse hovers over them, for better visibility.
-         */
-
-        textDisplaysLargerTemp = false;
-        textDisplaysLargerTemp_needsLayout = false;
-        textDisplaysLargerWhen = 0L;
-        textInputHasMouse = false;
-        textDisplayHasMouse = false;
-        chatDisplayHasMouse = false;
-        sbFixNeeded = false;
-        sbFixLHasMouse = false;
-        sbFixRHasMouse = false;
-        sbFixBHasMouse = false;
-        if (firstCall && is6player)
-            addMouseListener(this);  // react when mouse leaves the Frame
-
-        textDisplay = new SnippingTextArea("", 40, 80, TextArea.SCROLLBARS_VERTICAL_ONLY, 80);
-        textDisplay.setFont(new Font("SansSerif", Font.PLAIN, 10));
-        textDisplay.setBackground(new Color(255, 230, 162));
-        textDisplay.setForeground(Color.black);
-        textDisplay.setEditable(false);
-        add(textDisplay);
-        if (is6player)
-            textDisplay.addMouseListener(this);
-        textDisplayRollExpected = 0;
-
-        chatDisplay = new SnippingTextArea("", 40, 80, TextArea.SCROLLBARS_VERTICAL_ONLY, 100);
-        chatDisplay.setFont(new Font("SansSerif", Font.PLAIN, 10));
-        chatDisplay.setBackground(new Color(255, 230, 162));
-        chatDisplay.setForeground(Color.black);
-        chatDisplay.setEditable(false);
-        if (is6player)
-            chatDisplay.addMouseListener(this);
-        add(chatDisplay);
-
-        textInput = new TextField();
-        textInput.setFont(new Font("SansSerif", Font.PLAIN, 10));
-        textInputListener = new SOCPITextfieldListener(this);
-        textInputHasSent = false;
-        textInputGreyCountdown = textInputGreyCountFrom;
-        textInput.addKeyListener(textInputListener);
-        textInput.addTextListener(textInputListener);
-        textInput.addFocusListener(textInputListener);
-
-        FontMetrics fm = this.getFontMetrics(textInput.getFont());
-        textInput.setSize(SOCBoardPanel.PANELX, fm.getHeight() + 4);
-        textInput.setBackground(Color.white);  // new Color(255, 230, 162));
-        textInput.setForeground(Color.black);
-        textInput.setEditable(false);
-        textInputIsInitial = false;  // due to "please wait"
-        textInput.setText(/*I*/"Please wait..."/*18N*/);
-        add(textInput);
-        textInput.addActionListener(this);
-        if (is6player)
-            textInput.addMouseListener(this);
-
-        /**
-         * initialize the player hand displays and add them to the interface
-         */
-        hands = new SOCHandPanel[game.maxPlayers];
-
-        for (int i = 0; i < hands.length; i++)
-        {
-            SOCHandPanel hp = new SOCHandPanel(this, game.getPlayer(i));
-            hands[i] = hp;
-            hp.setSize(180, 120);
-            add(hp);
-            ColorSquare blank = hp.getBlankStandIn();
-            blank.setSize(180, 120);
-            add(blank);
-        }
-
-        /**
-         * initialize the building interface and add it to the main interface
-         */
-        buildingPanel = new SOCBuildingPanel(this);
-        buildingPanel.setSize(200, SOCBuildingPanel.MINHEIGHT);
-        add(buildingPanel);
-
-        /**
-         * initialize the game board display and add it to the interface
-         */
-        boardPanel = new SOCBoardPanel(this);
-        if (! game.hasSeaBoard)
-            boardPanel.setBackground(new Color(112, 45, 10));  // brown
-        else
-            boardPanel.setBackground(new Color(63, 86, 139));  // sea blue
-        boardPanel.setForeground(Color.black);
-        Dimension bpMinSz = boardPanel.getMinimumSize();
-        boardPanel.setSize(bpMinSz.width, bpMinSz.height);
-        boardIsScaled = false;
-        add(boardPanel);
-        if (game.isGameOptionDefined("PL"))
-        {
-            updatePlayerLimitDisplay(true, -1);  // Player data may not be received yet;
-                // game is created empty, then SITDOWN messages are received from server.
-        }
-
-        /**
-         * In 6-player games, text areas temporarily zoom when the mouse is over them.
-         * On windows, the scrollbars aren't considered part of the text areas, so
-         * we get a mouseExited when user is trying to scroll the text area.
-         * Workaround: Instead of looking for mouseExited, look for mouseEntered on
-         * handpanels or boardpanel.
-         */
-        if (is6player)
-        {
-            if (SOCPI_isPlatformWindows)
-            {
-                sbFixNeeded = true;
-                hands[0].addMouseListener(this);  // upper-left
-                hands[1].addMouseListener(this);  // upper-right
-                boardPanel.addMouseListener(this);
-                // Note not just on firstCall,
-                // because hands[] is initialized above.
-            }
-        }
-
-
-        /** If player requests window close, ask if they're sure, leave game if so */
-        if (firstCall)
-        {
-            addWindowListener(new PIWindowAdapter(gameDisplay, this));
-        }
-    }
-
-    /**
-     * Overriden so the peer isn't painted, which clears background. Don't call
-     * this directly, use {@link #repaint()} instead.
-     * For performance and display-bug avoidance, checks {@link #layoutNotReadyYet} flag.
-     */
-    @Override
-    public void update(Graphics g)
-    {
-        if (! layoutNotReadyYet)
-        {
-            paint(g);
-        } else {
-            g.clearRect(0, 0, getWidth(), getHeight());
-        }
-    }
-
-    /**
-     * Paint each component, after (if {@link #needRepaintBorders}) clearing stray pixels
-     * from the borders between the components.
-     * @since 1.1.11
-     */
-    @Override
-    public void paint(Graphics g)
-    {
-        if (needRepaintBorders)
-            paintBorders(g);
-        super.paint(g);
-    }
-
-    /**
-     * Paint the borders after a resize, and set {@link #needRepaintBorders} false.
-     * {@link #prevSize} should be set before calling.
-     * @param g  Graphics as passed to <tt>update()</tt>
-     * @since 1.1.11
-     */
-    private void paintBorders(Graphics g)
-    {
-        if (prevSize == null)
-            return;
-        if (is6player)
-        {
-            paintBordersHandColumn(g, hands[5]);
-            paintBordersHandColumn(g, hands[2]);
-        } else {
-            paintBordersHandColumn(g, hands[0]);
-            paintBordersHandColumn(g, hands[1]);
-        }
-        g.clearRect(boardPanel.getX(), boardPanel.getY() - 4, boardPanel.getWidth(), 4);
-        needRepaintBorders = false;
-    }
-
-    /**
-     * Paint the borders of one column of handpanels.
-     * {@link #prevSize} must be set before calling.
-     * @param g  Graphics as passed to <tt>update()</tt>
-     * @param middlePanel  The middle handpanel (6-player) or the bottom (4-player) in this column
-     * @since 1.1.11
-     */
-    private final void paintBordersHandColumn(Graphics g, SOCHandPanel middlePanel)
-    {
-        if (middlePanel == null)
-            return;  // if called during board reset
-
-        final int w = middlePanel.getWidth();
-
-        // left side, entire height
-        int x = middlePanel.getX();
-        g.clearRect(x - 4, 0, 4, prevSize.height);
-
-        // right side, entire height
-        x += w;
-        g.clearRect(x, 0, 4, prevSize.height);
-
-        // above middle panel
-        x = middlePanel.getX();
-        int y = middlePanel.getY();
-        g.clearRect(x, y - 4, w, 4);
-
-        // below middle panel
-        y += middlePanel.getHeight();
-        g.clearRect(x, y, w, 4);
-    }
-
-    /**
-     * @return the client that spawned us
-     */
-    public SOCPlayerClient getClient()
-    {
-        return gameDisplay.getClient();
-    }
-
-    /**
-     * @return the game display associated with this interface
-     * @since 2.0.00
-     */
-    public GameAwtDisplay getGameDisplay()
-    {
-        return gameDisplay;
-    }
-
-    /**
-     * @return the game associated with this interface
-     */
-    public SOCGame getGame()
-    {
-        return game;
-    }
-
-    public SOCGameStatistics getGameStats()
-    {
-        return gameStats;
-    }
-
-    /**
-     * @return the color of a player
-     * @param pn  the player number
-     */
-    public Color getPlayerColor(int pn)
-    {
-        return getPlayerColor(pn, false);
-    }
-
-    /**
-     * @return the normal or "ghosted" color of a player
-     * @param pn  the player number
-     * @param isGhost Do we want the "ghosted" color, not the normal color?
-     */
-    public Color getPlayerColor(int pn, boolean isGhost)
-    {
-        if (isGhost)
-            return playerColorsGhost[pn];
-        else
-            return playerColors[pn];
-    }
-    
-    /**
-     * @return a player's hand panel, or null if <tt>pn</tt> &lt; 0
-     *
-     * @param pn  the player's seat number
-     * 
-     * @see #getClientHand()
-     */
-    public SOCHandPanel getPlayerHandPanel(final int pn)
-    {
-        if (pn < 0)
-            return null;
-
-        return hands[pn];
-    }
-
-    /**
-     * @return the board panel
-     */
-    public SOCBoardPanel getBoardPanel()
-    {
-        return boardPanel;
-    }
-
-    /**
-     * @return the timer for time-driven events in the interface
-     *
-     * @see SOCHandPanel#autoRollSetupTimer()
-     * @see SOCBoardPanel#popupSetBuildRequest(int, int)
-     */
-    public Timer getEventTimer()
-    {
-        return gameDisplay.getEventTimer();
-    }
-
-    /**
-     * The game's count of development cards remaining has changed.
-     * Update the display.
-     */
-    public void updateDevCardCount()
-    {
-       buildingPanel.updateDevCardCount();
-    }
-
-    /**
-     * The game's longest road or largest army may have changed.
-     * Update each player's handpanel (victory points and longest-road/
-     * largest-army indicator).  If it changed, print an announcement in
-     * the message window.
-     *<P>
-     * Call this only after updating the SOCGame objects.
-     *
-     * @param isRoadNotArmy Longest-road, not largest-army, has just changed
-     * @param oldp  Previous player with longest/largest, or null if none
-     * @param newp  New player with longest/largest, or null if none
-     */
-    public void updateLongestLargest
-        (boolean isRoadNotArmy, SOCPlayer oldp, SOCPlayer newp)
-    {
-        // Update handpanels
-        final PlayerClientListener.UpdateType updateType;
-        if (isRoadNotArmy)
-            updateType = PlayerClientListener.UpdateType.LongestRoad;
-        else
-            updateType = PlayerClientListener.UpdateType.LargestArmy;
-
-        for (int i = 0; i < game.maxPlayers; i++)
-        {
-            hands[i].updateValue(updateType);
-            hands[i].updateValue(PlayerClientListener.UpdateType.VictoryPoints);
-        }
-
-        // Check for and announce change in largest army, or longest road
-        if ((newp != oldp)
-            && ((null != oldp) || (null != newp)))
-        {
-            StringBuffer msgkey;
-            if (isRoadNotArmy)
-            {
-                if (game.hasSeaBoard)
-                    msgkey = new StringBuffer("game.route.longest");
-                else
-                    msgkey = new StringBuffer("game.road.longest");
-            } else {
-                msgkey = new StringBuffer("game.army.largest");
-            }
-
-            if (newp != null)
-            {
-                if (oldp != null)
-                {
-                    msgkey.append(".taken");
-                } else {
-                    msgkey.append(".first");
-                }
-            } else {
-                msgkey.append(".lost");
-            }
-            
-            print(strings.get(msgkey.toString(), oldp.getName(), newp.getName()));
-        }
-    }
-
-    /**
-     * Show the maximum and available number of player positions,
-     * if game parameter "PL" is less than {@link SOCGame#maxPlayers}.
-     * Also, if show, and gamestate is {@link SOCGame#NEW}, check for game-is-full,
-     * and hide or show "sit down" buttons if necessary.
-     * If the game has already started, and the client is playing in this game,
-     * will not show this display (it overlays the board, which is in use).
-     * It will still hide/show sit-here buttons if needed.
-     * @param show show the text, or clear the display (at game start)?
-     * @param playerLeaving The player number if a player is leaving the game, otherwise -1.
-     * @since 1.1.07
-     */
-    private void updatePlayerLimitDisplay(final boolean show, final int playerLeaving)
-    {
-        final int gstate = game.getGameState();
-        final boolean clientSatAlready = (clientHand != null);
-        boolean noTextOverlay =  ((! show) ||
-            ((gstate >= SOCGame.START1A) && clientSatAlready));
-        if (noTextOverlay)
-        {
-            boardPanel.setSuperimposedText(null, null);
-        }
-        final int maxPl = game.getGameOptionIntValue("PL");
-        if (maxPl == game.maxPlayers)
-            noTextOverlay = true;
-        int availPl = game.getAvailableSeatCount();
-        if (playerLeaving != -1)
-            ++availPl;  // Not yet vacant in game data
-        if (! noTextOverlay)
-        {
-            String availTxt = (availPl == 1) ? /*I*/"1 seat available"/*18N*/ : /*I*/Integer.toString(availPl) + " seats available"/*18N*/;
-            boardPanel.setSuperimposedText
-                (/*I*/"Maximum players: " + maxPl/*18N*/, availTxt);
-        }
-        if ((gstate == SOCGame.NEW) || ! clientSatAlready)
-        {
-            if (availPl == 0)
-            {
-                // No seats remain; remove all "sit here" buttons.
-                // (If client has already sat, will leave them
-                //  visible as robot "lock" buttons.)
-                for (int i = 0; i < game.maxPlayers; i++)
-                    hands[i].removeSitBut();
-            }
-            else if (playerLeaving != -1)
-            {
-                // Now there's a vacant seat again, re-add button,
-                // either as "sit here" or "lock" as appropriate.
-                // If availPl==1, there was previously 0 available,
-                // so we must re-add at each vacant position.
-                // The leaving player isn't vacant yet in the game data.
-                hands[playerLeaving].addSitButton(clientSatAlready);
-                if (availPl == 1)
-                    for (int i = 0; i < game.maxPlayers; i++)
-                        if (game.isSeatVacant(i))
-                            hands[i].addSitButton(clientSatAlready);
-            }
-        }
-    }
-
-    /**
-     * If the player's trade-offer panel is showing a message
-     * (not a trade offer), clear and hide it.
-     * @param pn  Player number, or -1 for all players
-     * @see SOCHandPanel#clearTradeMsg()
-     * @since 1.1.12
-     */
-    void clearTradeMsg(final int pn)
-    {
-        if (pn != -1)
-            hands[pn].clearTradeMsg();
-        else
-            for (int i = 0; i < game.maxPlayers; ++i)
-                hands[i].clearTradeMsg();
-    }
-
-    /**
-     * Switch the game's {@link SOCGame#debugFreePlacement Debug Paint Piece Mode}
-     * on or off, as directed by the server.
-     * @param setOn  Should the mode be turned on?
-     * @see #setDebugFreePlacementPlayer(int)
-     * @since 1.1.12
-     */
-    void setDebugFreePlacementMode(final boolean setOn)
-    {
-        try
-        {
-            game.setDebugFreePlacement(setOn);
-            if (! setOn)
-                boardPanel.setPlayer(null);
-            boardPanel.updateMode();  // will set or clear top text, which triggers a repaint
-            buildingPanel.updateButtonStatus();
-        } catch (IllegalStateException e) {
-            textDisplay.append
-              ("*** Can't setDebugFreePlacement(" + setOn+ ") for " + game.getName() + " in state " + game.getGameState() + "\n");
-        }
-    }
-
-    /**
-     * Set the board's 'client player' for the Debug Paint Piece Mode.
-     * Returns to the true client player when
-     * {@link #setDebugFreePlacementMode(boolean) setDebugPaintPieceMode(false)}
-     * is called.
-     * @param pn Player number
-     * @since 1.1.12
-     */
-    void setDebugFreePlacementPlayer(final int pn)
-    {
-        if (! game.isDebugFreePlacement())
-            return;
-
-        int prevPn = boardPanel.getPlayerNumber();
-        if (pn == prevPn)
-            return;
-
-        boardPanel.setPlayer(game.getPlayer(pn));
-
-        // update "current" player hilight
-        getPlayerHandPanel(prevPn).updateAtTurn();
-        getPlayerHandPanel(pn).updateAtTurn();
-    }
-
-
-    /**
-     * @return the building panel
-     */
-    public SOCBuildingPanel getBuildingPanel()
-    {
-        return buildingPanel;
-    }
-    
-    /** The client player's SOCHandPanel interface, if active in a game.
-     * 
-     * @return our player's hand interface, or null if not in a game.
-     * @see #clientIsCurrentPlayer()
-     */
-    public SOCHandPanel getClientHand()
-    {
-        return clientHand;
-    }
-    
-    /** Update the client player's SOCHandPanel interface, for joining
-     *  or leaving a game.
-     * 
-     *  Set by SOCHandPanel's removePlayer() and addPlayer() methods.
-     * 
-     * @param h  The SOCHandPanel for us, or null if none (leaving).
-     */
-    public void setClientHand(SOCHandPanel h)
-    {
-        clientHand = h;
-        if (h != null)
-            clientHandPlayerNum = h.getPlayer().getPlayerNumber();
-        else
-            clientHandPlayerNum = -1;
-    }
-    
-    /**
-     * Is the client player active in this game, and the current player?
-     * Assertion: If this returns true, {@link #getClientHand()} will return non-null.
-     * @see #getClientPlayerNumber()
-     */
-    public boolean clientIsCurrentPlayer()
-    {
-        if (clientHand == null)
-            return false;
-        else
-            return clientHand.isClientAndCurrentPlayer();
-    }
-
-    /**
-     * If client player is active in game, their player number.
-     * 
-     * @return client's player ID, or -1.
-     * @see #clientIsCurrentPlayer()
-     * @see #getClientHand()
-     */
-    public int getClientPlayerNumber()
-    {
-        return clientHandPlayerNum;
-    }
-
-    /**
-     * To reduce text clutter: server has just sent a dice result message.
-     * If the next text message from server is the roll,
-     *   replace: * It's Player's turn to roll the dice. \n * Player rolled a 4 and a 5.
-     *   with:    * It's Player's turn to roll. Rolled a 9.
-     *<P>
-     * Set to 0 at most times.
-     * Set to the roll result when roll text is expected.
-     * Will be cleared to 0 in {@link #print(String)}.
-     *<P>
-     * Whenever this field is nonzero, textmessages from the server
-     * will be scanned for " rolled a ".
-     *
-     * @param roll The expected roll result, or 0.
-     */
-    public void setTextDisplayRollExpected(int roll)
-    {
-        textDisplayRollExpected = roll;
-    }
-
-    /**
-     * send the message that was just typed in
-     */
-    public void actionPerformed(ActionEvent e)
-    {
-        if (e.getSource() == textInput)
-        {
-            if (textInputIsInitial)
-            {
-                // Player hit enter while chat prompt is showing (TEXTINPUT_INITIAL_PROMPT_MSG).
-                // Just clear the prompt so they can type what they want to say.
-                textInputSetToInitialPrompt(false);
-                textInput.setText(" ");  // Not completely empty, so TextListener won't re-set prompt.
-                return;
-            }
-
-            String s = textInput.getText().trim();
-            String sOverflow = null;
-
-            if (s.length() > 100)
-            {
-                // wrap long line at a word if possible
-                int lastSpace = s.lastIndexOf(' ', 100);
-                if (lastSpace == -1)
-                    lastSpace = 100;
-                sOverflow = s.substring(lastSpace).trim();
-                s = s.substring(0, lastSpace).trim();
-            }
-            else if (s.length() == 0)
-            {
-                return;
-            }
-
-            // Remove listeners for lower overhead on future typing
-            if (! textInputHasSent)
-            {
-                textInputHasSent = true;
-                if (textInputListener != null)
-                {
-                    textInput.removeKeyListener(textInputListener);
-                    textInput.removeTextListener(textInputListener);
-                    textInputListener = null;
-                }
-            }
-
-            // Clear and send to game at server
-            textInput.setText("");
-            if (s.startsWith("=*="))
-            {
-                String sLower = s.toLowerCase();
-                boolean doSet;
-                int i = sLower.indexOf("show:");
-                if (i > 0)
-                {
-                    doSet = true;
-                } else {
-                    i = sLower.indexOf("hide:");
-                    doSet = false;
-                }
-                if (i > 0)
-                {
-                    s = sLower.substring(i+5).trim();
-                    int flagnum;
-                    if (s.equalsIgnoreCase("all"))
-                    {
-                        flagnum = -1;
-                    } else{
-                        try
-                        {
-                            flagnum = Integer.parseInt(s);
-                        } catch (NumberFormatException e2) {
-                            chatPrintDebug
-                                ("Usage: =*= show: n  or =*= hide: n   where n is all or a number 0-9"); //i18n?
-                            return;
-                        }
-                    }
-                    boardPanel.setDebugShowPotentialsFlag(flagnum, false, doSet);
-                    return;
-                }
-            }
-
-            String msg = s + '\n';
-            if (!doLocalCommand(msg))
-                client.getGameManager().sendText(game, msg);
-
-            if (sOverflow != null)
-            {
-                textInput.setText(sOverflow);  // user can choose to re-send the rest
-                textInput.setSelectionStart(0);  // clear highlight, so typing won't erase overflow
-                textInput.setSelectionEnd(0);
-                textInput.setCaretPosition(sOverflow.length());
-            }
-        }
-    }
-    
-    /**
-     * Handle local client commands for games.
-     *<P>
-     * Before 2.0.00, this was <tt>SOCPlayerClient.doLocalCommand(SOCGame, String)</tt>.
-     *
-     * @param cmd  Local client command string, which starts with \
-     * @return true if a command was handled
-     * @since 2.0.00
-     */
-    private boolean doLocalCommand(String cmd)
-    {
-        if (cmd.startsWith("\\ignore "))
-        {
-            String name = cmd.substring(8);
-            client.addToIgnoreList(name);
-            print("* Ignoring " + name);
-            gameDisplay.printIgnoreList(this);
-
-            return true;
-        }
-        else if (cmd.startsWith("\\unignore "))
-        {
-            String name = cmd.substring(10);
-            client.removeFromIgnoreList(name);
-            print("* Unignoring " + name);
-            gameDisplay.printIgnoreList(this);
-
-            return true;
-        }
-        else if (cmd.startsWith("\\clm-set "))
-        {
-            String name = cmd.substring(9).trim();
-            getBoardPanel().setOtherPlayer(game.getPlayer(name));
-            getBoardPanel().setMode(SOCBoardPanel.CONSIDER_LM_SETTLEMENT);
-
-            return true;
-        }
-        else if (cmd.startsWith("\\clm-road "))
-        {
-            String name = cmd.substring(10).trim();
-            getBoardPanel().setOtherPlayer(game.getPlayer(name));
-            getBoardPanel().setMode(SOCBoardPanel.CONSIDER_LM_ROAD);
-
-            return true;
-        }
-        else if (cmd.startsWith("\\clm-city "))
-        {
-            String name = cmd.substring(10).trim();
-            getBoardPanel().setOtherPlayer(game.getPlayer(name));
-            getBoardPanel().setMode(SOCBoardPanel.CONSIDER_LM_CITY);
-
-            return true;
-        }
-        else if (cmd.startsWith("\\clt-set "))
-        {
-            String name = cmd.substring(9).trim();
-            getBoardPanel().setOtherPlayer(game.getPlayer(name));
-            getBoardPanel().setMode(SOCBoardPanel.CONSIDER_LT_SETTLEMENT);
-
-            return true;
-        }
-        else if (cmd.startsWith("\\clt-road "))
-        {
-            String name = cmd.substring(10).trim();
-            getBoardPanel().setOtherPlayer(game.getPlayer(name));
-            getBoardPanel().setMode(SOCBoardPanel.CONSIDER_LT_ROAD);
-
-            return true;
-        }
-        else if (cmd.startsWith("\\clt-city "))
-        {
-            String name = cmd.substring(10).trim();
-            getBoardPanel().setOtherPlayer(game.getPlayer(name));
-            getBoardPanel().setMode(SOCBoardPanel.CONSIDER_LT_CITY);
-
-            return true;
-        }
-        else
-        {
-            return false;
-        }
-    }
-
-    /**
-     * leave this game
-     */
-    public void leaveGame()
-    {
-        gameDisplay.leaveGame(game);
-        client.getGameManager().leaveGame(game);
-        dispose();
-    }
-
-    /**
-     * Player wants to request to reset the board (same players, new game, new layout).
-     * If acceptable, send request to server. If not, say so in text area.
-     * Not acceptable if they've already done so this turn, or if voting
-     * is active because another player called for a vote.
-     *<P>
-     * Board reset was added in version 1.1.00.  Older servers won't support it.
-     * If this happens, give user a message.
-     *<P>
-     * Before resetting a practice game, have the user confirm the reset with a dialog box.
-     * This is to prevent surprises if they click the "Restart" button at the end of a practice game,
-     * which is the same button as the "Done" button at the end of a turn.
-     *
-     * @param confirmDialogFirst  If true, a practice game is over and the user should confirm the reset
-     *            with a dialog box created and shown here.  If the game is just starting, no need to confirm.
-     *            If true, assumes <tt>resetBoardRequest</tt> is being called from the AWT event thread.
-     */
-    public void resetBoardRequest(final boolean confirmDialogFirst)
-    {
-        if (confirmDialogFirst)
-        {
-            new ResetBoardConfirmDialog(gameDisplay, this).run();
-            return;
-            // ResetBoardConfirmDialog will call resetBoardRequest(false) if its Restart button is clicked
-        }
-
-        if (client.getServerVersion(game) < 1100)
-        {
-            textDisplay.append("*** "+/*I*/"This server does not support board reset, server is too old."/*18N*/+"\n");
-            return;
-        }
-        if (game.getResetVoteActive())
-        {
-            textDisplay.append("*** "+/*I*/"Voting is already active. Try again when voting completes."/*18N*/+"\n");
-            return;
-        }
-        SOCPlayer pl = game.getPlayer(clientHandPlayerNum);
-        if (! pl.hasAskedBoardReset())
-            client.getGameManager().resetBoardRequest(game);
-        else
-            textDisplay.append("*** "+/*I*/"You may ask only once per turn to reset the board."/*18N*/+"\n");
-    }
-
-    /**
-     * Another player has voted on a board reset request.
-     * Show the vote.
-     */
-    public void resetBoardVoted(int pn, boolean vyes)
-    {
-        String voteMsg;
-        if (vyes)
-            voteMsg = /*I*/"Go ahead."/*18N*/;
-        else
-            voteMsg = /*I*/"No thanks."/*18N*/;
-        textDisplay.append("* " + /*I*/game.getPlayer(pn).getName() + " has voted: " + voteMsg/*18N*/+"\n");
-        game.resetVoteRegister(pn, vyes);
-        try { hands[pn].resetBoardSetMessage(voteMsg); }
-        catch (IllegalStateException e) { /* ignore; discard message is showing */ }
-    }
-
-    /**
-     * Voting complete, board reset was rejected.
-     * Display text message and clear the offer.
-     */
-    public void resetBoardRejected()
-    {
-        textDisplay.append("** "+/*I*/"The board reset was rejected."/*18N*/+"\n");
-        for (int i = 0; i < hands.length; ++i)
-        {
-            // Clear all displayed votes
-            try { hands[i].resetBoardSetMessage(null); }
-            catch (IllegalStateException e) { /* ignore; discard message is showing */ }
-        }
-        boardResetRequester = null;
-        if (boardResetVoteDia != null)
-        {
-            if (boardResetVoteDia.isShowing())
-                boardResetVoteDia.disposeQuietly();
-            boardResetVoteDia = null;
-        }
-        // Requester may have already been null, if we're the requester and it was rejected.
-    }
-
-    /**
-     * Creates and shows a new ResetBoardVoteDialog.
-     * If the game is over, the "Reset" button is the default;
-     * otherwise, "No" is default.
-     * Also announces the vote request (text) and sets boardResetRequester.
-     * Dialog is shown in a separate thread, to continue message
-     * treating and screen redraws as the other players vote.
-     *<P>
-     * If we are the requester, we update local game state
-     * but don't vote.
-     *
-     * @param pnRequester Player number of the player requesting the board reset
-     */
-    public void resetBoardAskVote(int pnRequester)
-    {
-        boolean gaOver = (game.getGameState() >= SOCGame.OVER);
-        try
-        {
-            game.resetVoteBegin(pnRequester);
-        }
-        catch (RuntimeException re)
-        {
-            D.ebugPrintln("resetBoardAskVote: Cannot: " + re);
-            return;
-        }
-        boardResetRequester = hands[pnRequester];
-        if (pnRequester != clientHandPlayerNum)
-        {
-            String pleaseMsg;
-            if (gaOver)
-                pleaseMsg = /*I*/"Restart Game?"/*18N*/;
-            else
-                pleaseMsg = /*I*/"Reset Board?"/*18N*/;
-            boardResetRequester.resetBoardSetMessage(pleaseMsg);
-
-            String requester = game.getPlayer(pnRequester).getName();
-            boardResetVoteDia = new ResetBoardVoteDialog(gameDisplay, this, requester, gaOver);
-            boardResetVoteDia.showInNewThread();
-               // Separate thread so ours is not tied up; this allows server
-               // messages to be received, and screen to refresh, if other
-               // players vote before we do, or if voting is cancelled.
-        }
-    }
-
-    /** Callback from ResetBoardVoteDialog, to clear our reference when
-     *  button is clicked and dialog is going away.
-     */
-    private void resetBoardClearDia()
-    {
-        boardResetVoteDia = null;
-    }
-
-    /**
-     * print text in the text window, followed by a new line (<tt>'\n'</tt>).
-     * For dice-roll message, combine lines to reduce clutter.
-     *
-     * @param s  the text; you don't need to include "\n".
-     * @see #chatPrint(String)
-     */
-    public void print(String s)
-    {
-        if (textDisplayRollExpected > 0)
-        {
-            /*
-             * Special case: Roll message.  Reduce clutter.
-             * Instead of printing this message verbatim,
-             * change the textDisplay contents (if matching):
-             *   replace: * It's Player's turn to roll the dice. \n * Player rolled a 4 and a 5.
-             *   with:    * It's Player's turn to roll. Rolled a 9.
-             * 
-             * JM 2009-05-21: Don't edit existing text on Mac OS X 10.5; it can lead to a GUI hang/race condition.
-             *   Instead just print the total rolled.
-             */
-            
-            //TODO i18n logic must be changed to allow i18n
-            if (s.startsWith("* ") && (s.indexOf(" rolled a ") > 0))
-            {
-                String currentText = textDisplay.getText();
-                int L = currentText.length();
-                int i = currentText.lastIndexOf("'s turn to roll the dice.");
-                                                // 25 chars: length of match text
-                                                //  9 chars: length of " the dice"
-                if ((i > 0) && (30 > (L - i)))
-                {
-                    if (! SnippingTextArea.isJavaOnOSX105)
-                    {
-                        String rollText = ". Rolled a " + textDisplayRollExpected;
-                        currentText = currentText.substring(0, i+15)
-                            + rollText + currentText.substring(i+15+9);
-                        textDisplay.setText(currentText);
-                        //textDisplay.replaceRange(rollText, i+15, i+15+9);
-                        //textDisplay.replaceRange(rollText, i+5, i+5+9);
-                        //textDisplay.insert(rollText, 10); // i+5); // +15);
-                    } else {
-                        String rollText = "* Rolled a " + textDisplayRollExpected + ".\n";
-                        textDisplay.append(rollText);
-                    }
-                    textDisplayRollExpected = 0;
-
-                    return;  // <--- Early return ---
-                }
-            }
-
-            textDisplayRollExpected = 0;  // Reset for next call
-        }
-
-        StringTokenizer st = new StringTokenizer(s, "\n", false);
-        while (st.hasMoreElements())
-        {
-            String tk = st.nextToken().trim();
-            textDisplay.append(tk + "\n");  // TextArea will soft-wrap within the line
-        }
-    }
-
-    /**
-     * print text in the chat window
-     *
-     * @param s  the text
-     * @see #print(String)
-     */
-    public void chatPrint(String s)
-    {
-        StringTokenizer st = new StringTokenizer(s, "\n", false);
-        while (st.hasMoreElements())
-        {
-            String tk = st.nextToken().trim();
-            chatDisplay.append(tk + "\n");  // TextArea will soft-wrap within the line
-        }
-    }
-
-    /**
-     * an error occurred, stop playing
-     *
-     * @param s  an error message
-     */
-    public void over(String s)
-    {
-        if (textInputIsInitial)
-            textInputSetToInitialPrompt(false);  // Clear, set foreground color
-        textInput.setEditable(false);
-        textInput.setText(s);
-        textDisplay.append("* "+/*I*/"Sorry, lost connection to the server."/*18N*/+"\n");
-        textDisplay.append("*** "+/*I*/"Game stopped."/*18N*/+" ***\n");
-        game.setCurrentPlayerNumber(-1);
-        boardPanel.repaint();
-    }
-
-    /**
-     * start the game interface: set chat input (textInput) to initial prompt.
-     * This doesn't mean that game play or placement is starting,
-     * only that the window is ready for players to choose where to sit.
-     * By now HandPanel has added "sit" buttons, or updatePlayerLimitDisplay
-     * has removed them if necessary.
-     *<P>
-     * If this game has observers, list them in the textDisplay now.
-     *
-     * @param members Game member names from {@link soc.message.SOCGameMembers#getMembers()} (added in 1.1.12)
-     */
-    public void began(Vector<String> members)
-    {
-        textInput.setEditable(true);
-        textInput.setText("");
-        textInputSetToInitialPrompt(true);
-        // Don't request focus for textInput; it should clear
-        // the prompt text when user clicks (focuses) it, so
-        // wait for user to do that.
-
-        // Look for game observers, list in textDisplay
-        if (members == null)
-            return;
-        int numObservers = 0;
-        StringBuffer obs = null;    //TODO i18n string buffer
-        for (int i = members.size() - 1; i >= 0; --i)
-        {
-            String mname = members.elementAt(i);
-            if (null != game.getPlayer(mname))
-                continue;
-            if (mname.equals(client.getNickname()))
-                continue;
-            if (numObservers == 0)
-                obs = new StringBuffer();
-            else
-                obs.append(", ");
-            obs.append(mname);
-            ++numObservers;
-        }
-        if (numObservers > 0)
-        {
-            textDisplay.append("* "+strings.get((numObservers == 1 ? 
-                    "interface.observer.enter.one" : "interface.observer.enter.many"), obs.toString())+"\n");
-        }
-    }
-
-    /**
-     * a player has sat down to play
-     *
-     * @param n   the name of the player
-     * @param pn  the seat number of the player
-     */
-    public void addPlayer(String n, int pn)
-    {
-        hands[pn].addPlayer(n);  // This will also update all other hands' buttons ("sit here" -> "lock", etc)
-
-        if (n.equals(client.getNickname()))
-        {
-            for (int i = 0; i < game.maxPlayers; i++)
-            {
-                if (game.getPlayer(i).isRobot())
-                {
-                    hands[i].addSittingRobotLockBut();
-                }
-            }
-            if (is6player)
-            {
-                // handpanel sizes change when client sits
-                // in a 6-player game.
-                invalidate();
-                doLayout();
-            }
-        }
-
-        if (game.isGameOptionDefined("PL"))
-            updatePlayerLimitDisplay(true, -1);
-
-        if (game.isBoardReset())
-        {
-            // Retain face after reset
-            hands[pn].changeFace(hands[pn].getPlayer().getFaceId());
-        }
-    }
-
-    /**
-     * remove a player from the game.
-     * To prevent inconsistencies, call this <em>before</em> calling
-     * {@link SOCGame#removePlayer(String)}.
-     *
-     * @param pn the number of the player
-     */
-    public void removePlayer(int pn)
-    {
-        hands[pn].removePlayer();  // May also clear clientHand
-        if (game.isGameOptionDefined("PL"))
-            updatePlayerLimitDisplay(true, pn);
-        else
-            hands[pn].addSitButton(clientHand != null);  // Is the client player already sitting down at this game?
-
-        if (is6player && (clientHand == null))
-        {
-            // handpanel sizes change when client leaves in a 6-player game.
-            invalidate();
-            doLayout();
-        }
-    }
-
-    /**
-     * Game play is starting (leaving state {@link SOCGame#NEW}).
-     * Remove the start buttons and robot-lockout buttons.
-     * Next move is for players to make their starting placements.
-     */
-    public void startGame()
-    {
-        for (int i = 0; i < hands.length; i++)
-        {
-            hands[i].removeStartBut();
-            // This button has two functions (and two labels).
-            // If client joined and then started a game, remove it (as robot lockout).
-            // If we're joining a game in progress, keep it (as "sit here").
-            hands[i].removeSitLockoutBut();
-        }
-        updatePlayerLimitDisplay(false, -1);
-        gameIsStarting = true;
-    }
-
-    /**
-     * Game is over; server has sent us the revealed scores
-     * for each player.  Refresh the display.
-     *
-     * @param finalScores Final score for each player position
-     */
-    public void updateAtOver(int[] finalScores)
-    {
-        if (game.getGameState() != SOCGame.OVER)
-        {
-            System.err.println("L1264: pi.updateAtOver called at state " + game.getGameState());
-            return;
-        }
-
-        for (int i = 0; i < finalScores.length; ++i)
-            game.getPlayer(i).forceFinalVP(finalScores[i]);
-        if (null == game.getPlayerWithWin())
-        {
-            game.checkForWinner();  // Assumes "current player" set to winner already, by SETTURN msg
-        }
-        for (int i = 0; i < finalScores.length; ++i)
-            hands[i].updateValue(PlayerClientListener.UpdateType.VictoryPoints);  // Also disables buttons, etc.
-        setTitle(/*I*/TITLEBAR_GAME_OVER + game.getName() +
-                 (game.isPractice ? "" : " [" + client.getNickname() + "]")/*18N*/);
-        boardPanel.updateMode();
-        repaint();
-    }
-
-    /**
-     * Game's current player has changed.  Update displays.
-     *
-     * @param pnum New current player number; should match game.getCurrentPlayerNumber()
-     */
-    public void updateAtTurn(final int pnum)
-    {
-        if ((pnum >= 0) && (pnum < hands.length))
-            getPlayerHandPanel(pnum).updateDevCards();
-
-        for (int i = 0; i < hands.length; i++)
-        {
-            // hilight current player, update takeover button
-            getPlayerHandPanel(i).updateAtTurn();
-        }
-
-        boardPanel.updateMode();
-        boardPanel.repaint();
-        if (textInputGreyCountdown > 0)
-        {
-            --textInputGreyCountdown;
-            if ((textInputGreyCountdown == 0) && textInputIsInitial)
-            {
-                textInput.setForeground(Color.LIGHT_GRAY);
-            }
-        }
-
-        buildingPanel.updateButtonStatus();
-    }
-
-    /**
-     * A player is being asked to roll (or play a card) at the start of their turn.
-     * Update displays if needed.
-     *<P>
-     * If the client is the current player, calls {@link SOCHandPanel#autoRollOrPromptPlayer()}.
-     * @since 1.1.11
-     */
-    public void updateAtRollPrompt()
-    {
-        if (clientIsCurrentPlayer())
-            getClientHand().autoRollOrPromptPlayer();
-    }
-
-    /**
-     * A player has been awarded Special Victory Points (SVP), so announce those details.
-     * Example: "Lily gets 2 Special Victory Points for settling a new island."
-     * Only prints text, does not update SOCHandPanel's SVP or call {@link SOCPlayer#addSpecialVPInfo(int, String)}.
-     * @param plName  Player name
-     * @param svp  Number of SVP awarded
-     * @param desc  Description of player's action that led to SVP; example: "settling a new island"
-     * @since 2.0.00
-     */
-    public void updateAtSVPText(final String plName, final int svp, final String desc)
-    {
-        final String svpKey = (svp == 1)
-            ? "game.SVP.get.one"
-            : "game.SVP.get.many";
-
-        textDisplay.append("* "+strings.get(svpKey, plName, svp, desc)+"\n");
-    }
-
-    /**
-     * Set or clear the chat text input's initial prompt.
-     * Sets its status, foreground color, and the prompt text if true.
-     *
-     * @param setToInitial If false, clear initial-prompt status, and
-     *    clear contents (if they are the initial-prompt message);
-     *    If true, set initial-prompt status, and set the prompt
-     *    (if contents are blank when trimmed).
-     *
-     * @throws IllegalStateException if setInitial true, but player
-     *    already sent chat text (textInputHasSent).
-     *
-     * @see #TEXTINPUT_INITIAL_PROMPT_MSG
-     */
-    protected void textInputSetToInitialPrompt(boolean setToInitial)
-        throws IllegalStateException
-    {
-        if (setToInitial && textInputHasSent)
-            throw new IllegalStateException("Already sent text, can't re-initial");
-
-        // Always change text before changing flag,
-        // so TextListener doesn't fight this action.
-
-        if (setToInitial)
-        {
-            if (textInput.getText().trim().length() == 0)
-                textInput.setText(TEXTINPUT_INITIAL_PROMPT_MSG);  // Set text before flag
-            textInputIsInitial = true;
-            textInputGreyCountdown = textInputGreyCountFrom;  // Reset fade countdown
-            textInput.setForeground(Color.DARK_GRAY);
-        } else {
-            if (textInput.getText().equals(TEXTINPUT_INITIAL_PROMPT_MSG))
-                textInput.setText("");  // Clear to make room for text being typed
-            textInputIsInitial = false;
-            textInput.setForeground(Color.BLACK);
-        }
-    }
-
-    /**
-     * Show the discard dialog or the gain-resources dialog.
-     *
-     * @param nd  the number of resources to discard or gain
-     * @param isDiscard  True for discard (after 7), false for gain (after gold hex)
-     */
-    public void showDiscardOrGainDialog(final int nd, final boolean isDiscard)
-    {
-        discardOrGainDialog = new SOCDiscardOrGainResDialog(this, nd, isDiscard);
-        discardOrGainDialog.setVisible(true);
-    }
-
-    /**
-     * show the {@link SOCChoosePlayerDialog} to choose a player for robbery.
-     *<P>
-     * Before v2.0.00, this was <tt>choosePlayer</tt>.
-     *
-     * @param count   the number of players to choose from
-     * @param pnums   the player ids of those players; length of this
-     *                array may be larger than count (may be {@link SOCGame#maxPlayers}).
-     *                Only the first <tt>count</tt> elements will be used.
-     *                If <tt>allowChooseNone</tt>, pnums.length must be at least <tt>count + 1</tt>
-     *                to leave room for "no player".
-     * @param allowChooseNone  if true, player can choose to rob no one (game scenario <tt>SC_PIRI</tt>)
-     * @see SOCPlayerClient.GameManager#choosePlayer(SOCGame, int)
-     * @see #showChooseRobClothOrResourceDialog(int)
-     */
-    public void showChoosePlayerDialog(final int count, final int[] pnums, final boolean allowChooseNone)
-    {
-        choosePlayerDialog = new SOCChoosePlayerDialog(this, count, pnums, allowChooseNone);
-        choosePlayerDialog.setVisible(true);
-    }
-
-    /**
-     * Show the {@link ChooseRobClothOrResourceDialog} to choose what to rob from a player.
-     * @param vpn  Victim player number
-     * @since 2.0.00
-     * @see #showChoosePlayerDialog(int, int[])
-     */
-    public void showChooseRobClothOrResourceDialog(final int vpn)
-    {
-        new ChooseRobClothOrResourceDialog(vpn).showInNewThread();
-    }
-
-    /**
-     * show the Discovery dialog box
-     */
-    public void showDiscoveryDialog()
-    {
-        discoveryDialog = new SOCDiscoveryDialog(this);
-        discoveryDialog.setVisible(true);
-    }
-
-    /**
-     * show the Monopoly dialog box
-     */
-    public void showMonopolyDialog()
-    {
-        monopolyDialog = new SOCMonopolyDialog(this);
-        monopolyDialog.setVisible(true);
-    }
-
-    /**
-     * If this game has a scenario (game option {@code "SC"}), show the scenario
-     * description, special rules, and number of victory points to win.
-     * Shown automatically when the SOCPlayerInterface is first shown.
-     * @since 2.0.00
-     */
-    public void showScenarioInfoDialog()
-    {
-        NewGameOptionsFrame.showScenarioInfoDialog
-            (game.getGameOptionStringValue("SC"), game.getGameOptions(), game.vp_winner, getGameDisplay(), this);
-    }
-
-    /**
-     * Update interface after the server sends us a new board layout.
-     * Call after setting game data and board data.
-     * Calls {@link SOCBoardPanel#flushBoardLayoutAndRepaint()}.
-     * Updates display of board-related counters, such as {@link SOCBoardLarge#getCloth()}.
-     * Not needed if calling {@link #resetBoard(SOCGame, int, int)}.
-     * @since 2.0.00
-     */
-    public void updateAtNewBoard()
-    {
-        boardPanel.flushBoardLayoutAndRepaint();
-        if (game.isGameOptionSet(SOCGameOption.K_SC_CLVI))
-            buildingPanel.updateClothCount();
-    }
-
-    /**
-     * Update interface after game state has changed.
-     * For example, if the client is current player, and state changed from PLAY to PLAY1,
-     * (Dice has been rolled, or card played), enable the player's Done and Bank buttons.
-     * Or, if the player must discard resources or pick free resources from the gold hex,
-     * calls {@link #discardOrPickTimerSet(boolean)}.
-     *<P>
-     * Please call after {@link SOCGame#setGameState(int)}.
-     * If the game is now starting, please call in this order:
-     *<code>
-     *   playerInterface.{@link #startGame()};
-     *   game.setGameState(newState);
-     *   playerInterface.updateAtGameState();
-     *</code>
-     */
-    public void updateAtGameState()
-    {
-        int gs = game.getGameState();
-
-        getBoardPanel().updateMode();
-        getBuildingPanel().updateButtonStatus();
-        getBoardPanel().repaint();
-
-        // Check for placement states (board panel popup, build via right-click)
-        if ((gs == SOCGame.PLACING_ROAD) || (gs == SOCGame.PLACING_SETTLEMENT)
-            || (gs == SOCGame.PLACING_CITY) || (gs == SOCGame.PLACING_SHIP))
-        {
-            if (getBoardPanel().popupExpectingBuildRequest())
-                getBoardPanel().popupFireBuildingRequest();
-        }
-
-        // Update our interface at start of first turn;
-        // The server won't send a TURN message after the
-        // final road is placed (state START2 -> PLAY).
-        if (gameIsStarting && (gs >= SOCGame.PLAY))
-        {
-            gameIsStarting = false;
-            if (clientHand != null)
-                clientHand.updateAtTurn();
-            boardPanel.updateMode();
-        }
-
-        // React if waiting for players to discard,
-        // or if we were waiting, and aren't anymore.
-        if (gs == SOCGame.WAITING_FOR_DISCARDS)
-        {
-            // Set timer.  If still waiting for discards after 2 seconds,
-            // show balloons on-screen. (hands[i].setDiscardOrPickMsg)
-            discardOrPickTimerSet(true);
-        } else if ((gs == SOCGame.WAITING_FOR_PICK_GOLD_RESOURCE)
-                   || (gs == SOCGame.STARTS_WAITING_FOR_PICK_GOLD_RESOURCE))
-        {
-            // Set timer.  If still waiting for resource picks after 2 seconds,
-            // show balloons on-screen. (hands[i].setDiscardOrPickMsg)
-            discardOrPickTimerSet(false);
-        } else if (showingPlayerDiscardOrPick &&
-                   ((gs == SOCGame.PLAY1) || (gs == SOCGame.START2B) || (gs == SOCGame.START3B)))
-        {
-            // If not all players' discard status balloons were cleared by
-            // PLAYERELEMENT messages, clean up now.
-            discardOrPickTimerClear();
-        }
-
-        // React if we are current player
-        if ((clientHand == null) || (clientHandPlayerNum != game.getCurrentPlayerNumber()))
-        {
-            return;  // <--- Early return: not current player ---
-        }
-
-        switch (gs)
-        {
-        case SOCGame.WAITING_FOR_DISCOVERY:
-            showDiscoveryDialog();
-            break;
-
-        case SOCGame.WAITING_FOR_MONOPOLY:
-            showMonopolyDialog();
-            break;
-
-        case SOCGame.WAITING_FOR_ROBBER_OR_PIRATE:
-            new ChooseMoveRobberOrPirateDialog().showInNewThread();
-            break;
-
-        default:
-            clientHand.updateAtOurGameState();
-        }
-    }
-
-    /**
-     * Handle updates after pieces have changed on the board.
-     * For example, when scenario {@link SOCGameOption#K_SC_PIRI}
-     * converts players' ships to warships, changes the strength
-     * of a pirate fortress, etc.
-     *<P>
-     * Call <b>after</b> updating game state.  This is different than
-     * {@link #updateAtPutPiece(int, int, int, boolean, int)} which
-     * updates both the {@link SOCGame} and the board.
-     *<P>
-     * Currently, hand panels aren't updated (piece counts or VP total), only {@link SOCBoardPanel}.
-     * @since 2.0.00
-     */
-    public void updateAtPiecesChanged()
-    {
-        boardPanel.repaint();
-    }
-
-    /**
-     * Handle updates after putting a piece on the board,
-     * or moving a ship that was already placed.
-     * Place or move the piece within our {@link SOCGame}
-     * and visually on our {@link SOCBoardPanel}.
-     *
-     * @param mesPn  The piece's player number
-     * @param coord  The piece's coordinate.  If <tt>isMove</tt>, the coordinate to move <em>from</em>.
-     * @param pieceType  Piece type, like {@link SOCPlayingPiece#CITY}
-     * @param isMove   If true, it's a move, not a new placement; valid only for ships.
-     * @param moveToCoord  If <tt>isMove</tt>, the coordinate to move <em>to</em>.  Otherwise ignored.
-     *
-     * @see #updateAtPiecesChanged()
-     * @since 2.0.00
-     */
-    public void updateAtPutPiece
-        (final int mesPn, final int coord, final int pieceType,
-         final boolean isMove, final int moveToCoord)
-    {
-        // TODO consider more effic way for flushBoardLayoutAndRepaint, without the =null
-
-        final SOCPlayer pl = (pieceType != SOCPlayingPiece.VILLAGE) ? game.getPlayer(mesPn) : null;
-        final SOCPlayer oldLongestRoadPlayer = game.getPlayerWithLongestRoad();
-        final SOCHandPanel mesHp = (pieceType != SOCPlayingPiece.VILLAGE) ? getPlayerHandPanel(mesPn) : null;
-        final boolean[] debugShowPotentials = boardPanel.debugShowPotentials;
-        final SOCPlayingPiece pp;
-
-        switch (pieceType)
-        {
-        case SOCPlayingPiece.ROAD:
-            pp = new SOCRoad(pl, coord, null);
-            game.putPiece(pp);
-            mesHp.updateValue(PlayerClientListener.UpdateType.Road);
-            if (debugShowPotentials[4] || debugShowPotentials[5] || debugShowPotentials[7])
-                boardPanel.flushBoardLayoutAndRepaint();
-
-            break;
-
-        case SOCPlayingPiece.SETTLEMENT:
-            pp = new SOCSettlement(pl, coord, null);
-            game.putPiece(pp);
-            mesHp.updateValue(PlayerClientListener.UpdateType.Settlement);
-
-            /**
-             * if this is the second initial settlement, then update the resource display
-             */
-            if (mesHp.isClientPlayer())
-            {
-                mesHp.updateValue(PlayerClientListener.UpdateType.Clay);
-                mesHp.updateValue(PlayerClientListener.UpdateType.Ore);
-                mesHp.updateValue(PlayerClientListener.UpdateType.Sheep);
-                mesHp.updateValue(PlayerClientListener.UpdateType.Wheat);
-                mesHp.updateValue(PlayerClientListener.UpdateType.Wood);
-            } else {
-                mesHp.updateValue(PlayerClientListener.UpdateType.Resources);
-            }
-
-            if (debugShowPotentials[4] || debugShowPotentials[5] || debugShowPotentials[7]
-                || debugShowPotentials[6])
-                boardPanel.flushBoardLayoutAndRepaint();
-
-            break;
-
-        case SOCPlayingPiece.CITY:
-            pp = new SOCCity(pl, coord, null);
-            game.putPiece(pp);
-            mesHp.updateValue(PlayerClientListener.UpdateType.Settlement);
-            mesHp.updateValue(PlayerClientListener.UpdateType.City);
-
-            if (debugShowPotentials[4] || debugShowPotentials[5] || debugShowPotentials[7]
-                || debugShowPotentials[6])
-                boardPanel.flushBoardLayoutAndRepaint();
-
-            break;
-
-        case SOCPlayingPiece.SHIP:
-            pp = new SOCShip(pl, coord, null);
-            if (! isMove)
-            {
-                game.putPiece(pp);
-                mesHp.updateValue(PlayerClientListener.UpdateType.Ship);
-            } else {
-                game.moveShip((SOCShip) pp, moveToCoord);
-            }
-
-            if (debugShowPotentials[4] || debugShowPotentials[5] || debugShowPotentials[7])
-                boardPanel.flushBoardLayoutAndRepaint();
-
-            break;
-
-        case SOCPlayingPiece.VILLAGE:
-            // no need to refresh boardPanel after receiving each village
-            pp = new SOCVillage(coord, game.getBoard());
-            game.putPiece(pp);
-
-            return; // <--- Early return: Piece is part of board initial layout, not player info ---
-
-        case SOCPlayingPiece.FORTRESS:
-            pp = new SOCFortress(pl, coord, game.getBoard());
-            game.putPiece(pp);
-            return; // <--- Early return: Piece is part of board initial layout, not added during game ---
-
-        default:
-            chatPrintDebug("* Unknown piece type " + pieceType + " at coord 0x" + Integer.toHexString(coord));
-            return;  // <--- Early return ---
-        }
-
-        mesHp.updateValue(PlayerClientListener.UpdateType.VictoryPoints);
-        boardPanel.repaint();
-        buildingPanel.updateButtonStatus();
-        if (game.isDebugFreePlacement() && game.isInitialPlacement())
-            boardPanel.updateMode();  // update here, since gamestate doesn't change to trigger update
-
-        /**
-         * Check for and announce change in longest road; update all players' victory points.
-         */
-        SOCPlayer newLongestRoadPlayer = game.getPlayerWithLongestRoad();
-        if (newLongestRoadPlayer != oldLongestRoadPlayer)
-        {
-            updateLongestLargest(true, oldLongestRoadPlayer, newLongestRoadPlayer);
-        }
-    }
-
-    /**
-     * Listener callback for scenario events on the large sea board which affect the game or board,
-     * not a specific player. For example, a hex might be revealed from fog.
-     *<P>
-     * <em>Threads:</em> The game's treater thread handles incoming client messages and calls
-     * game methods that change state. Those same game methods will trigger the scenario events;
-     * so, the treater thread will also run this <tt>gameEvent</tt> callback.
-     *
-     * @param ga  Game
-     * @param evt Event code
-     * @param detail  Game piece, coordinate, or other data about the event, or null, depending on <tt>evt</tt>
-     * @see #playerEvent(SOCGame, SOCPlayer, SOCScenarioPlayerEvent, boolean, Object)
-     * @since 2.0.00
-     */
-    public void gameEvent(final SOCGame ga, final SOCScenarioGameEvent evt, final Object detail)
-    {
-        // stub for now
-    }
-
-    /**
-     * Listener callback for per-player scenario events on the large sea board.
-     * For example, there might be an SVP awarded for settlements.
-     * @param ga  Game
-     * @param pl  Player
-     * @param evt  Event code
-     * @param flagsChanged  True if this event changed {@link SOCPlayer#getScenarioPlayerEvents()},
-     *             {@link SOCPlayer#getSpecialVP()}, or another flag documented for <tt>evt</tt> in
-     *             {@link SOCScenarioPlayerEvent}
-     * @param obj  Object related to the event, or null; documented for <tt>evt</tt> in {@link SOCScenarioPlayerEvent}.
-     *             Example: The {@link SOCVillage} for {@link SOCScenarioPlayerEvent#CLOTH_TRADE_ESTABLISHED_VILLAGE}.
-     * @see #gameEvent(SOCGame, SOCScenarioGameEvent, Object)
-     * @since 2.0.00
-     */
-    public void playerEvent(final SOCGame ga, final SOCPlayer pl, final SOCScenarioPlayerEvent evt,
-        final boolean flagsChanged, final Object obj)
-    {
-        final SOCHandPanel mesHp = getPlayerHandPanel(pl.getPlayerNumber());
-        if (mesHp == null)
-            return;
-
-        if (flagsChanged && (pl.getSpecialVP() != 0))
-        {
-            // assumes will never be reduced to 0 again
-            //   so won't ever need to hide SVP counter
-            mesHp.updateValue(PlayerClientListener.UpdateType.SpecialVictoryPoints);
-            mesHp.updateValue(PlayerClientListener.UpdateType.VictoryPoints);  // call after SVP, not before, in case ends the game
-            // (This code also appears in SOCPlayerClient.handlePLAYERELEMENT)
-        }
-    }
-
-    /**
-     * Gamestate just became {@link SOCGame#WAITING_FOR_DISCARDS}
-     * or {@link SOCGame#WAITING_FOR_PICK_GOLD_RESOURCE}.
-     * Set up a timer to wait 1 second before showing "Discarding..."
-     * or "Picking Resources..." balloons in players' handpanels.
-     * Uses {@link SOCPIDiscardOrPickMsgTask}.
-     * @param isDiscard  True for discard, false for picking gold-hex resources
-     */
-    private void discardOrPickTimerSet(final boolean isDiscard)
-    {
-        synchronized (showingPlayerDiscardOrPick_lock)
-        {
-            if (showingPlayerDiscardOrPick_task != null)
-            {
-                showingPlayerDiscardOrPick_task.cancel();  // cancel any previous
-            }
-            showingPlayerDiscardOrPick_task = new SOCPIDiscardOrPickMsgTask(this, isDiscard);
-
-            // Run once, after a brief delay in case only robots must discard.
-            gameDisplay.getEventTimer().schedule(showingPlayerDiscardOrPick_task, 1000 /* ms */ );
-        }
-    }
-
-    /**
-     * Cancel any "discarding..." or "picking resources..." timer, and clear the message if showing.
-     */
-    private void discardOrPickTimerClear()
-    {
-        synchronized (showingPlayerDiscardOrPick_lock)
-        {
-            if (showingPlayerDiscardOrPick_task != null)
-            {
-                showingPlayerDiscardOrPick_task.cancel();  // cancel any previous
-                showingPlayerDiscardOrPick_task = null;
-            }
-            if (showingPlayerDiscardOrPick)
-            {
-                for (int i = hands.length - 1; i >= 0; --i)
-                    hands[i].clearDiscardOrPickMsg();
-                showingPlayerDiscardOrPick = false;
-            }
-        }
-    }
-
-    /**
-     * Handle board reset (new game with same players, same game name).
-     * The reset message will be followed with others which will fill in the game state.
-     * Most GUI panels are destroyed and re-created.  Player chat text is kept.
-     *
-     * @param newGame New game object
-     * @param rejoinPlayerNumber Sanity check - must be our correct player number in this game
-     * @param requesterNumber Player who requested the board reset
-     * 
-     * @see soc.server.SOCServer#resetBoardAndNotify(String, int)
-     */
-    public void resetBoard(SOCGame newGame, int rejoinPlayerNumber, int requesterNumber)
-    {
-        if (clientHand == null)
-            return;
-        if (clientHandPlayerNum != rejoinPlayerNumber)
-            return;
-        if (newGame == null)
-            throw new IllegalArgumentException("newGame is null");
-
-        // Feedback: "busy" mouse cursor while clearing and re-laying out the components
-        setCursor(Cursor.getPredefinedCursor(Cursor.WAIT_CURSOR));
-
-        // Clear out old state (similar to constructor)
-        int oldGameState = game.getResetOldGameState();
-        game = newGame;
-        if (gameStats != null)
-            gameStats.dispose();
-        gameStats = new SOCGameStatistics(game);
-        for (int i = 0; i < hands.length; ++i)
-        {
-            hands[i].removePlayer();  // will cancel roll countdown timer, right-click menus, etc
-            hands[i].setEnabled(false);
-            hands[i].destroy();
-        }
-        final String prevChatText = chatDisplay.getText();
-        final boolean[] boardDebugShow = boardPanel.debugShowPotentials.clone();
-        clientHand = null;
-        clientHandPlayerNum = -1;
-
-        removeAll();  // old sub-components
-        initInterfaceElements(false);  // new sub-components
-
-        // Clear from possible TITLEBAR_GAME_OVER
-        setTitle(/*I*/TITLEBAR_GAME + game.getName() +
-                 (game.isPractice ? "" : " [" + client.getNickname() + "]")/*18N*/);
-        boardPanel.debugShowPotentials = boardDebugShow;
-
-        validate();
-        repaint();
-
-        chatDisplay.append(prevChatText);
-        String requesterName = game.getPlayer(requesterNumber).getName();
-        if (requesterName == null)
-            //i18n split into two keys?
-            requesterName = /*I*/"player who left"/*18N*/;
-        String resetMsg;
-        if (oldGameState != SOCGame.OVER)
-            resetMsg = "** "+/*I*/"The board was reset by " + requesterName + "."/*18N*/+"\n";
-        else
-            resetMsg = "** "+/*I*/"New game started by " + requesterName + "."/*18N*/+"\n";
-        textDisplay.append(resetMsg);
-        chatDisplay.append(resetMsg);
-        setCursor(Cursor.getPredefinedCursor(Cursor.DEFAULT_CURSOR));
-
-        // Further messages from server will fill in the rest.
-    }
-
-    /**
-     * set the face icon for a player
-     *
-     * @param pn  the number of the player
-     * @param id  the id of the face image
-     */
-    public void changeFace(int pn, int id)
-    {
-        hands[pn].changeFace(id);
-    }
-
-    /**
-     * if debug is enabled, print this in the chat display.
-     */
-    public void chatPrintDebug(String debugMsg)
-    {
-        if (! D.ebugIsEnabled())
-            return;
-        chatPrint(debugMsg + "\n");
-    }
-
-    /**
-     * if debug is enabled, print this exception's stack trace in
-     * the chat display.  This eases tracing of exceptions when
-     * our code is called in AWT threads (such as EventDispatch).
-     */
-    public void chatPrintStackTrace(Throwable th)
-    {
-        chatPrintStackTrace(th, false);
-    }
-    
-    private void chatPrintStackTrace(Throwable th, boolean isNested)
-    {
-        if (! D.ebugIsEnabled())
-            return;
-        String excepName = th.getClass().getName();
-        if (! isNested)
-            chatDisplay.append("** Exception occurred **\n");
-        if (th.getMessage() != null)
-            chatPrint(excepName + ": " + th.getMessage());
-        else
-            chatPrint(excepName);
-        StringWriter backstack = new StringWriter();
-        PrintWriter pw = new PrintWriter(backstack);
-        th.printStackTrace(pw);
-        pw.flush();
-        chatPrint (backstack.getBuffer().toString());
-        Throwable cause = th.getCause();
-        if ((cause != null) && (cause != th)) // NOTE: getCause is 1.4+
-        {
-            chatDisplay.append("** --> Nested Cause Exception: **\n");
-            chatPrintStackTrace (cause, true);
-        }
-        if (! isNested)
-            chatDisplay.append("-- Exception ends: " + excepName + " --\n\n");
-    }
-
-    /**
-     * Calculate a color towards gray, for a hilight or the robber ghost.
-     * If srcColor is light, ghost color is darker. (average with gray)
-     * If it's dark or midtone, ghost should be lighter. (average with white)
-     * 
-     * @param srcColor The color to ghost from
-     * @return Ghost color based on srcColor
-     */
-    public static Color makeGhostColor(Color srcColor)
-    {
-        int outR, outG, outB;
-        outR = srcColor.getRed();
-        outG = srcColor.getGreen();
-        outB = srcColor.getBlue();
-        if ((outR + outG + outB) > (160 * 3))
-        {
-            // src is light, we should be dark. (average with gray)
-            outR = (outR + 140) / 2;
-            outG = (outG + 140) / 2;
-            outB = (outB + 140) / 2;
-        } else {
-            // src is dark or midtone, we should be light. (average with white)
-            outR = (outR + 255) / 2;
-            outG = (outG + 255) / 2;
-            outB = (outB + 255) / 2;
-        }
-        return new Color (outR, outG, outB);
-    }
-    
-    /**
-     * Arrange the custom layout. If a player sits down in a 6-player game, will need to
-     * {@link #invalidate()} and call this again, because {@link SOCHandPanel} sizes will change.
-     * Also, on first call, resets mouse cursor to normal, in case it was WAIT_CURSOR.
-     * On first call, if the game options have a {@link SOCScenario} with any long description,
-     * it will be shown in a popup via {@link #showScenarioInfoDialog()}.
-     */
-    @Override
-    public void doLayout()
-    {
-        Insets i = getInsets();
-        Dimension dim = getSize();
-        if (prevSize != null)
-        {
-            needRepaintBorders = (dim.width != prevSize.width)
-                || (dim.height != prevSize.height);
-        }
-        prevSize = dim;
-        dim.width -= (i.left + i.right);
-        dim.height -= (i.top + i.bottom);
-
-        /**
-         * Classic Sizing
-         * (board size is fixed, cannot scale)
-         *
-        int bw = SOCBoardPanel.getPanelX();
-        int bh = SOCBoardPanel.getPanelY();
-        int hw = (dim.width - bw - 16) / 2;
-        int hh = (dim.height - 12) / 2;
-        int kw = bw;
-        int kh = buildingPanel.getSize().height;
-        int tfh = textInput.getSize().height;
-        int tah = dim.height - bh - kh - tfh - 16;
-         */
-
-        /**
-         * "Stretch" Scaleable-board Sizing:
-         * If board can be at least 15% larger than minimum board width,
-         * without violating minimum handpanel width, scale it larger.
-         * Otherwise, use minimum board width (widen handpanels instead).
-         * Handpanel height:
-         * - If 4-player, 1/2 of window height
-         * - If 6-player, 1/3 of window height, until client sits down.
-         *   (Column of 3 on left side, 3 on right side, of this frame)
-         *   Once sits down, that column's handpanel heights are
-         *   1/2 of window height for the player's hand, and 1/4 for others.
-         */
-        final int bMinW, bMinH;
-        {
-            Dimension bpMinSz = boardPanel.getMinimumSize();
-            bMinW = bpMinSz.width;
-            bMinH = bpMinSz.height;
-        }
-        int bw = (dim.width - 16 - (2*SOCHandPanel.WIDTH_MIN));  // As wide as possible
-        int bh = (int) ((bw * (long) bMinH) / bMinW);
-        final int buildph = buildingPanel.getHeight();
-        int tfh = textInput.getHeight();
-        if (bh > (dim.height - buildph - 16 - (int)(5.5f * tfh)))
-        {
-            // Window is wide: board would become taller than fits in window.
-            // Re-calc board max height, then board width.
-            bh = dim.height - buildph - 16 - (int)(5.5f * tfh);  // As tall as possible
-            bw = (int) ((bh * (long) bMinW) / bMinH);
-        }
-        int hw = (dim.width - bw - 16) / 2;
-        int tah = dim.height - bh - buildph - tfh - 16;
-
-        boolean canScaleBoard = (bw >= (1.15f * bMinW));
-        if (canScaleBoard)
-        {
-            try
-            {
-                boardPanel.setBounds(i.left + hw + 8, i.top + tfh + tah + 8, bw, bh);
-            }
-            catch (IllegalArgumentException e)
-            {
-                canScaleBoard = false;
-            }
-        }
-        if (! canScaleBoard)
-        {
-            bw = bMinW;
-            bh = bMinH;
-            hw = (dim.width - bw - 16) / 2;
-            tah = dim.height - bh - buildph - tfh - 16;
-            try
-            {
-                boardPanel.setBounds(i.left + hw + 8, i.top + tfh + tah + 8, bw, bh);
-            }
-            catch (IllegalArgumentException ee)
-            {
-                bw = boardPanel.getWidth();
-                bh = boardPanel.getHeight();
-                hw = (dim.width - bw - 16) / 2;
-                tah = dim.height - bh - buildph - tfh - 16;
-            }
-        }
-        boardIsScaled = canScaleBoard;  // set field, now that we know if it works
-        final int halfplayers = (is6player) ? 3 : 2;
-        final int hh = (dim.height - 12) / halfplayers;  // handpanel height
-        final int kw = bw;
-
-        buildingPanel.setBounds(i.left + hw + 8, i.top + tah + tfh + bh + 12, kw, buildph);
-
-        // Hands start at top-left, go clockwise;
-        // hp.setBounds also sets its blankStandIn's bounds.
-        // Note that any hands[] could be null, due to async adds, calls, invalidations.
-
-        try
-        {
-            if (! is6player)
-            {
-                hands[0].setBounds(i.left + 4, i.top + 4, hw, hh);
-                if (game.maxPlayers > 1)
-                {
-                    hands[1].setBounds(i.left + hw + bw + 12, i.top + 4, hw, hh);
-                    hands[2].setBounds(i.left + hw + bw + 12, i.top + hh + 8, hw, hh);
-                    hands[3].setBounds(i.left + 4, i.top + hh + 8, hw, hh);
-                }
-            }
-            else
-            {
-                // 6-player layout:
-                // If client player isn't sitting yet, all handpanels are 1/3 height of window.
-                // Otherwise, they're 1/3 height in the column of 3 which doesn't contain the
-                // client. and roughly 1/4 or 1/2 height in the client's column.
-    
-                if ((clientHandPlayerNum == -1) ||
-                    ((clientHandPlayerNum >= 1) && (clientHandPlayerNum <= 3)))
-                {
-                    hands[0].setBounds(i.left + 4, i.top + 4, hw, hh);
-                    hands[4].setBounds(i.left + 4, i.top + 2 * hh + 12, hw, hh);
-                    hands[5].setBounds(i.left + 4, i.top + hh + 8, hw, hh);
-                }
-                if ((clientHandPlayerNum < 1) || (clientHandPlayerNum > 3))
-                {
-                    hands[1].setBounds(i.left + hw + bw + 12, i.top + 4, hw, hh);
-                    hands[2].setBounds(i.left + hw + bw + 12, i.top + hh + 8, hw, hh);
-                    hands[3].setBounds(i.left + hw + bw + 12, i.top + 2 * hh + 12, hw, hh);
-                }
-                if (clientHandPlayerNum != -1)
-                {
-                    // Lay out the column we're sitting in.
-                    final boolean isRight;
-                    final int[] hp_idx;
-                    final int hp_x;
-                    isRight = ((clientHandPlayerNum >= 1) && (clientHandPlayerNum <= 3));
-                    if (isRight)
-                    {
-                        final int[] idx_right = {1, 2, 3};
-                        hp_idx = idx_right;
-                        hp_x = i.left + hw + bw + 12;
-                    } else {
-                        final int[] idx_left = {0, 5, 4};
-                        hp_idx = idx_left;
-                        hp_x = i.left + 4;
-                    }
-                    for (int ihp = 0, hp_y = i.top + 4; ihp < 3; ++ihp)
-                    {
-                        SOCHandPanel hp = hands[hp_idx[ihp]];
-                        int hp_height;
-                        if (hp_idx[ihp] == clientHandPlayerNum)
-                            hp_height = (dim.height - 12) / 2 - (2 * ColorSquare.HEIGHT);
-                        else
-                            hp_height = (dim.height - 12) / 4 + ColorSquare.HEIGHT;
-                        hp.setBounds(hp_x, hp_y, hw, hp_height);
-                        hp.invalidate();
-                        hp.doLayout();
-                        hp_y += (hp_height + 4);
-                    }
-                }
-            }
-        }
-        catch (NullPointerException e) {}
-
-        int tdh, cdh;
-        if (game.isPractice)
-        {
-            // Game textarea larger than chat textarea
-            cdh = (int) (2.2f * tfh);
-            tdh = tah - cdh;
-            if (tdh < cdh)
-            {
-                tdh = cdh;
-                cdh = tah - cdh;
-            }
-        }
-        else
-        {
-            // Equal-sized text, chat textareas
-            tdh = tah / 2;
-            cdh = tah - tdh;
-        }
-        if (textDisplaysLargerTemp_needsLayout && textDisplaysLargerTemp)
-        {
-            // expanded size (temporary)
-            final int x = i.left + (hw / 2);
-            final int w = dim.width - 2 * (hw - x);
-            int h = 5 * tfh;  // initial guess of height
-            if (h < boardPanel.getY() - tfh)
-                h = boardPanel.getY() - tfh;
-
-            // look for a better height;
-            // Use height of shortest handpanel as reference.
-            {
-                int hf = hands[0].getHeight();
-                int h1 = hands[1].getHeight();
-                if (h1 < hf)
-                    hf = h1;
-                hf = hf - cdh - tfh - 15;
-                if (hf > h)
-                    h = hf;
-            }
-
-            textDisplay.setBounds(x, i.top + 4, w, h);
-            if (! game.isPractice)
-                cdh += 20;
-            chatDisplay.setBounds(x, i.top + 4 + h, w, cdh);
-            h += cdh;
-            textInput.setBounds(x, i.top + 4 + h, w, tfh);
-
-            // focus here for easier chat typing
-            textInput.requestFocusInWindow();
-        } else {
-            // standard size
-            textDisplay.setBounds(i.left + hw + 8, i.top + 4, bw, tdh);
-            chatDisplay.setBounds(i.left + hw + 8, i.top + 4 + tdh, bw, cdh);
-            textInput.setBounds(i.left + hw + 8, i.top + 4 + tah, bw, tfh);
-        }
-        textDisplaysLargerTemp_needsLayout = false;
-
-        npix = textDisplay.getPreferredSize().width;
-        ncols = (int) (((bw) * 100.0f) / (npix)) - 2; // use float division for closer approximation
-
-        //FontMetrics fm = this.getFontMetrics(textDisplay.getFont());
-        //int nrows = (tdh / fm.getHeight()) - 1;
-
-        //textDisplay.setMaximumLines(nrows);
-        //nrows = (cdh / fm.getHeight()) - 1;
-
-        //chatDisplay.setMaximumLines(nrows);
-        boardPanel.doLayout();
-
-        /**
-         * Reset mouse cursor from WAIT_CURSOR to normal
-         * (set in SOCPlayerClient.startPracticeGame or .guardedActionPerform).
-         */
-        if (layoutNotReadyYet)
-        {
-            gameDisplay.setCursor(Cursor.getPredefinedCursor(Cursor.DEFAULT_CURSOR));
-            layoutNotReadyYet = false;
-            repaint();
-        }
-
-        if (! didGameScenarioPopupCheck)
-        {
-            showScenarioInfoDialog();
-            didGameScenarioPopupCheck = true;
-        }
-    }
-
-    /**
-     * For 6-player board, make the text displays larger/smaller when mouse
-     * enters/exits them.
-     * Timer will set textDisplaysLargerTemp_needsLayout, invalidate(), doLayout().
-     * Wait 200 ms first, to avoid flicker in case of several related
-     * {@link #mouseExited(MouseEvent)}/{@link #mouseEntered(MouseEvent)} events
-     * (such as moving mouse from {@link #textDisplay} to {@link #chatDisplay}).
-     * @since 1.1.08
-     */
-    private void textDisplaysLargerSetResizeTimer()
-    {
-        getEventTimer().schedule(new SOCPITextDisplaysLargerTask(), 200 /* ms */ );
-    }
-
-    /**
-     * Track TextField mouse cursor entry on 6-player board (MouseListener).
-     * Listener is not added unless {@link #is6player}.
-     * For use by {@link #textDisplay}, {@link #chatDisplay}, {@link #textInput}.
-     * Calls {@link #textDisplaysLargerSetResizeTimer()}.
-     * @since 1.1.08
-     */
-    public void mouseEntered(MouseEvent e)
-    {
-        if (! is6player)
-            return;
-
-        final Object src = e.getSource();
-        if (src == textDisplay)
-            textDisplayHasMouse = true;
-        else if (src == chatDisplay)
-            chatDisplayHasMouse = true;
-        else if (src == textInput)
-            textInputHasMouse = true;
-        else if (textDisplaysLargerTemp)
-        {
-            if (src == boardPanel)
-                sbFixBHasMouse = true;
-            else if (src == hands[0])
-                sbFixLHasMouse = true;
-            else if (src == hands[1])
-                sbFixRHasMouse = true;
-        }
-        else
-        {
-            return;  // <-- Unknown source; don't trigger textDisplays resize ---
-        }
-
-        // will set textDisplaysLargerTemp_needsLayout, invalidate(), doLayout()
-        textDisplaysLargerSetResizeTimer();
-    }
-
-    /**
-     * Track TextField mouse cursor exit on 6-player board (MouseListener).
-     * Same details as {@link #mouseEntered(MouseEvent)}.
-     * @since 1.1.08
-     */
-    public void mouseExited(MouseEvent e)
-    {
-        if (! is6player)
-            return;
-
-        final Object src = e.getSource();
-        if (src == textDisplay)
-            textDisplayHasMouse = false;
-        else if (src == chatDisplay)
-            chatDisplayHasMouse = false;
-        else if (src == textInput)
-            textInputHasMouse = false;
-        else if (src == this)
-        {
-            textDisplayHasMouse = false;
-            chatDisplayHasMouse = false;
-            textInputHasMouse = false;
-        }
-        else if (sbFixNeeded)
-        {
-            if (src == boardPanel)
-                sbFixBHasMouse = false;
-            else if (src == hands[0])
-                sbFixLHasMouse = false;
-            else if (src == hands[1])
-                sbFixRHasMouse = false;
-
-            return;  // <-- early return: no resize from exiting sbFix areas ---
-        }
-        else
-        {
-            return;  // <-- Unknown source; don't trigger textDisplays resize ---
-        }
-
-        // will set textDisplaysLargerTemp_needsLayout, invalidate(), doLayout()
-        textDisplaysLargerSetResizeTimer();
-    }
-
-    /**
-     * If any text area is clicked in a 6-player game, give
-     * focus to the text input box for ease-of-use.  For details
-     * see the {@link #textDisplaysLargerWhen} javadoc.
-     * @since 1.1.13
-     */
-    public void mouseClicked(MouseEvent e)
-    {
-        if (! is6player)
-            return;
-        final Object src = e.getSource();
-        if ((src != textDisplay) && (src != chatDisplay))
-            return;
-
-        final long when = e.getWhen();
-        if ((textDisplaysLargerWhen == 0L) || (Math.abs(when - textDisplaysLargerWhen) < 1000L))
-            textInput.requestFocusInWindow();
-    }
-
-    /**
-     * Stub for MouseListener.
-     * @since 1.1.08
-     */
-    public void mousePressed(MouseEvent e) { }
-
-    /**
-     * Stub for MouseListener.
-     * @since 1.1.08
-     */
-    public void mouseReleased(MouseEvent e) { }
-
-    protected boolean isClientPlayer(SOCPlayer p)
-    {
-        if (p == null)
-            return false;
-        int pn = p.getPlayerNumber();
-        return hands[pn].isClientPlayer();
-        //return p.getName().equals(client.getNickname());
-    }
-
-    //========================================================
-    /**
-     * Nested classes begin here
-     */
-    //========================================================
-
-    /**
-     * Client Bridge to translate interface to SOCPlayerInterface methods.
-     * For most methods here, {@link PlayerClientListener} will have their javadoc.
-     * @author paulbilnoski
-     * @since 2.0.00
-     */
-    private static class ClientBridge implements PlayerClientListener
-    {
-        final SOCPlayerInterface pi;
-
-        /**
-         * Create a new ClientBridge for this playerinterface and its {@link SOCGame}.
-         * @param pi  A player interface, already linked to a game
-         */
-        public ClientBridge(SOCPlayerInterface pi)
-        {
-            this.pi = pi;
-        }
-
-        public void diceRolled(SOCPlayer player, int roll)
-        {
-            pi.setTextDisplayRollExpected(roll);
-            pi.getBoardPanel().repaint();
-            
-            // only notify about valid rolls
-            if (roll >= 2 && roll <= 12 && player != null)
-            {
-                pi.getGameStats().diceRolled(new SOCGameStatistics.DiceRollEvent(roll, player));
-            }
-        }
-
-        public void playerJoined(String nickname)
-        {
-            final String msg = "*** " + /*I*/nickname + " has joined this game.\n"/*18N*/;
-            pi.print(msg);
-            if ((pi.game != null) && (pi.game.getGameState() >= SOCGame.START1A))
-                pi.chatPrint(msg);
-        }
-
-        public void playerLeft(String nickname, SOCPlayer player)
-        {
-            if (player != null)
-            {
-                //
-                //  This user was not a spectator.
-                //  Remove first from interface, then from game data.
-                //
-                pi.removePlayer(player.getPlayerNumber());
-            }
-            else if (pi.game.getGameState() >= SOCGame.START1A)
-            {
-                //  Spectator, game in progress.
-                //  Server prints it in the game text area,
-                //  and we also print in the chat area (less clutter there).
-                pi.chatPrint("* " + nickname + " left the game");
-            }
-        }
-
-        public void playerSitdown(int playerNumber, String sitterNickname)
-        {
-            pi.addPlayer(sitterNickname, playerNumber);
-
-            String nickname = pi.getClient().getNickname();
-
-            /**
-             * let the board panel & building panel find our player object if we sat down
-             */
-            if (nickname.equals(sitterNickname))
-            {
-                pi.getBoardPanel().setPlayer();
-                pi.getBuildingPanel().setPlayer();
-            }
-
-            /**
-             * update the hand panel's displayed values
-             */
-            final SOCHandPanel hp = pi.getPlayerHandPanel(playerNumber);
-            hp.updateValue(PlayerClientListener.UpdateType.Road);
-            hp.updateValue(PlayerClientListener.UpdateType.Settlement);
-            hp.updateValue(PlayerClientListener.UpdateType.City);
-            if (pi.game.hasSeaBoard)
-                hp.updateValue(PlayerClientListener.UpdateType.Ship);
-            hp.updateValue(PlayerClientListener.UpdateType.Knight);
-            hp.updateValue(PlayerClientListener.UpdateType.VictoryPoints);
-            hp.updateValue(PlayerClientListener.UpdateType.LongestRoad);
-            hp.updateValue(PlayerClientListener.UpdateType.LargestArmy);
-
-            if (nickname.equals(sitterNickname))
-            {
-                hp.updateValue(PlayerClientListener.UpdateType.Clay);
-                hp.updateValue(PlayerClientListener.UpdateType.Ore);
-                hp.updateValue(PlayerClientListener.UpdateType.Sheep);
-                hp.updateValue(PlayerClientListener.UpdateType.Wheat);
-                hp.updateValue(PlayerClientListener.UpdateType.Wood);
-                hp.updateDevCards();
-            }
-            else
-            {
-                hp.updateValue(PlayerClientListener.UpdateType.Resources);
-                hp.updateValue(PlayerClientListener.UpdateType.DevCards);
-            }
-        }
-
-        /**
-         * Game's current player has changed. Update displays.
-         * Repaint board panel, update buttons' status, etc.
-         */
-        public void playerTurnSet(int playerNumber)
-        {
-            pi.updateAtTurn(playerNumber);
-        }
-
-        public void playerPiecePlaced(SOCPlayer player, int coordinate, int pieceType)
-        {
-            pi.updateAtPutPiece(player.getPlayerNumber(), coordinate, pieceType, false, 0);
-        }
-
-        public void playerPieceMoved(SOCPlayer player, int sourceCoordinate, int targetCoordinate, int pieceType)
-        {
-            pi.updateAtPutPiece(player.getPlayerNumber(),
-                                sourceCoordinate,
-                                pieceType,
-                                true,
-                                targetCoordinate);
-        }
-
-        public void playerSVPAwarded(SOCPlayer player, int numSvp, String awardDescription)
-        {
-            if (pi.getClientHand() == null)
-                return;  // not seated yet (joining game in progress)
-            pi.updateAtSVPText(player.getName(), numSvp, awardDescription);
-        }
-
-        public void playerResourcesUpdated(SOCPlayer player)
-        {
-            SOCHandPanel hpan = pi.getPlayerHandPanel(player.getPlayerNumber());
-            hpan.updateValue(PlayerClientListener.UpdateType.Resources);
-        }
-
-        public void playerElementUpdated(SOCPlayer player, PlayerClientListener.UpdateType utype)
-        {
-            final SOCHandPanel hpan = player == null ? null : pi.getPlayerHandPanel(player.getPlayerNumber());  // null if no player
-            int hpanUpdateRsrcType = 0;  // If not 0, update this type's amount display
-
-            switch (utype)
-            {
-            case Road:
-                hpan.updateValue(utype);
-                break;
-
-            case Settlement:
-                hpan.updateValue(utype);
-                break;
-
-            case City:
-                hpan.updateValue(utype);
-                break;
-
-            case Ship:
-                hpan.updateValue(utype);
-                break;
-
-            case Knight:
-                // PLAYERELEMENT(NUMKNIGHTS) is sent after a Soldier card is played.
-                hpan.updateValue(utype);
-                break;
-
-            case Clay:
-                hpanUpdateRsrcType = SOCResourceConstants.CLAY;
-                break;
-
-            case Ore:
-                hpanUpdateRsrcType = SOCResourceConstants.ORE;
-                break;
-
-            case Sheep:
-                hpanUpdateRsrcType = SOCResourceConstants.SHEEP;
-                break;
-
-            case Wheat:
-                hpanUpdateRsrcType = SOCResourceConstants.WHEAT;
-                break;
-
-            case Wood:
-                hpanUpdateRsrcType = SOCResourceConstants.WOOD;
-                break;
-
-            case Unknown:
-                hpan.updateValue(PlayerClientListener.UpdateType.Resources);
-                break;
-
-            case SpecialVictoryPoints:
-                if (player.getSpecialVP() != 0)
-                {
-                    // assumes will never be reduced to 0 again
-                    hpan.updateValue(PlayerClientListener.UpdateType.SpecialVictoryPoints);
-                    hpan.updateValue(PlayerClientListener.UpdateType.VictoryPoints);  // call after SVP, not before, in case ends the game
-                    // (This code also appears in SOCPlayerInterface.playerEvent)
-                }
-                break;
-
-            case Cloth:
-                if (player != null)
-                {
-                    hpan.updateValue(utype);
-                    hpan.updateValue(PlayerClientListener.UpdateType.VictoryPoints);  // 2 cloth = 1 VP
-                } else {
-                    pi.getBuildingPanel().updateClothCount();
-                }
-                break;
-
-            case Warship:
-                pi.updateAtPiecesChanged();
-                break;
-                
-            default:
-                System.out.println("Unhandled case in PlayerClientListener["+utype+"]");
-                break;
-            }
-
-            if (hpan == null)
-                return;  // <--- early return: not a per-player element ---
-
-            if (hpanUpdateRsrcType != 0)
-            {
-                if (hpan.isClientPlayer())
-                {
-                    hpan.updateValue(utype);
-                }
-                else
-                {
-                    hpan.updateValue(PlayerClientListener.UpdateType.Resources);
-                }
-            }
-
-            if (hpan.isClientPlayer() && (pi.getGame().getGameState() != SOCGame.NEW))
-            {
-                pi.getBuildingPanel().updateButtonStatus();
-            }
-        }
-
-        public void requestedSpecialBuild(SOCPlayer player)
-        {
-            if (player.hasAskedSpecialBuild())
-                pi.print("* " + /*I*/player.getName() + " wants to Special Build."/*18N*/);
-            if (pi.isClientPlayer(player))
-                pi.getBuildingPanel().updateButtonStatus();
-        }
-
-        public void requestedGoldResourceCountUpdated(SOCPlayer player, int countToSelect)
-        {
-            final SOCHandPanel hpan = pi.getPlayerHandPanel(player.getPlayerNumber());
-            hpan.updatePickGoldHexResources();
-        }
-
-        public void playerDevCardUpdated(SOCPlayer player)
-        {
-            if (pi.isClientPlayer(player))
-            {
-                SOCHandPanel hp = pi.getClientHand();
-                hp.updateDevCards();
-                hp.updateValue(PlayerClientListener.UpdateType.VictoryPoints);
-            }
-            else
-            {
-                pi.getPlayerHandPanel(player.getPlayerNumber()).updateValue(PlayerClientListener.UpdateType.DevCards);
-            }
-        }
-
-        public void playerFaceChanged(SOCPlayer player, int faceId)
-        {
-            pi.changeFace(player.getPlayerNumber(), faceId);
-        }
-
-        public void playerStats(EnumMap<PlayerClientListener.UpdateType, Integer> stats)
-        {
-            pi.print("* "+/*I*/"Your resource rolls: (Clay, Ore, Sheep, Wheat, Wood)"/*18N*/);
-            StringBuffer sb = new StringBuffer("* ");
-            int total = 0;
-
-            PlayerClientListener.UpdateType[] types = {
-                PlayerClientListener.UpdateType.Clay,
-                PlayerClientListener.UpdateType.Ore,
-                PlayerClientListener.UpdateType.Sheep,
-                PlayerClientListener.UpdateType.Wheat,
-                PlayerClientListener.UpdateType.Wood
-            };
-
-            for (PlayerClientListener.UpdateType t : types)
-            {
-                int value = stats.get(t).intValue();
-                total += value;
-                sb.append(value);
-                sb.append(", ");
-            }
-            // Remove the last comma-space
-            sb.delete(sb.length()-2, sb.length());
-            sb.append(". Total: ");
-            sb.append(total);
-            pi.print(sb.toString());
-        }
-
-        public void largestArmyRefresh(SOCPlayer old, SOCPlayer potentialNew)
-        {
-            pi.updateLongestLargest(false, old, potentialNew);
-        }
-
-        public void longestRoadRefresh(SOCPlayer old, SOCPlayer potentialNew)
-        {
-            pi.updateLongestLargest(true, old, potentialNew);
-        }
-
-        /**
-         * The current game members (players and observers) are listed, and the
-         * game is about to start.  Calls {@link SOCPlayerInterface#began(Vector)}.
-         * @param names  Game member names; to see if each is a player, call {@link SOCGame#getPlayer(String)}.
-         */
-        public void membersListed(Collection<String> names)
-        {
-            Vector<String> v = new Vector<String>(names);
-            pi.began(v);
-        }
-
-        public void boardLayoutUpdated()
-        {
-            pi.updateAtNewBoard();
-        }
-
-        public void boardUpdated()
-        {
-            pi.getBoardPanel().flushBoardLayoutAndRepaint();
-        }
-
-        public void boardPotentialsUpdated()
-        {
-            pi.getBoardPanel().flushBoardLayoutAndRepaintIfDebugShowPotentials();
-        }
-
-        public void boardReset(SOCGame newGame, int newSeatNumber, int requestingPlayerNumber)
-        {
-            pi.resetBoard(newGame, newSeatNumber, requestingPlayerNumber);
-        }
-
-        public void boardResetVoteRequested(SOCPlayer requestor)
-        {
-            pi.resetBoardAskVote(requestor.getPlayerNumber());
-        }
-
-        public void boardResetVoteCast(SOCPlayer voter, boolean vote)
-        {
-            pi.resetBoardVoted(voter.getPlayerNumber(), vote);
-        }
-
-        public void boardResetVoteRejected()
-        {
-            pi.resetBoardRejected();
-        }
-
-        public void seatLockUpdated()
-        {
-            for (int i = 0; i < pi.game.maxPlayers; i++)
-            {
-                pi.getPlayerHandPanel(i).updateSeatLockButton();
-                pi.getPlayerHandPanel(i).updateTakeOverButton();
-            }
-        }
-
-        public void gameStarted()
-        {
-            pi.startGame();
-        }
-
-        public void gameStateChanged(int gameState)
-        {
-            pi.updateAtGameState();
-        }
-
-        public void gameEnded(Map<SOCPlayer, Integer> scores)
-        {
-            int[] scoresArray = new int[scores.size()];
-            for (Map.Entry<SOCPlayer, Integer> e : scores.entrySet())
-            {
-                scoresArray[e.getKey().getPlayerNumber()] = e.getValue().intValue();
-            }
-
-            pi.updateAtOver(scoresArray);
-        }
-
-        public void gameDisconnected(String errorMessage)
-        {
-            pi.over(errorMessage);
-        }
-
-        public void messageBroadcast(String msg)
-        {
-            pi.chatPrint("::: " + msg + " :::");
-        }
-
-        public void messageSent(String nickname, String message)
-        {
-            //TODO i18n ??, format
-            if (nickname.equals("Server"))
-            {
-                String starMesText = "* " + message;
-                pi.print(starMesText);
-                if (message.startsWith(">>>"))
-                    pi.chatPrint(starMesText);
-            }
-            else
-            {
-                if (!pi.getClient().onIgnoreList(nickname))
-                {
-                    pi.chatPrint(nickname + ": " + message);
-                }
-            }
-        }
-
-        public void buildRequestCanceled(SOCPlayer player)
-        {
-            pi.getPlayerHandPanel(player.getPlayerNumber()).updateResourcesVP();
-            pi.getBoardPanel().updateMode();
-        }
-
-        public void robberMoved()
-        {
-            pi.getBoardPanel().repaint();
-        }
-
-        public void devCardDeckUpdated()
-        {
-            pi.updateDevCardCount();
-        }
-
-        public void requestedDiscard(int countToDiscard)
-        {
-            pi.showDiscardOrGainDialog(countToDiscard, true);
-        }
-
-        public void requestedResourceSelect(int countToDiscard)
-        {
-            pi.showDiscardOrGainDialog(countToDiscard, false);
-        }
-
-        public void requestedChoosePlayer(final List<SOCPlayer> choices, final boolean isNoneAllowed)
-        {
-            int[] pnums = new int[choices.size() + (isNoneAllowed ? 1 : 0)];
-            int i = 0;
-            for (SOCPlayer p : choices)
-                pnums[i++] = p.getPlayerNumber();
-            pi.showChoosePlayerDialog(choices.size(), pnums, isNoneAllowed);
-        }
-
-        public void requestedChooseRobResourceType(SOCPlayer player)
-        {
-            pi.showChooseRobClothOrResourceDialog(player.getPlayerNumber());
-        }
-
-        public void requestedTrade(SOCPlayer offerer)
-        {
-            pi.getPlayerHandPanel(offerer.getPlayerNumber()).updateCurrentOffer();
-        }
-
-        public void requestedTradeClear(SOCPlayer offerer)
-        {
-            if (offerer != null)
-            {
-                pi.getPlayerHandPanel(offerer.getPlayerNumber()).updateCurrentOffer();
-            }
-            else
-            {
-                for (int i = 0; i < pi.game.maxPlayers; ++i)
-                {
-                    pi.getPlayerHandPanel(i).updateCurrentOffer();
-                }
-            }
-        }
-
-        public void requestedTradeRejection(SOCPlayer rejecter)
-        {
-            pi.getPlayerHandPanel(rejecter.getPlayerNumber()).rejectOfferShowNonClient();
-        }
-
-        public void requestedTradeReset(SOCPlayer playerToReset)
-        {
-            final int pn = (playerToReset != null) ? playerToReset.getPlayerNumber() : -1;
-            pi.clearTradeMsg(pn);
-        }
-
-        public void requestedDiceRoll()
-        {
-            pi.updateAtRollPrompt();
-        }
-
-        public void debugFreePlaceModeToggled(boolean isEnabled)
-        {
-            pi.setDebugFreePlacementMode(isEnabled);
-        }
-    }
-
-    /**
-     * This is the modal dialog to vote on another player's board reset request.
-     * If game in progress, buttons are Reset and Continue Playing; default Continue.
-     * If game is over, buttons are Restart and No thanks; default Restart.
-     * Start a new thread to show, so message treating can continue as other players vote.
-     *
-     * @author Jeremy D Monin &lt;jeremy@nand.net&gt;
-     * @since 1.1.00
-     */
-    protected static class ResetBoardVoteDialog extends AskDialog implements Runnable
-    {
-        /** Runs in own thread, to not tie up client's message-treater thread which initially shows the dialog. */
-        private Thread rdt;
-
-        /** If true, don't call any methods from callbacks here */
-        private boolean askedDisposeQuietly;
-
-        /**
-         * Creates a new ResetBoardVoteDialog.
-         *
-         * @param cli      Player client interface
-         * @param gamePI   Current game's player interface
-         * @param requester  Name of player requesting the reset
-         * @param gameIsOver The game is over - "Reset" button should be default (if not over, "Continue" is default)
-         */
-        protected ResetBoardVoteDialog(GameAwtDisplay cli, SOCPlayerInterface gamePI, String requester, boolean gameIsOver)
-        {
-            super(cli, gamePI, /*I*/"Reset board of game "
-                    + gamePI.getGame().getName() + "?"/*18N*/,
-                (gameIsOver
-                    ? (/*I*/requester + " wants to start a new game."/*18N*/)
-                    : (/*I*/requester + " wants to reset the game being played."/*18N*/)),
-                (gameIsOver
-                    ? /*I*/"Restart"/*18N*/
-                    : /*I*/"Reset"/*18N*/),
-                (gameIsOver
-                    ? /*I*/"No thanks"/*18N*/
-                    : /*I*/"Continue playing"/*18N*/),
-                null,
-                (gameIsOver ? 1 : 2));
-            rdt = null;
-            askedDisposeQuietly = false;
-        }
-
-        /**
-         * React to the Reset button. (call playerClient.resetBoardVote)
-         */
-        @Override
-        public void button1Chosen()
-        {
-            pcli.getGameManager().resetBoardVote(pi.getGame(), pi.getClientPlayerNumber(), true);
-            pi.resetBoardClearDia();
-        }
-
-        /**
-         * React to the No button. (call playerClient.resetBoardVote)
-         */
-        @Override
-        public void button2Chosen()
-        {
-            pcli.getGameManager().resetBoardVote(pi.getGame(), pi.getClientPlayerNumber(), false);
-            pi.resetBoardClearDia();
-        }
-
-        /**
-         * React to the dialog window closed by user. (Vote No)
-         */
-        @Override
-        public void windowCloseChosen()
-        {
-            if (! askedDisposeQuietly)
-                button2Chosen();
-        }
-
-        /**
-         * Make a new thread and show() in that thread.
-         * Keep track of the thread, in case we need to dispose of it.
-         */
-        public void showInNewThread()
-        {
-            rdt = new Thread(this);
-            rdt.setDaemon(true);
-            rdt.setName("resetVoteDialog-" + pcli.getNickname());
-            rdt.start();  // run method will show the dialog
-        }
-
-        public void disposeQuietly()
-        {
-            askedDisposeQuietly = true;
-            //FIXME: Thread#stop is unsafe, need to tell the thread to internally terminate
-            rdt.stop();
-            dispose();
-        }
-
-        /**
-         * In new thread, show ourselves. Do not call
-         * directly; call {@link #showInNewThread()}.
-         */
-        public void run()
-        {
-            try
-            {
-                setVisible(true);
-            }
-            catch (ThreadDeath e) {}
-            catch (Throwable e) {
-                e.printStackTrace();
-            }
-        }
-
-    }  // class ResetBoardVoteDialog
-
-    /**
-     * Modal dialog to ask whether to move the robber or the pirate ship.
-     * Start a new thread to show, so message treating can continue while the dialog is showing.
-     * When the choice is made, calls {@link SOCPlayerClient.GameManager#choosePlayer(SOCGame, int)}
-     * with {@link SOCChoosePlayer#CHOICE_MOVE_ROBBER CHOICE_MOVE_ROBBER}
-     * or {@link SOCChoosePlayer#CHOICE_MOVE_PIRATE CHOICE_MOVE_PIRATE}.
-     *
-     * @author Jeremy D Monin &lt;jeremy@nand.net&gt;
-     * @since 2.0.00
-     */
-    private class ChooseMoveRobberOrPirateDialog extends AskDialog implements Runnable
-    {
-        private static final long serialVersionUID = 2000L;
-
-        /** Runs in own thread, to not tie up client's message-treater thread. */
-        private Thread rdt;
-
-        /**
-         * Creates a new ChooseMoveRobberOrPirateDialog.
-         * To display the dialog, call {@link #showInNewThread()}.
-         */
-        protected ChooseMoveRobberOrPirateDialog()
-        {
-            super(getGameDisplay(), SOCPlayerInterface.this,
-                /*I*/"Move robber or pirate?"/*18N*/,
-                /*I*/"Do you want to move the robber or the pirate ship?"/*18N*/,
-                /*I*/"Move Robber"/*18N*/,
-                /*I*/"Move Pirate"/*18N*/,
-                null, 1);
-            rdt = null;
-        }
-
-        /**
-         * React to the Move Robber button.
-         * Call {@link SOCPlayerClient.GameManager#choosePlayer(SOCGame, int) pcli.choosePlayer(CHOICE_MOVE_ROBBER)}.
-         */
-        @Override
-        public void button1Chosen()
-        {
-            pcli.getGameManager().chooseRobber(game);
-        }
-
-        /**
-         * React to the Move Pirate button.
-         * Call {@link SOCPlayerClient.GameManager#choosePlayer(SOCGame, int) pcli.choosePlayer(CHOICE_MOVE_PIRATE)}.
-         */
-        @Override
-        public void button2Chosen()
-        {
-            pcli.getGameManager().choosePirate(game);
-        }
-
-        /**
-         * React to the dialog window closed by user. (Default is move the robber)
-         */
-        @Override
-        public void windowCloseChosen() { button1Chosen(); }
-
-        /**
-         * Make a new thread and show() in that thread.
-         * Keep track of the thread, in case we need to dispose of it.
-         */
-        public void showInNewThread()
-        {
-            rdt = new Thread(this);
-            rdt.setDaemon(true);
-            rdt.setName("ChooseMoveRobberOrPirateDialog");
-            rdt.start();  // run method will show the dialog
-        }
-
-        @Override
-        public void dispose()
-        {
-            if (rdt != null)
-            {
-                //FIXME: Thread#stop is unsafe, need to tell the thread to internally terminate
-                rdt.stop();
-                rdt = null;
-            }
-            super.dispose();
-        }
-
-        /**
-         * In new thread, show ourselves. Do not call
-         * directly; call {@link #showInNewThread()}.
-         */
-        public void run()
-        {
-            try
-            {
-                setVisible(true);
-            }
-            catch (ThreadDeath e) {}
-            catch (Throwable e) {
-                e.printStackTrace();
-            }
-        }
-
-    }  // nested class ChooseMoveRobberOrPirateDialog
-
-    /**
-     * Modal dialog to ask whether to rob cloth or a resource from the victim.
-     * Start a new thread to show, so message treating can continue while the dialog is showing.
-     * When the choice is made, calls {@link SOCPlayerClient.GameManager#choosePlayer(SOCGame, int)}.
-     *
-     * @author Jeremy D Monin &lt;jeremy@nand.net&gt;
-     * @since 2.0.00
-     */
-    private class ChooseRobClothOrResourceDialog extends AskDialog implements Runnable
-    {
-        private static final long serialVersionUID = 2000L;
-
-        /** Runs in own thread, to not tie up client's message-treater thread. */
-        private Thread rdt;
-
-        /** victim player number */
-        private final int vpn;
-
-        /**
-         * Creates a new ChooseRobClothOrResourceDialog.
-         * To display the dialog, call {@link #showInNewThread()}.
-         * @param vpn  Victim player number
-         */
-        protected ChooseRobClothOrResourceDialog(final int vpn)
-        {
-            super(getGameDisplay(), SOCPlayerInterface.this,
-                /*I*/"Rob cloth or resource?"/*18N*/,
-                /*I*/"Do you want to steal cloth or a resource from this player?"/*18N*/,
-                /*I*/"Steal Cloth"/*18N*/,
-                /*I*/"Steal Resource"/*18N*/,
-                null, 1);
-            rdt = null;
-            this.vpn = vpn;
-        }
-
-        /**
-         * React to the Steal Cloth button.
-         * Call {@link SOCPlayerClient.GameManager#choosePlayer(SOCGame, int) pcli.choosePlayer(-(vpn + 1))}.
-         */
-        @Override
-        public void button1Chosen()
-        {
-            pcli.getGameManager().choosePlayer(game, -(vpn + 1));
-        }
-
-        /**
-         * React to the Steal Resource button.
-         * Call {@link SOCPlayerClient.GameManager#choosePlayer(SOCGame, int) pcli.choosePlayer(vpn)}.
-         */
-        @Override
-        public void button2Chosen()
-        {
-            pcli.getGameManager().choosePlayer(game, vpn);
-        }
-
-        /**
-         * React to the dialog window closed by user. (Default is steal resource)
-         */
-        @Override
-        public void windowCloseChosen() { button2Chosen(); }
-
-        /**
-         * Make a new thread and show() in that thread.
-         * Keep track of the thread, in case we need to dispose of it.
-         */
-        public void showInNewThread()
-        {
-            rdt = new Thread(this);
-            rdt.setDaemon(true);
-            rdt.setName("ChooseRobClothOrResourceDialog");
-            rdt.start();  // run method will show the dialog
-        }
-
-        @Override
-        public void dispose()
-        {
-            if (rdt != null)
-            {
-                //FIXME: Thread#stop is unsafe, need to tell the thread to internally terminate
-                rdt.stop();
-                rdt = null;
-            }
-            super.dispose();
-        }
-
-        /**
-         * In new thread, show ourselves. Do not call
-         * directly; call {@link #showInNewThread()}.
-         */
-        public void run()
-        {
-            try
-            {
-                setVisible(true);
-            }
-            catch (ThreadDeath e) {}
-            catch (Throwable e) {
-                e.printStackTrace();
-            }
-        }
-
-    }  // nested class ChooseRobClothOrResourceDialog
-
-    /**
-     * This is the modal dialog to confirm resetting the board after a practice game.
-     *
-     * @author Jeremy D Monin &lt;jeremy@nand.net&gt;
-     * @since 1.1.18
-     */
-    protected static class ResetBoardConfirmDialog extends AskDialog implements Runnable
-    {
-        /**
-         * Creates a new ResetBoardConfirmDialog.
-         * To display it from the AWT event thread, call {@link #run()}.
-         * To display it from another thread, call
-         * {@link EventQueue#invokeLater(Runnable) EventQueue.invokeLater(thisDialog)}.
-         *
-         * @param cli      Player client interface
-         * @param gamePI   Current game's player interface
-         */
-        private ResetBoardConfirmDialog(GameAwtDisplay cli, SOCPlayerInterface gamePI)
-        {
-            super(cli, gamePI, /*I*/"Restart game?"/*18N*/,
-                /*I*/"Reset the board and start a new game?"/*18N*/,
-                /*I*/"Restart"/*18N*/,
-                /*I*/"Cancel"/*18N*/,
-                null,
-                2);
-        }
-
-        /**
-         * React to the Restart button. (call playerInterface.resetBoardRequest)
-         */
-        @Override
-        public void button1Chosen()
-        {
-            pi.resetBoardRequest(false);
-        }
-
-        /**
-         * React to the Cancel button. (do nothing)
-         */
-        @Override
-        public void button2Chosen() {}
-
-        /**
-         * React to the dialog window closed by user. (do nothing)
-         */
-        @Override
-        public void windowCloseChosen() {}
-
-        /**
-         * In AWT event thread, show ourselves. Do not call directly unless on that thread;
-         * call {@link EventQueue#invokeLater(Runnable) EventQueue.invokeLater(thisDialog)}.
-         */
-        public void run()
-        {
-            setVisible(true);
-        }
-
-    }  // nested class ResetBoardConfirmDialog
-
-    /**
-     * React to window closing or losing focus (deactivation).
-     * @author jdmonin
-     * @since 1.1.00
-     */
-    private static class PIWindowAdapter extends WindowAdapter
-    {
-        private final GameAwtDisplay gd;
-        private final SOCPlayerInterface pi;
-
-        public PIWindowAdapter(GameAwtDisplay gd, SOCPlayerInterface spi)
-        {
-            this.gd = gd;
-            pi = spi;
-        }
-
-        /**
-         * Ask if player is sure - Leave the game when the window closes.
-         * If they're observing, not playing, the window can close immediately.
-         */
-        @Override
-        public void windowClosing(WindowEvent e)
-        {
-            if (pi.clientHandPlayerNum != -1)
-                SOCQuitConfirmDialog.createAndShow(gd, pi);
-            else
-                pi.leaveGame();
-        }
-
-        /**
-         * When window loses focus, if 6-player, unexpand the chat window if needed.
-         * @since 1.1.12
-         */
-        @Override
-        public void windowDeactivated(WindowEvent e)
-        {
-            if (! pi.textDisplaysLargerTemp)
-                return;
-
-            pi.textDisplayHasMouse = false;
-            pi.chatDisplayHasMouse = false;
-            pi.textInputHasMouse = false;
-            pi.textDisplaysLargerTemp = false;
-            pi.textDisplaysLargerTemp_needsLayout = true;
-            pi.invalidate();
-            pi.validate();  // call pi.doLayout()
-        }
-
-        /**
-         * Clean up after the window is closed.
-         * Close the GameStatisticsFrame if showing, etc.
-         * @since 2.0.00
-         */
-        @Override
-        public void windowClosed(WindowEvent e)
-        {
-            // Close stats frame if showing
-            if (pi.buildingPanel != null)
-                pi.buildingPanel.gameWindowClosed();
-        }
-
-    }  // MyWindowAdapter
-
-    /**
-     * Used for chat textfield setting/clearing initial prompt text
-     * (TEXTINPUT_INITIAL_PROMPT_MSG).
-     * It's expected that after the player sends their first line of chat text,
-     * the listeners will be removed so we don't have the overhead of
-     * calling these methods.
-     * @author jdmonin
-     * @since 1.1.00
-     */
-    private static class SOCPITextfieldListener
-        extends KeyAdapter implements TextListener, FocusListener
-    {
-        private SOCPlayerInterface pi;
-
-        public SOCPITextfieldListener(SOCPlayerInterface spi)
-        {
-            pi = spi;
-        }
-
-        /** If first keypress in initially empty field, clear that prompt message */
-        @Override
-        public void keyPressed(KeyEvent e)
-        {
-            if (! pi.textInputIsInitial)
-            {
-                return;
-            }
-            pi.textInputSetToInitialPrompt(false);
-        }
-
-        /**
-         * If input text is cleared, and field is again empty, show the
-         * prompt message unless player has already sent a line of chat.
-         */
-        public void textValueChanged(TextEvent e)
-        {
-            if (pi.textInputIsInitial || pi.textInputHasSent)
-            {
-                return;
-            }
-        }
-
-        /**
-         * If input text is cleared, and player leaves the textfield while it's empty,
-         * show the prompt message unless they've already sent a line of chat.
-         */
-        public void focusLost(FocusEvent e)
-        {
-            if (pi.textInputIsInitial || pi.textInputHasSent)
-            {
-                return;
-            }
-            if (pi.textInput.getText().trim().length() == 0)
-            {
-                // Former contents were erased,
-                // show the prompt message.
-                // Trim in case it's " " due to
-                // player previously hitting "enter" in an
-                // initial field (actionPerformed).
-
-                pi.textInputSetToInitialPrompt(true);
-            }
-        }
-
-        /** Clear the initial prompt message when textfield is entered or clicked on. */
-        public void focusGained(FocusEvent e)
-        {
-            if (! pi.textInputIsInitial)
-            {
-                return;
-            }
-            pi.textInputSetToInitialPrompt(false);
-        }
-
-    }  // SOCPITextfieldListener
-
-
-    /**
-     * When timer fires, show discard message or picking-resource message
-     * for any other player (not client player) who must discard or pick.
-     * @see SOCPlayerInterface#discardOrPickTimerSet(boolean)
-     * @author jdmonin
-     * @since 1.1.00
-     */
-    private static class SOCPIDiscardOrPickMsgTask extends TimerTask
-    {
-        private SOCPlayerInterface pi;
-        private final boolean isDiscard;
-
-        /**
-         * Create a new SOCPIDiscardOrPickMsgTask.
-         * After creating, you must schedule it
-         * with {@link SOCPlayerClient#getEventTimer()}.{@link Timer#schedule(TimerTask, long) schedule(msgTask,delay)} .
-         * @param spi  Our player interface
-         * @param forDiscard  True for discard, false for picking gold-hex resources
-         */
-        public SOCPIDiscardOrPickMsgTask (SOCPlayerInterface spi, final boolean forDiscard)
-        {
-            pi = spi;
-            isDiscard = forDiscard;
-        }
-
-        /**
-         * Called when timer fires. Examine game state and players.
-         * Sets "discarding..." or "picking..." at handpanels of discarding players.
-         */
-        @Override
-        public void run()
-        {
-            final int needState;
-            if (isDiscard)
-                needState = SOCGame.WAITING_FOR_DISCARDS;
-            else if (pi.game.isInitialPlacement())
-                needState = SOCGame.STARTS_WAITING_FOR_PICK_GOLD_RESOURCE;
-            else
-                needState = SOCGame.WAITING_FOR_PICK_GOLD_RESOURCE;
-
-            final int clientPN = pi.clientHandPlayerNum;
-            boolean anyShowing = false;
-            SOCHandPanel hp;
-            synchronized (pi.showingPlayerDiscardOrPick_lock)
-            {
-                if (pi.game.getGameState() != needState)
-                {
-                    return;  // <--- Early return: No longer relevant ---
-                }
-                for (int i = pi.hands.length - 1; i >=0; --i)
-                {
-                    if (i == clientPN)
-                        continue;
-
-                    hp = pi.hands[i];
-                    if (isDiscard)
-                    {
-                        if (7 < hp.getPlayer().getResources().getTotal())
-                            if (hp.setDiscardOrPickMsg(true))
-                                anyShowing = true;
-                    } else {
-                        if (hp.getPlayer().getNeedToPickGoldHexResources() > 0)
-                            if (hp.setDiscardOrPickMsg(false))
-                                anyShowing = true;
-                    }
-                }
-
-                pi.showingPlayerDiscardOrPick = anyShowing;
-                pi.showingPlayerDiscardOrPick_task = null;  // No longer needed (fires once)
-            }
-        }
-
-    }  // SOCPIDiscardOrPickMsgTask
-
-    /**
-     * For 6-player board, make the text displays larger/smaller when mouse
-     * enters/exits them. Wait 200 ms first, to avoid flicker in case of several related
-     * {@link #mouseExited(MouseEvent)}/{@link #mouseEntered(MouseEvent)} events
-     * (such as moving mouse from {@link #textDisplay} to {@link #chatDisplay}).
-     *<P>
-     * Used only when {@link SOCPlayerInterface#is6player} true.
-     *<P>
-     * Delay was 100 ms in 1.1.08, increased to 200 ms in 1.1.09.
-     * @author Jeremy D Monin <jeremy@nand.net>
-     * @since 1.1.08
-     */
-    private class SOCPITextDisplaysLargerTask extends TimerTask
-    {
-        /**
-         * Called when timer fires; see class javadoc for actions taken.
-         */
-        @Override
-        public void run()
-        {
-            final boolean leftLarger =
-                sbFixNeeded
-                    && (sbFixLHasMouse || sbFixRHasMouse || sbFixBHasMouse);
-            final boolean wantsLarger =
-                (textDisplayHasMouse || chatDisplayHasMouse || textInputHasMouse)
-                || (sbFixNeeded && textDisplaysLargerTemp && ! leftLarger);
-
-            if (textDisplaysLargerTemp != wantsLarger)
-            {
-                textDisplaysLargerTemp = wantsLarger;
-                textDisplaysLargerTemp_needsLayout = true;
-                if (! wantsLarger)
-                    textDisplaysLargerWhen = 0L;
-                else
-                    textDisplaysLargerWhen = System.currentTimeMillis();
-                invalidate();
-                validate();
-            }
-        }
-
-    }  // SOCPITextDisplaysLargerTask
-
-}  // SOCPlayerInterface
+/**
+ * Java Settlers - An online multiplayer version of the game Settlers of Catan
+ * Copyright (C) 2003  Robert S. Thomas <thomas@infolab.northwestern.edu>
+ * Portions of this file Copyright (C) 2007-2013 Jeremy D Monin <jeremy@nand.net>
+ * Portions of this file Copyright (C) 2012-2013 Paul Bilnoski <paul@bilnoski.net>
+ *     - UI layer refactoring, GameStatistics, type parameterization, GUI API updates, etc
+ *
+ * This program is free software; you can redistribute it and/or
+ * modify it under the terms of the GNU General Public License
+ * as published by the Free Software Foundation; either version 3
+ * of the License, or (at your option) any later version.
+ *
+ * This program is distributed in the hope that it will be useful,
+ * but WITHOUT ANY WARRANTY; without even the implied warranty of
+ * MERCHANTABILITY or FITNESS FOR A PARTICULAR PURPOSE.  See the
+ * GNU General Public License for more details.
+ *
+ * You should have received a copy of the GNU General Public License
+ * along with this program.  If not, see <http://www.gnu.org/licenses/>.
+ *
+ * The maintainer of this program can be reached at jsettlers@nand.net
+ **/
+package soc.client;
+
+import soc.client.SOCPlayerClient.GameAwtDisplay;
+import soc.client.stats.SOCGameStatistics;
+import soc.debug.D;  // JM
+
+import soc.game.SOCCity;
+import soc.game.SOCFortress;
+import soc.game.SOCGame;
+import soc.game.SOCGameOption;
+import soc.game.SOCPlayer;
+import soc.game.SOCPlayingPiece;
+import soc.game.SOCResourceConstants;
+import soc.game.SOCRoad;
+import soc.game.SOCScenario;
+import soc.game.SOCScenarioEventListener;
+import soc.game.SOCScenarioGameEvent;
+import soc.game.SOCScenarioPlayerEvent;
+import soc.game.SOCSettlement;
+import soc.game.SOCShip;
+import soc.game.SOCVillage;
+
+import java.awt.Color;
+import java.awt.Cursor;
+import java.awt.Dimension;
+import java.awt.EventQueue;
+import java.awt.Font;
+import java.awt.FontMetrics;
+import java.awt.Frame;
+import java.awt.Graphics;
+import java.awt.Insets;
+import java.awt.TextArea;
+import java.awt.TextField;
+import java.awt.event.ActionEvent;
+import java.awt.event.ActionListener;
+import java.awt.event.FocusEvent;
+import java.awt.event.FocusListener;
+import java.awt.event.KeyAdapter;
+import java.awt.event.KeyEvent;
+import java.awt.event.MouseEvent;
+import java.awt.event.MouseListener;
+import java.awt.event.TextEvent;
+import java.awt.event.TextListener;
+import java.awt.event.WindowAdapter;
+import java.awt.event.WindowEvent;
+
+import java.util.Collection;
+import java.util.EnumMap;
+import java.util.List;
+import java.util.Map;
+import java.util.StringTokenizer;
+import java.util.Timer;
+import java.util.TimerTask;
+import java.util.Vector;
+
+import java.io.PrintWriter;  // For chatPrintStackTrace
+import java.io.StringWriter;
+
+/**
+ * Window with interface for a player in one game of Settlers of Catan.
+ * Contains {@link SOCBoardPanel board}, client's and other players' {@link SOCHandPanel hands},
+ * chat interface, game message window, and the {@link SOCBuildingPanel building/buying panel}.
+ *<P>
+ * Players' {@link SOCHandPanel hands} start with player 0 at top-left, and go clockwise;
+ * see {@link #doLayout()} for details.
+ *<P>
+ * When we join a game, the client will update visible game state by calling methods here like
+ * {@link #addPlayer(String, int)}; when all this activity is complete, and the interface is
+ * ready for interaction, the client calls {@link #began(Vector)}.
+ *<P>
+ * A separate {@link SOCPlayerClient} window holds the list of current games and channels.
+ *
+ * @author Robert S. Thomas
+ */
+public class SOCPlayerInterface extends Frame
+    implements ActionListener, MouseListener, SOCScenarioEventListener
+{
+    //strings
+    private static final soc.util.SOCStringManager strings = soc.util.SOCStringManager.getClientManager();
+
+    /**
+     * System property os.name; For use by {@link #SOCPI_isPlatformWindows}.
+     * @since 1.1.08
+     */
+    private final static String SOCPI_osName = System.getProperty("os.name");
+
+    /**
+     * Are we running on the Windows platform, according to {@link #SOCPI_osName}?
+     * @since 1.1.08
+     */
+    private final static boolean SOCPI_isPlatformWindows = (SOCPI_osName != null) && (SOCPI_osName.toLowerCase().indexOf("windows") != -1);
+
+    /**
+     * the board display
+     */
+    protected SOCBoardPanel boardPanel;
+
+    /**
+     * Is the boardpanel stretched beyond normal size in {@link #doLayout()}?
+     * @see SOCBoardPanel#isScaled()
+     */
+    protected boolean boardIsScaled;
+
+    /**
+     * Is this game using the 6-player board?
+     * Checks {@link SOCGame#maxPlayers}.
+     * @since 1.1.08
+     */
+    private boolean is6player;
+
+    /**
+     * For perf/display-bugs during component layout (OSX firefox),
+     * show only background color in {@link #update(Graphics)} when true.
+     * @since 1.1.06
+     */
+    private boolean layoutNotReadyYet;
+
+    /**
+     * True if we've already shown {@link #game}'s scenario's
+     * descriptive text in a popup window when the client joined,
+     * or if the game has no scenario.
+     * Checked in {@link #doLayout()}.
+     * Shown just once, not shown again at {@link #resetBoard(SOCGame, int, int)}.
+     * @since 2.0.00
+     */
+    private boolean didGameScenarioPopupCheck;
+
+    //========================================================
+    /**
+     * Text/chat fields begin here
+     */
+    //========================================================
+
+    /**
+     * where the player types in text
+     */
+    protected TextField textInput;
+
+    /**
+     * Not yet typed-in; display prompt message.
+     *
+     * @see #textInput
+     * @see #TEXTINPUT_INITIAL_PROMPT_MSG
+     */
+    protected boolean textInputIsInitial;
+
+    /**
+     * At least one text chat line has been sent by the player.
+     * Don't show the initial prompt message if the text field
+     * becomes blank again.
+     *
+     * @see #textInput
+     * @see #TEXTINPUT_INITIAL_PROMPT_MSG
+     */
+    protected boolean textInputHasSent;
+
+    /**
+     * Number of change-of-turns during game, after which
+     * the initial prompt message fades to light grey.
+     *
+     * @see #textInput
+     * @see #textInputGreyCountFrom
+     */
+    protected int textInputGreyCountdown;
+    
+    /**
+     * Initial value (20 turns) for textInputGreyCountdown
+     *
+     * @see #textInputGreyCountdown
+     */
+    protected static int textInputGreyCountFrom = 20;
+
+    /**
+     * Not yet typed-in; display prompt message.
+     *
+     * @see #textInput
+     */
+    public static final String TEXTINPUT_INITIAL_PROMPT_MSG
+        = /*I*/"Type here to chat."/*18N*/;
+
+    /** Titlebar text for game in progress */
+    public static final String TITLEBAR_GAME
+        = "Settlers of Catan Game: ";  //i18n not neccesary
+ 
+    /** Titlebar text for game when over */
+    public static final String TITLEBAR_GAME_OVER
+        = "Settlers of Catan Game Over: "; //i18n not neccesary;
+
+    /**
+     * Used for responding to textfield changes by setting/clearing prompt message.
+     *
+     * @see #textInput
+     */
+    protected SOCPITextfieldListener textInputListener;
+
+    /**
+     * where text is displayed.
+     * In the 6-player layout, size expands when hovered over with mouse.
+     * @see #textDisplaysLargerTemp
+     */
+    protected SnippingTextArea textDisplay;
+
+    /**
+     * where chat text is displayed.
+     * In the 6-player layout, size expands when hovered over with mouse.
+     * @see #textDisplaysLargerTemp
+     */
+    protected SnippingTextArea chatDisplay;
+
+    /**
+     * If any text area is clicked in a 6-player game, give
+     * focus to the text input box; for use with {@link #mouseClicked(MouseEvent)}.
+     * This is for ease-of-use because these boxes move/expand in
+     * the 6-player board just as the mouse is near them, so it's
+     * more difficult to click on the text input box.
+     *<P>
+     * If the user actually wants to click in the text box instead,
+     * they can click there again 1 second after the text displays
+     * are made larger.
+     *<P>
+     * When the text fields are un-expanded because the mouse moves away from them,
+     * that timer is reset to 0, and the next click will again give focus
+     * to the input text box.
+     * @since 1.1.13
+     */
+    private long textDisplaysLargerWhen;
+
+    /**
+     * In the {@link #is6player 6-player} layout, the text display fields
+     * ({@link #textDisplay}, {@link #chatDisplay}) aren't as large.
+     * When this flag is set, they've temporarily been made larger.
+     * @see SOCPITextDisplaysLargerTask
+     * @see #textDisplaysLargerWhen
+     * @since 1.1.08
+     */
+    private boolean textDisplaysLargerTemp;
+
+    /**
+     * When set, must return text display field sizes to normal in {@link #doLayout()}
+     * after a previous {@link #textDisplaysLargerTemp} flag set.
+     * @since 1.1.08
+     */
+    private boolean textDisplaysLargerTemp_needsLayout;
+
+    /**
+     * Mouse hover flags, for use on 6-player board with {@link #textDisplaysLargerTemp}.
+     *<P>
+     * Set/cleared in {@link #mouseEntered(MouseEvent)}, {@link #mouseExited(MouseEvent)}.
+     * @see SOCPITextDisplaysLargerTask
+     * @since 1.1.08
+     */
+    private boolean textInputHasMouse, textDisplayHasMouse, chatDisplayHasMouse;
+
+    /**
+     * In 6-player games, text areas temporarily zoom when the mouse is over them.
+     * On windows, the scrollbars aren't considered part of the text areas, so
+     * we get a mouseExited when user is trying to scroll the text area.
+     * Workaround: Instead of looking for mouseExited, look for mouseEntered on
+     * handpanels or boardpanel.
+     * @see #textDisplaysLargerTemp
+     * @see #sbFixBHasMouse
+     */
+    private boolean sbFixNeeded;
+
+    /**
+     * Mouse hover flags, for use on 6-player board with {@link #textDisplaysLargerTemp}
+     * and {@link #sbFixNeeded}. Used only on platforms (windows) where the scrollbar isn't
+     * considered part of the textarea and triggers a mouseExited.
+     *<P>
+     * Set/cleared in {@link #mouseEntered(MouseEvent)}, {@link #mouseExited(MouseEvent)}.
+     * @see SOCPITextDisplaysLargerTask
+     * @since 1.1.08
+     */
+    private boolean sbFixLHasMouse, sbFixRHasMouse, sbFixBHasMouse;
+
+    //========================================================
+    /**
+     * End of text/chat fields
+     */
+    //========================================================
+
+    /**
+     * interface for building pieces
+     */
+    protected SOCBuildingPanel buildingPanel;
+
+    /**
+     * the display for the players' hands.
+     * Hands start at top-left and go clockwise.
+     */
+    protected SOCHandPanel[] hands;
+    
+    /**
+     * Tracks our own hand within hands[], if we are
+     * active in a game.  Null otherwise.
+     * Set by SOCHandPanel's removePlayer() and addPlayer() methods.
+     */
+    protected SOCHandPanel clientHand;
+
+    /**
+     * Player ID of clientHand, or -1.
+     * Set by SOCHandPanel's removePlayer() and addPlayer() methods.
+     */
+    private int clientHandPlayerNum;
+
+    /**
+     * the player colors. Indexes from 0 to {@link SOCGame#maxPlayers} - 1.
+     * Initialized in constructor.
+     * @see #getPlayerColor(int, boolean)
+     */
+    protected Color[] playerColors, playerColorsGhost;
+
+    /**
+     * the display that spawned us
+     */
+    protected GameAwtDisplay gameDisplay;
+    protected SOCPlayerClient client;
+
+    /**
+     * the game associated with this interface
+     */
+    protected SOCGame game;
+
+    /**
+     * Flag to ensure interface is updated, when the first actual
+     * turn begins (state changes from {@link SOCGame#START2B} or {@link SOCGame#START3B}
+     * to {@link SOCGame#PLAY}).
+     * Initially set in {@link #startGame()}.
+     * Checked/cleared in {@link #updateAtGameState()};
+     */
+    protected boolean gameIsStarting;
+
+    /**
+     * this other player has requested a board reset; voting is under way.
+     * Null if no board reset vote is under way.
+     *
+     * @see soc.server.SOCServer#resetBoardAndNotify(String, int)
+     */
+    protected SOCHandPanel boardResetRequester;
+
+    /**
+     * Board reset voting: If voting is active and we haven't yet voted,
+     * track our dialog; this lets us dispose of it if voting is cancelled.
+     */
+    protected ResetBoardVoteDialog boardResetVoteDia;
+
+    /** Is one or more {@link SOCHandPanel} (of other players) showing a
+     *  "Discarding..." or "Picking resource..." message?
+     */
+    private boolean showingPlayerDiscardOrPick;
+
+    /**
+     * Synchronize access to {@link #showingPlayerDiscardOrPick}
+     * and {@link #showingPlayerDiscardOrPick_task}
+     */
+    private Object showingPlayerDiscardOrPick_lock;
+
+    /** May be null if not {@link #showingPlayerDiscardOrPick}. */
+    private SOCPIDiscardOrPickMsgTask showingPlayerDiscardOrPick_task;
+
+    /**
+     * number of columns in the text output area
+     */
+    protected int ncols;
+
+    /**
+     * width of text output area in pixels
+     */
+    protected int npix;
+
+    /**
+     * Size of our window from {@link #getSize()}, not excluding insets.
+     * Determined in {@link #doLayout()}, or null.
+     * @since 1.1.11
+     */
+    private Dimension prevSize;
+
+    /**
+     * Have we resized the board, and thus need to repaint the borders
+     * between panels?  Determined in {@link #doLayout()}.
+     * @since 1.1.11
+     */
+    private boolean needRepaintBorders;
+
+    /**
+     * To reduce text clutter: server has just sent a dice result message.
+     * If the next text message from server is the roll,
+     *   replace: * It's Player's turn to roll the dice. \n * Player rolled a 4 and a 5.
+     *   with:    * It's Player's turn to roll. Rolled a 9.
+     *<P>
+     * Set to 0 at most times.
+     * Set to the roll result when roll text is expected.
+     * Will be cleared to 0 in {@link #print(String)}.
+     * Whenever this field is nonzero, textmessages from the server
+     * will be scanned for " rolled a ".
+     */
+    protected int textDisplayRollExpected;
+    
+    /**
+     * The dialog for getting what resources the player wants to discard or gain.
+     */
+    protected SOCDiscardOrGainResDialog discardOrGainDialog;
+
+    /**
+     * the dialog for choosing a player from which to steal
+     */
+    protected SOCChoosePlayerDialog choosePlayerDialog;
+
+    /**
+     * the dialog for choosing 2 resources to discover
+     */
+    protected SOCDiscoveryDialog discoveryDialog;
+
+    /**
+     * the dialog for choosing a resource to monopolize
+     */
+    protected SOCMonopolyDialog monopolyDialog;
+
+    private SOCGameStatistics gameStats;
+    
+    private final ClientBridge clientListener;
+
+    /**
+     * Create and show a new player interface.
+     * If the game options have a {@link SOCScenario} description, it will be shown now in a popup
+     * by {@link #showScenarioInfoDialog()}.
+     *
+     * @param title  title for this interface - game name
+     * @param gd     the player display that spawned us
+     * @param ga     the game associated with this interface; must not be {@code null}
+     */
+    public SOCPlayerInterface(String title, GameAwtDisplay gd, SOCGame ga)
+    {
+        super(/*I*/TITLEBAR_GAME + title + (ga.isPractice ? "" : " [" + gd.getNickname() + "]")/*18N*/);
+        
+        setResizable(true);
+        layoutNotReadyYet = true;  // will set to false at end of doLayout
+
+        this.gameDisplay = gd;
+        client = gd.getClient();
+        game = ga;
+        game.setScenarioEventListener(this);
+        clientListener = new ClientBridge(this);
+        gameStats = new SOCGameStatistics(game);
+        gameIsStarting = false;
+        clientHand = null;
+        clientHandPlayerNum = -1;
+        is6player = (game.maxPlayers > 4);
+
+        showingPlayerDiscardOrPick = false;
+        showingPlayerDiscardOrPick_lock = new Object();
+
+        /**
+         * initialize the player colors
+         */
+        playerColors = new Color[game.maxPlayers];
+        playerColorsGhost = new Color[game.maxPlayers];
+        playerColors[0] = new Color(109, 124, 231); // grey-blue
+        playerColors[1] = new Color(231,  35,  35); // red
+        playerColors[2] = new Color(244, 238, 206); // off-white
+        playerColors[3] = new Color(249, 128,  29); // orange
+        if (is6player)
+        {
+            playerColors[4] = new Color(97, 151, 113); // same green as playerclient bg ("61AF71")
+            playerColors[5] = playerColors[3];  // orange
+            playerColors[3] = new Color(166, 88, 201);  // violet
+        }
+        for (int i = 0; i < game.maxPlayers; ++i)
+        {
+            playerColorsGhost[i] = makeGhostColor(playerColors[i]);
+        }
+
+        /**
+         * initialize the font and the foreground, and background colors
+         */
+        setBackground(Color.black);
+        setForeground(Color.black);
+        setFont(new Font("SansSerif", Font.PLAIN, 10));
+
+        /**
+         * we're doing our own layout management
+         */
+        setLayout(null);
+
+        /**
+         * setup interface elements.
+         * PERF: hide window while doing so (osx firefox)
+         */
+        final boolean didHideTemp = isShowing();
+        if (didHideTemp)
+        {
+            setVisible(false);
+        }
+        initInterfaceElements(true);
+
+        /**
+         * more initialization stuff
+         */
+        int piHeight = 650;
+        if ((is6player || game.hasSeaBoard) && SOCPI_isPlatformWindows)
+        {
+            setLocation(50, 40);
+            piHeight += 25;
+        } else {
+            setLocation(50, 50);
+        }
+        if (is6player || game.hasSeaBoard)
+            setSize((2*SOCHandPanel.WIDTH_MIN) + 16 + boardPanel.getMinimumSize().width, piHeight);
+        else
+            setSize(830, piHeight);
+        validate();
+
+        if (didHideTemp)
+        {
+            setVisible(true);
+        }
+        repaint();
+
+        /**
+         * init is almost complete - when window appears and doLayout() is called,
+         * it will reset mouse cursor from WAIT_CURSOR to normal (WAIT_CURSOR is
+         * set in SOCPlayerClient.startPracticeGame or .guardedActionPerform).
+         * Then, if the game has any scenario description, it will be shown once in a popup
+         * via showScenarioInfoDialog().
+         */
+    }
+    
+    /**
+     * Provide access to the client listener in case this class does not directly implement it.
+     */
+    public PlayerClientListener getClientListener()
+    {
+        return clientListener;
+    }
+
+    /**
+     * Setup the interface elements
+     *
+     * @param firstCall First setup call for this window; do global things
+     *   such as windowListeners, not just component-specific things.
+     */
+    protected void initInterfaceElements(boolean firstCall)
+    {
+        /**
+         * initialize the text input and display and add them to the interface.
+         * Moved first so they'll be at top of the z-order, for use with textDisplaysLargerTemp.
+         * In 6-player games, these text areas' sizes are "zoomed" larger temporarily when
+         * the mouse hovers over them, for better visibility.
+         */
+
+        textDisplaysLargerTemp = false;
+        textDisplaysLargerTemp_needsLayout = false;
+        textDisplaysLargerWhen = 0L;
+        textInputHasMouse = false;
+        textDisplayHasMouse = false;
+        chatDisplayHasMouse = false;
+        sbFixNeeded = false;
+        sbFixLHasMouse = false;
+        sbFixRHasMouse = false;
+        sbFixBHasMouse = false;
+        if (firstCall && is6player)
+            addMouseListener(this);  // react when mouse leaves the Frame
+
+        textDisplay = new SnippingTextArea("", 40, 80, TextArea.SCROLLBARS_VERTICAL_ONLY, 80);
+        textDisplay.setFont(new Font("SansSerif", Font.PLAIN, 10));
+        textDisplay.setBackground(new Color(255, 230, 162));
+        textDisplay.setForeground(Color.black);
+        textDisplay.setEditable(false);
+        add(textDisplay);
+        if (is6player)
+            textDisplay.addMouseListener(this);
+        textDisplayRollExpected = 0;
+
+        chatDisplay = new SnippingTextArea("", 40, 80, TextArea.SCROLLBARS_VERTICAL_ONLY, 100);
+        chatDisplay.setFont(new Font("SansSerif", Font.PLAIN, 10));
+        chatDisplay.setBackground(new Color(255, 230, 162));
+        chatDisplay.setForeground(Color.black);
+        chatDisplay.setEditable(false);
+        if (is6player)
+            chatDisplay.addMouseListener(this);
+        add(chatDisplay);
+
+        textInput = new TextField();
+        textInput.setFont(new Font("SansSerif", Font.PLAIN, 10));
+        textInputListener = new SOCPITextfieldListener(this);
+        textInputHasSent = false;
+        textInputGreyCountdown = textInputGreyCountFrom;
+        textInput.addKeyListener(textInputListener);
+        textInput.addTextListener(textInputListener);
+        textInput.addFocusListener(textInputListener);
+
+        FontMetrics fm = this.getFontMetrics(textInput.getFont());
+        textInput.setSize(SOCBoardPanel.PANELX, fm.getHeight() + 4);
+        textInput.setBackground(Color.white);  // new Color(255, 230, 162));
+        textInput.setForeground(Color.black);
+        textInput.setEditable(false);
+        textInputIsInitial = false;  // due to "please wait"
+        textInput.setText(/*I*/"Please wait..."/*18N*/);
+        add(textInput);
+        textInput.addActionListener(this);
+        if (is6player)
+            textInput.addMouseListener(this);
+
+        /**
+         * initialize the player hand displays and add them to the interface
+         */
+        hands = new SOCHandPanel[game.maxPlayers];
+
+        for (int i = 0; i < hands.length; i++)
+        {
+            SOCHandPanel hp = new SOCHandPanel(this, game.getPlayer(i));
+            hands[i] = hp;
+            hp.setSize(180, 120);
+            add(hp);
+            ColorSquare blank = hp.getBlankStandIn();
+            blank.setSize(180, 120);
+            add(blank);
+        }
+
+        /**
+         * initialize the building interface and add it to the main interface
+         */
+        buildingPanel = new SOCBuildingPanel(this);
+        buildingPanel.setSize(200, SOCBuildingPanel.MINHEIGHT);
+        add(buildingPanel);
+
+        /**
+         * initialize the game board display and add it to the interface
+         */
+        boardPanel = new SOCBoardPanel(this);
+        if (! game.hasSeaBoard)
+            boardPanel.setBackground(new Color(112, 45, 10));  // brown
+        else
+            boardPanel.setBackground(new Color(63, 86, 139));  // sea blue
+        boardPanel.setForeground(Color.black);
+        Dimension bpMinSz = boardPanel.getMinimumSize();
+        boardPanel.setSize(bpMinSz.width, bpMinSz.height);
+        boardIsScaled = false;
+        add(boardPanel);
+        if (game.isGameOptionDefined("PL"))
+        {
+            updatePlayerLimitDisplay(true, -1);  // Player data may not be received yet;
+                // game is created empty, then SITDOWN messages are received from server.
+        }
+
+        /**
+         * In 6-player games, text areas temporarily zoom when the mouse is over them.
+         * On windows, the scrollbars aren't considered part of the text areas, so
+         * we get a mouseExited when user is trying to scroll the text area.
+         * Workaround: Instead of looking for mouseExited, look for mouseEntered on
+         * handpanels or boardpanel.
+         */
+        if (is6player)
+        {
+            if (SOCPI_isPlatformWindows)
+            {
+                sbFixNeeded = true;
+                hands[0].addMouseListener(this);  // upper-left
+                hands[1].addMouseListener(this);  // upper-right
+                boardPanel.addMouseListener(this);
+                // Note not just on firstCall,
+                // because hands[] is initialized above.
+            }
+        }
+
+
+        /** If player requests window close, ask if they're sure, leave game if so */
+        if (firstCall)
+        {
+            addWindowListener(new PIWindowAdapter(gameDisplay, this));
+        }
+    }
+
+    /**
+     * Overriden so the peer isn't painted, which clears background. Don't call
+     * this directly, use {@link #repaint()} instead.
+     * For performance and display-bug avoidance, checks {@link #layoutNotReadyYet} flag.
+     */
+    @Override
+    public void update(Graphics g)
+    {
+        if (! layoutNotReadyYet)
+        {
+            paint(g);
+        } else {
+            g.clearRect(0, 0, getWidth(), getHeight());
+        }
+    }
+
+    /**
+     * Paint each component, after (if {@link #needRepaintBorders}) clearing stray pixels
+     * from the borders between the components.
+     * @since 1.1.11
+     */
+    @Override
+    public void paint(Graphics g)
+    {
+        if (needRepaintBorders)
+            paintBorders(g);
+        super.paint(g);
+    }
+
+    /**
+     * Paint the borders after a resize, and set {@link #needRepaintBorders} false.
+     * {@link #prevSize} should be set before calling.
+     * @param g  Graphics as passed to <tt>update()</tt>
+     * @since 1.1.11
+     */
+    private void paintBorders(Graphics g)
+    {
+        if (prevSize == null)
+            return;
+        if (is6player)
+        {
+            paintBordersHandColumn(g, hands[5]);
+            paintBordersHandColumn(g, hands[2]);
+        } else {
+            paintBordersHandColumn(g, hands[0]);
+            paintBordersHandColumn(g, hands[1]);
+        }
+        g.clearRect(boardPanel.getX(), boardPanel.getY() - 4, boardPanel.getWidth(), 4);
+        needRepaintBorders = false;
+    }
+
+    /**
+     * Paint the borders of one column of handpanels.
+     * {@link #prevSize} must be set before calling.
+     * @param g  Graphics as passed to <tt>update()</tt>
+     * @param middlePanel  The middle handpanel (6-player) or the bottom (4-player) in this column
+     * @since 1.1.11
+     */
+    private final void paintBordersHandColumn(Graphics g, SOCHandPanel middlePanel)
+    {
+        if (middlePanel == null)
+            return;  // if called during board reset
+
+        final int w = middlePanel.getWidth();
+
+        // left side, entire height
+        int x = middlePanel.getX();
+        g.clearRect(x - 4, 0, 4, prevSize.height);
+
+        // right side, entire height
+        x += w;
+        g.clearRect(x, 0, 4, prevSize.height);
+
+        // above middle panel
+        x = middlePanel.getX();
+        int y = middlePanel.getY();
+        g.clearRect(x, y - 4, w, 4);
+
+        // below middle panel
+        y += middlePanel.getHeight();
+        g.clearRect(x, y, w, 4);
+    }
+
+    /**
+     * @return the client that spawned us
+     */
+    public SOCPlayerClient getClient()
+    {
+        return gameDisplay.getClient();
+    }
+
+    /**
+     * @return the game display associated with this interface
+     * @since 2.0.00
+     */
+    public GameAwtDisplay getGameDisplay()
+    {
+        return gameDisplay;
+    }
+
+    /**
+     * @return the game associated with this interface
+     */
+    public SOCGame getGame()
+    {
+        return game;
+    }
+
+    public SOCGameStatistics getGameStats()
+    {
+        return gameStats;
+    }
+
+    /**
+     * @return the color of a player
+     * @param pn  the player number
+     */
+    public Color getPlayerColor(int pn)
+    {
+        return getPlayerColor(pn, false);
+    }
+
+    /**
+     * @return the normal or "ghosted" color of a player
+     * @param pn  the player number
+     * @param isGhost Do we want the "ghosted" color, not the normal color?
+     */
+    public Color getPlayerColor(int pn, boolean isGhost)
+    {
+        if (isGhost)
+            return playerColorsGhost[pn];
+        else
+            return playerColors[pn];
+    }
+    
+    /**
+     * @return a player's hand panel, or null if <tt>pn</tt> &lt; 0
+     *
+     * @param pn  the player's seat number
+     * 
+     * @see #getClientHand()
+     */
+    public SOCHandPanel getPlayerHandPanel(final int pn)
+    {
+        if (pn < 0)
+            return null;
+
+        return hands[pn];
+    }
+
+    /**
+     * @return the board panel
+     */
+    public SOCBoardPanel getBoardPanel()
+    {
+        return boardPanel;
+    }
+
+    /**
+     * @return the timer for time-driven events in the interface
+     *
+     * @see SOCHandPanel#autoRollSetupTimer()
+     * @see SOCBoardPanel#popupSetBuildRequest(int, int)
+     */
+    public Timer getEventTimer()
+    {
+        return gameDisplay.getEventTimer();
+    }
+
+    /**
+     * The game's count of development cards remaining has changed.
+     * Update the display.
+     */
+    public void updateDevCardCount()
+    {
+       buildingPanel.updateDevCardCount();
+    }
+
+    /**
+     * The game's longest road or largest army may have changed.
+     * Update each player's handpanel (victory points and longest-road/
+     * largest-army indicator).  If it changed, print an announcement in
+     * the message window.
+     *<P>
+     * Call this only after updating the SOCGame objects.
+     *
+     * @param isRoadNotArmy Longest-road, not largest-army, has just changed
+     * @param oldp  Previous player with longest/largest, or null if none
+     * @param newp  New player with longest/largest, or null if none
+     */
+    public void updateLongestLargest
+        (boolean isRoadNotArmy, SOCPlayer oldp, SOCPlayer newp)
+    {
+        // Update handpanels
+        final PlayerClientListener.UpdateType updateType;
+        if (isRoadNotArmy)
+            updateType = PlayerClientListener.UpdateType.LongestRoad;
+        else
+            updateType = PlayerClientListener.UpdateType.LargestArmy;
+
+        for (int i = 0; i < game.maxPlayers; i++)
+        {
+            hands[i].updateValue(updateType);
+            hands[i].updateValue(PlayerClientListener.UpdateType.VictoryPoints);
+        }
+
+        // Check for and announce change in largest army, or longest road
+        if ((newp != oldp)
+            && ((null != oldp) || (null != newp)))
+        {
+            StringBuffer msgkey;
+            if (isRoadNotArmy)
+            {
+                if (game.hasSeaBoard)
+                    msgkey = new StringBuffer("game.route.longest");
+                else
+                    msgkey = new StringBuffer("game.road.longest");
+            } else {
+                msgkey = new StringBuffer("game.army.largest");
+            }
+
+            if (newp != null)
+            {
+                if (oldp != null)
+                {
+                    msgkey.append(".taken");
+                } else {
+                    msgkey.append(".first");
+                }
+            } else {
+                msgkey.append(".lost");
+            }
+            
+            print(strings.get(msgkey.toString(), oldp.getName(), newp.getName()));
+        }
+    }
+
+    /**
+     * Show the maximum and available number of player positions,
+     * if game parameter "PL" is less than {@link SOCGame#maxPlayers}.
+     * Also, if show, and gamestate is {@link SOCGame#NEW}, check for game-is-full,
+     * and hide or show "sit down" buttons if necessary.
+     * If the game has already started, and the client is playing in this game,
+     * will not show this display (it overlays the board, which is in use).
+     * It will still hide/show sit-here buttons if needed.
+     * @param show show the text, or clear the display (at game start)?
+     * @param playerLeaving The player number if a player is leaving the game, otherwise -1.
+     * @since 1.1.07
+     */
+    private void updatePlayerLimitDisplay(final boolean show, final int playerLeaving)
+    {
+        final int gstate = game.getGameState();
+        final boolean clientSatAlready = (clientHand != null);
+        boolean noTextOverlay =  ((! show) ||
+            ((gstate >= SOCGame.START1A) && clientSatAlready));
+        if (noTextOverlay)
+        {
+            boardPanel.setSuperimposedText(null, null);
+        }
+        final int maxPl = game.getGameOptionIntValue("PL");
+        if (maxPl == game.maxPlayers)
+            noTextOverlay = true;
+        int availPl = game.getAvailableSeatCount();
+        if (playerLeaving != -1)
+            ++availPl;  // Not yet vacant in game data
+        if (! noTextOverlay)
+        {
+            String availTxt = (availPl == 1) ? /*I*/"1 seat available"/*18N*/ : /*I*/Integer.toString(availPl) + " seats available"/*18N*/;
+            boardPanel.setSuperimposedText
+                (/*I*/"Maximum players: " + maxPl/*18N*/, availTxt);
+        }
+        if ((gstate == SOCGame.NEW) || ! clientSatAlready)
+        {
+            if (availPl == 0)
+            {
+                // No seats remain; remove all "sit here" buttons.
+                // (If client has already sat, will leave them
+                //  visible as robot "lock" buttons.)
+                for (int i = 0; i < game.maxPlayers; i++)
+                    hands[i].removeSitBut();
+            }
+            else if (playerLeaving != -1)
+            {
+                // Now there's a vacant seat again, re-add button,
+                // either as "sit here" or "lock" as appropriate.
+                // If availPl==1, there was previously 0 available,
+                // so we must re-add at each vacant position.
+                // The leaving player isn't vacant yet in the game data.
+                hands[playerLeaving].addSitButton(clientSatAlready);
+                if (availPl == 1)
+                    for (int i = 0; i < game.maxPlayers; i++)
+                        if (game.isSeatVacant(i))
+                            hands[i].addSitButton(clientSatAlready);
+            }
+        }
+    }
+
+    /**
+     * If the player's trade-offer panel is showing a message
+     * (not a trade offer), clear and hide it.
+     * @param pn  Player number, or -1 for all players
+     * @see SOCHandPanel#clearTradeMsg()
+     * @since 1.1.12
+     */
+    void clearTradeMsg(final int pn)
+    {
+        if (pn != -1)
+            hands[pn].clearTradeMsg();
+        else
+            for (int i = 0; i < game.maxPlayers; ++i)
+                hands[i].clearTradeMsg();
+    }
+
+    /**
+     * Switch the game's {@link SOCGame#debugFreePlacement Debug Paint Piece Mode}
+     * on or off, as directed by the server.
+     * @param setOn  Should the mode be turned on?
+     * @see #setDebugFreePlacementPlayer(int)
+     * @since 1.1.12
+     */
+    void setDebugFreePlacementMode(final boolean setOn)
+    {
+        try
+        {
+            game.setDebugFreePlacement(setOn);
+            if (! setOn)
+                boardPanel.setPlayer(null);
+            boardPanel.updateMode();  // will set or clear top text, which triggers a repaint
+            buildingPanel.updateButtonStatus();
+        } catch (IllegalStateException e) {
+            textDisplay.append
+              ("*** Can't setDebugFreePlacement(" + setOn+ ") for " + game.getName() + " in state " + game.getGameState() + "\n");
+        }
+    }
+
+    /**
+     * Set the board's 'client player' for the Debug Paint Piece Mode.
+     * Returns to the true client player when
+     * {@link #setDebugFreePlacementMode(boolean) setDebugPaintPieceMode(false)}
+     * is called.
+     * @param pn Player number
+     * @since 1.1.12
+     */
+    void setDebugFreePlacementPlayer(final int pn)
+    {
+        if (! game.isDebugFreePlacement())
+            return;
+
+        int prevPn = boardPanel.getPlayerNumber();
+        if (pn == prevPn)
+            return;
+
+        boardPanel.setPlayer(game.getPlayer(pn));
+
+        // update "current" player hilight
+        getPlayerHandPanel(prevPn).updateAtTurn();
+        getPlayerHandPanel(pn).updateAtTurn();
+    }
+
+
+    /**
+     * @return the building panel
+     */
+    public SOCBuildingPanel getBuildingPanel()
+    {
+        return buildingPanel;
+    }
+    
+    /** The client player's SOCHandPanel interface, if active in a game.
+     * 
+     * @return our player's hand interface, or null if not in a game.
+     * @see #clientIsCurrentPlayer()
+     */
+    public SOCHandPanel getClientHand()
+    {
+        return clientHand;
+    }
+    
+    /** Update the client player's SOCHandPanel interface, for joining
+     *  or leaving a game.
+     * 
+     *  Set by SOCHandPanel's removePlayer() and addPlayer() methods.
+     * 
+     * @param h  The SOCHandPanel for us, or null if none (leaving).
+     */
+    public void setClientHand(SOCHandPanel h)
+    {
+        clientHand = h;
+        if (h != null)
+            clientHandPlayerNum = h.getPlayer().getPlayerNumber();
+        else
+            clientHandPlayerNum = -1;
+    }
+    
+    /**
+     * Is the client player active in this game, and the current player?
+     * Assertion: If this returns true, {@link #getClientHand()} will return non-null.
+     * @see #getClientPlayerNumber()
+     */
+    public boolean clientIsCurrentPlayer()
+    {
+        if (clientHand == null)
+            return false;
+        else
+            return clientHand.isClientAndCurrentPlayer();
+    }
+
+    /**
+     * If client player is active in game, their player number.
+     * 
+     * @return client's player ID, or -1.
+     * @see #clientIsCurrentPlayer()
+     * @see #getClientHand()
+     */
+    public int getClientPlayerNumber()
+    {
+        return clientHandPlayerNum;
+    }
+
+    /**
+     * To reduce text clutter: server has just sent a dice result message.
+     * If the next text message from server is the roll,
+     *   replace: * It's Player's turn to roll the dice. \n * Player rolled a 4 and a 5.
+     *   with:    * It's Player's turn to roll. Rolled a 9.
+     *<P>
+     * Set to 0 at most times.
+     * Set to the roll result when roll text is expected.
+     * Will be cleared to 0 in {@link #print(String)}.
+     *<P>
+     * Whenever this field is nonzero, textmessages from the server
+     * will be scanned for " rolled a ".
+     *
+     * @param roll The expected roll result, or 0.
+     */
+    public void setTextDisplayRollExpected(int roll)
+    {
+        textDisplayRollExpected = roll;
+    }
+
+    /**
+     * send the message that was just typed in
+     */
+    public void actionPerformed(ActionEvent e)
+    {
+        if (e.getSource() == textInput)
+        {
+            if (textInputIsInitial)
+            {
+                // Player hit enter while chat prompt is showing (TEXTINPUT_INITIAL_PROMPT_MSG).
+                // Just clear the prompt so they can type what they want to say.
+                textInputSetToInitialPrompt(false);
+                textInput.setText(" ");  // Not completely empty, so TextListener won't re-set prompt.
+                return;
+            }
+
+            String s = textInput.getText().trim();
+            String sOverflow = null;
+
+            if (s.length() > 100)
+            {
+                // wrap long line at a word if possible
+                int lastSpace = s.lastIndexOf(' ', 100);
+                if (lastSpace == -1)
+                    lastSpace = 100;
+                sOverflow = s.substring(lastSpace).trim();
+                s = s.substring(0, lastSpace).trim();
+            }
+            else if (s.length() == 0)
+            {
+                return;
+            }
+
+            // Remove listeners for lower overhead on future typing
+            if (! textInputHasSent)
+            {
+                textInputHasSent = true;
+                if (textInputListener != null)
+                {
+                    textInput.removeKeyListener(textInputListener);
+                    textInput.removeTextListener(textInputListener);
+                    textInputListener = null;
+                }
+            }
+
+            // Clear and send to game at server
+            textInput.setText("");
+            if (s.startsWith("=*="))
+            {
+                String sLower = s.toLowerCase();
+                boolean doSet;
+                int i = sLower.indexOf("show:");
+                if (i > 0)
+                {
+                    doSet = true;
+                } else {
+                    i = sLower.indexOf("hide:");
+                    doSet = false;
+                }
+                if (i > 0)
+                {
+                    s = sLower.substring(i+5).trim();
+                    int flagnum;
+                    if (s.equalsIgnoreCase("all"))
+                    {
+                        flagnum = -1;
+                    } else{
+                        try
+                        {
+                            flagnum = Integer.parseInt(s);
+                        } catch (NumberFormatException e2) {
+                            chatPrintDebug
+                                ("Usage: =*= show: n  or =*= hide: n   where n is all or a number 0-9"); //i18n?
+                            return;
+                        }
+                    }
+                    boardPanel.setDebugShowPotentialsFlag(flagnum, false, doSet);
+                    return;
+                }
+            }
+
+            String msg = s + '\n';
+            if (!doLocalCommand(msg))
+                client.getGameManager().sendText(game, msg);
+
+            if (sOverflow != null)
+            {
+                textInput.setText(sOverflow);  // user can choose to re-send the rest
+                textInput.setSelectionStart(0);  // clear highlight, so typing won't erase overflow
+                textInput.setSelectionEnd(0);
+                textInput.setCaretPosition(sOverflow.length());
+            }
+        }
+    }
+    
+    /**
+     * Handle local client commands for games.
+     *<P>
+     * Before 2.0.00, this was <tt>SOCPlayerClient.doLocalCommand(SOCGame, String)</tt>.
+     *
+     * @param cmd  Local client command string, which starts with \
+     * @return true if a command was handled
+     * @since 2.0.00
+     */
+    private boolean doLocalCommand(String cmd)
+    {
+        if (cmd.startsWith("\\ignore "))
+        {
+            String name = cmd.substring(8);
+            client.addToIgnoreList(name);
+            print("* Ignoring " + name);
+            gameDisplay.printIgnoreList(this);
+
+            return true;
+        }
+        else if (cmd.startsWith("\\unignore "))
+        {
+            String name = cmd.substring(10);
+            client.removeFromIgnoreList(name);
+            print("* Unignoring " + name);
+            gameDisplay.printIgnoreList(this);
+
+            return true;
+        }
+        else if (cmd.startsWith("\\clm-set "))
+        {
+            String name = cmd.substring(9).trim();
+            getBoardPanel().setOtherPlayer(game.getPlayer(name));
+            getBoardPanel().setMode(SOCBoardPanel.CONSIDER_LM_SETTLEMENT);
+
+            return true;
+        }
+        else if (cmd.startsWith("\\clm-road "))
+        {
+            String name = cmd.substring(10).trim();
+            getBoardPanel().setOtherPlayer(game.getPlayer(name));
+            getBoardPanel().setMode(SOCBoardPanel.CONSIDER_LM_ROAD);
+
+            return true;
+        }
+        else if (cmd.startsWith("\\clm-city "))
+        {
+            String name = cmd.substring(10).trim();
+            getBoardPanel().setOtherPlayer(game.getPlayer(name));
+            getBoardPanel().setMode(SOCBoardPanel.CONSIDER_LM_CITY);
+
+            return true;
+        }
+        else if (cmd.startsWith("\\clt-set "))
+        {
+            String name = cmd.substring(9).trim();
+            getBoardPanel().setOtherPlayer(game.getPlayer(name));
+            getBoardPanel().setMode(SOCBoardPanel.CONSIDER_LT_SETTLEMENT);
+
+            return true;
+        }
+        else if (cmd.startsWith("\\clt-road "))
+        {
+            String name = cmd.substring(10).trim();
+            getBoardPanel().setOtherPlayer(game.getPlayer(name));
+            getBoardPanel().setMode(SOCBoardPanel.CONSIDER_LT_ROAD);
+
+            return true;
+        }
+        else if (cmd.startsWith("\\clt-city "))
+        {
+            String name = cmd.substring(10).trim();
+            getBoardPanel().setOtherPlayer(game.getPlayer(name));
+            getBoardPanel().setMode(SOCBoardPanel.CONSIDER_LT_CITY);
+
+            return true;
+        }
+        else
+        {
+            return false;
+        }
+    }
+
+    /**
+     * leave this game
+     */
+    public void leaveGame()
+    {
+        gameDisplay.leaveGame(game);
+        client.getGameManager().leaveGame(game);
+        dispose();
+    }
+
+    /**
+     * Player wants to request to reset the board (same players, new game, new layout).
+     * If acceptable, send request to server. If not, say so in text area.
+     * Not acceptable if they've already done so this turn, or if voting
+     * is active because another player called for a vote.
+     *<P>
+     * Board reset was added in version 1.1.00.  Older servers won't support it.
+     * If this happens, give user a message.
+     *<P>
+     * Before resetting a practice game, have the user confirm the reset with a dialog box.
+     * This is to prevent surprises if they click the "Restart" button at the end of a practice game,
+     * which is the same button as the "Done" button at the end of a turn.
+     *
+     * @param confirmDialogFirst  If true, a practice game is over and the user should confirm the reset
+     *            with a dialog box created and shown here.  If the game is just starting, no need to confirm.
+     *            If true, assumes <tt>resetBoardRequest</tt> is being called from the AWT event thread.
+     */
+    public void resetBoardRequest(final boolean confirmDialogFirst)
+    {
+        if (confirmDialogFirst)
+        {
+            new ResetBoardConfirmDialog(gameDisplay, this).run();
+            return;
+            // ResetBoardConfirmDialog will call resetBoardRequest(false) if its Restart button is clicked
+        }
+
+        if (client.getServerVersion(game) < 1100)
+        {
+            textDisplay.append("*** "+/*I*/"This server does not support board reset, server is too old."/*18N*/+"\n");
+            return;
+        }
+        if (game.getResetVoteActive())
+        {
+            textDisplay.append("*** "+/*I*/"Voting is already active. Try again when voting completes."/*18N*/+"\n");
+            return;
+        }
+        SOCPlayer pl = game.getPlayer(clientHandPlayerNum);
+        if (! pl.hasAskedBoardReset())
+            client.getGameManager().resetBoardRequest(game);
+        else
+            textDisplay.append("*** "+/*I*/"You may ask only once per turn to reset the board."/*18N*/+"\n");
+    }
+
+    /**
+     * Another player has voted on a board reset request.
+     * Show the vote.
+     */
+    public void resetBoardVoted(int pn, boolean vyes)
+    {
+        String voteMsg;
+        if (vyes)
+            voteMsg = /*I*/"Go ahead."/*18N*/;
+        else
+            voteMsg = /*I*/"No thanks."/*18N*/;
+        textDisplay.append("* " + /*I*/game.getPlayer(pn).getName() + " has voted: " + voteMsg/*18N*/+"\n");
+        game.resetVoteRegister(pn, vyes);
+        try { hands[pn].resetBoardSetMessage(voteMsg); }
+        catch (IllegalStateException e) { /* ignore; discard message is showing */ }
+    }
+
+    /**
+     * Voting complete, board reset was rejected.
+     * Display text message and clear the offer.
+     */
+    public void resetBoardRejected()
+    {
+        textDisplay.append("** "+/*I*/"The board reset was rejected."/*18N*/+"\n");
+        for (int i = 0; i < hands.length; ++i)
+        {
+            // Clear all displayed votes
+            try { hands[i].resetBoardSetMessage(null); }
+            catch (IllegalStateException e) { /* ignore; discard message is showing */ }
+        }
+        boardResetRequester = null;
+        if (boardResetVoteDia != null)
+        {
+            if (boardResetVoteDia.isShowing())
+                boardResetVoteDia.disposeQuietly();
+            boardResetVoteDia = null;
+        }
+        // Requester may have already been null, if we're the requester and it was rejected.
+    }
+
+    /**
+     * Creates and shows a new ResetBoardVoteDialog.
+     * If the game is over, the "Reset" button is the default;
+     * otherwise, "No" is default.
+     * Also announces the vote request (text) and sets boardResetRequester.
+     * Dialog is shown in a separate thread, to continue message
+     * treating and screen redraws as the other players vote.
+     *<P>
+     * If we are the requester, we update local game state
+     * but don't vote.
+     *
+     * @param pnRequester Player number of the player requesting the board reset
+     */
+    public void resetBoardAskVote(int pnRequester)
+    {
+        boolean gaOver = (game.getGameState() >= SOCGame.OVER);
+        try
+        {
+            game.resetVoteBegin(pnRequester);
+        }
+        catch (RuntimeException re)
+        {
+            D.ebugPrintln("resetBoardAskVote: Cannot: " + re);
+            return;
+        }
+        boardResetRequester = hands[pnRequester];
+        if (pnRequester != clientHandPlayerNum)
+        {
+            String pleaseMsg;
+            if (gaOver)
+                pleaseMsg = /*I*/"Restart Game?"/*18N*/;
+            else
+                pleaseMsg = /*I*/"Reset Board?"/*18N*/;
+            boardResetRequester.resetBoardSetMessage(pleaseMsg);
+
+            String requester = game.getPlayer(pnRequester).getName();
+            boardResetVoteDia = new ResetBoardVoteDialog(gameDisplay, this, requester, gaOver);
+            boardResetVoteDia.showInNewThread();
+               // Separate thread so ours is not tied up; this allows server
+               // messages to be received, and screen to refresh, if other
+               // players vote before we do, or if voting is cancelled.
+        }
+    }
+
+    /** Callback from ResetBoardVoteDialog, to clear our reference when
+     *  button is clicked and dialog is going away.
+     */
+    private void resetBoardClearDia()
+    {
+        boardResetVoteDia = null;
+    }
+
+    /**
+     * print text in the text window, followed by a new line (<tt>'\n'</tt>).
+     * For dice-roll message, combine lines to reduce clutter.
+     *
+     * @param s  the text; you don't need to include "\n".
+     * @see #chatPrint(String)
+     */
+    public void print(String s)
+    {
+        if (textDisplayRollExpected > 0)
+        {
+            /*
+             * Special case: Roll message.  Reduce clutter.
+             * Instead of printing this message verbatim,
+             * change the textDisplay contents (if matching):
+             *   replace: * It's Player's turn to roll the dice. \n * Player rolled a 4 and a 5.
+             *   with:    * It's Player's turn to roll. Rolled a 9.
+             * 
+             * JM 2009-05-21: Don't edit existing text on Mac OS X 10.5; it can lead to a GUI hang/race condition.
+             *   Instead just print the total rolled.
+             */
+            
+            //TODO i18n logic must be changed to allow i18n
+            if (s.startsWith("* ") && (s.indexOf(" rolled a ") > 0))
+            {
+                String currentText = textDisplay.getText();
+                int L = currentText.length();
+                int i = currentText.lastIndexOf("'s turn to roll the dice.");
+                                                // 25 chars: length of match text
+                                                //  9 chars: length of " the dice"
+                if ((i > 0) && (30 > (L - i)))
+                {
+                    if (! SnippingTextArea.isJavaOnOSX105)
+                    {
+                        String rollText = ". Rolled a " + textDisplayRollExpected;
+                        currentText = currentText.substring(0, i+15)
+                            + rollText + currentText.substring(i+15+9);
+                        textDisplay.setText(currentText);
+                        //textDisplay.replaceRange(rollText, i+15, i+15+9);
+                        //textDisplay.replaceRange(rollText, i+5, i+5+9);
+                        //textDisplay.insert(rollText, 10); // i+5); // +15);
+                    } else {
+                        String rollText = "* Rolled a " + textDisplayRollExpected + ".\n";
+                        textDisplay.append(rollText);
+                    }
+                    textDisplayRollExpected = 0;
+
+                    return;  // <--- Early return ---
+                }
+            }
+
+            textDisplayRollExpected = 0;  // Reset for next call
+        }
+
+        StringTokenizer st = new StringTokenizer(s, "\n", false);
+        while (st.hasMoreElements())
+        {
+            String tk = st.nextToken().trim();
+            textDisplay.append(tk + "\n");  // TextArea will soft-wrap within the line
+        }
+    }
+
+    /**
+     * print text in the chat window
+     *
+     * @param s  the text
+     * @see #print(String)
+     */
+    public void chatPrint(String s)
+    {
+        StringTokenizer st = new StringTokenizer(s, "\n", false);
+        while (st.hasMoreElements())
+        {
+            String tk = st.nextToken().trim();
+            chatDisplay.append(tk + "\n");  // TextArea will soft-wrap within the line
+        }
+    }
+
+    /**
+     * an error occurred, stop playing
+     *
+     * @param s  an error message
+     */
+    public void over(String s)
+    {
+        if (textInputIsInitial)
+            textInputSetToInitialPrompt(false);  // Clear, set foreground color
+        textInput.setEditable(false);
+        textInput.setText(s);
+        textDisplay.append("* "+/*I*/"Sorry, lost connection to the server."/*18N*/+"\n");
+        textDisplay.append("*** "+/*I*/"Game stopped."/*18N*/+" ***\n");
+        game.setCurrentPlayerNumber(-1);
+        boardPanel.repaint();
+    }
+
+    /**
+     * start the game interface: set chat input (textInput) to initial prompt.
+     * This doesn't mean that game play or placement is starting,
+     * only that the window is ready for players to choose where to sit.
+     * By now HandPanel has added "sit" buttons, or updatePlayerLimitDisplay
+     * has removed them if necessary.
+     *<P>
+     * If this game has observers, list them in the textDisplay now.
+     *
+     * @param members Game member names from {@link soc.message.SOCGameMembers#getMembers()} (added in 1.1.12)
+     */
+    public void began(Vector<String> members)
+    {
+        textInput.setEditable(true);
+        textInput.setText("");
+        textInputSetToInitialPrompt(true);
+        // Don't request focus for textInput; it should clear
+        // the prompt text when user clicks (focuses) it, so
+        // wait for user to do that.
+
+        // Look for game observers, list in textDisplay
+        if (members == null)
+            return;
+        int numObservers = 0;
+        StringBuffer obs = null;    //TODO i18n string buffer
+        for (int i = members.size() - 1; i >= 0; --i)
+        {
+            String mname = members.elementAt(i);
+            if (null != game.getPlayer(mname))
+                continue;
+            if (mname.equals(client.getNickname()))
+                continue;
+            if (numObservers == 0)
+                obs = new StringBuffer();
+            else
+                obs.append(", ");
+            obs.append(mname);
+            ++numObservers;
+        }
+        if (numObservers > 0)
+        {
+            textDisplay.append("* "+strings.get((numObservers == 1 ? 
+                    "interface.observer.enter.one" : "interface.observer.enter.many"), obs.toString())+"\n");
+        }
+    }
+
+    /**
+     * a player has sat down to play
+     *
+     * @param n   the name of the player
+     * @param pn  the seat number of the player
+     */
+    public void addPlayer(String n, int pn)
+    {
+        hands[pn].addPlayer(n);  // This will also update all other hands' buttons ("sit here" -> "lock", etc)
+
+        if (n.equals(client.getNickname()))
+        {
+            for (int i = 0; i < game.maxPlayers; i++)
+            {
+                if (game.getPlayer(i).isRobot())
+                {
+                    hands[i].addSittingRobotLockBut();
+                }
+            }
+            if (is6player)
+            {
+                // handpanel sizes change when client sits
+                // in a 6-player game.
+                invalidate();
+                doLayout();
+            }
+        }
+
+        if (game.isGameOptionDefined("PL"))
+            updatePlayerLimitDisplay(true, -1);
+
+        if (game.isBoardReset())
+        {
+            // Retain face after reset
+            hands[pn].changeFace(hands[pn].getPlayer().getFaceId());
+        }
+    }
+
+    /**
+     * remove a player from the game.
+     * To prevent inconsistencies, call this <em>before</em> calling
+     * {@link SOCGame#removePlayer(String)}.
+     *
+     * @param pn the number of the player
+     */
+    public void removePlayer(int pn)
+    {
+        hands[pn].removePlayer();  // May also clear clientHand
+        if (game.isGameOptionDefined("PL"))
+            updatePlayerLimitDisplay(true, pn);
+        else
+            hands[pn].addSitButton(clientHand != null);  // Is the client player already sitting down at this game?
+
+        if (is6player && (clientHand == null))
+        {
+            // handpanel sizes change when client leaves in a 6-player game.
+            invalidate();
+            doLayout();
+        }
+    }
+
+    /**
+     * Game play is starting (leaving state {@link SOCGame#NEW}).
+     * Remove the start buttons and robot-lockout buttons.
+     * Next move is for players to make their starting placements.
+     */
+    public void startGame()
+    {
+        for (int i = 0; i < hands.length; i++)
+        {
+            hands[i].removeStartBut();
+            // This button has two functions (and two labels).
+            // If client joined and then started a game, remove it (as robot lockout).
+            // If we're joining a game in progress, keep it (as "sit here").
+            hands[i].removeSitLockoutBut();
+        }
+        updatePlayerLimitDisplay(false, -1);
+        gameIsStarting = true;
+    }
+
+    /**
+     * Game is over; server has sent us the revealed scores
+     * for each player.  Refresh the display.
+     *
+     * @param finalScores Final score for each player position
+     */
+    public void updateAtOver(int[] finalScores)
+    {
+        if (game.getGameState() != SOCGame.OVER)
+        {
+            System.err.println("L1264: pi.updateAtOver called at state " + game.getGameState());
+            return;
+        }
+
+        for (int i = 0; i < finalScores.length; ++i)
+            game.getPlayer(i).forceFinalVP(finalScores[i]);
+        if (null == game.getPlayerWithWin())
+        {
+            game.checkForWinner();  // Assumes "current player" set to winner already, by SETTURN msg
+        }
+        for (int i = 0; i < finalScores.length; ++i)
+            hands[i].updateValue(PlayerClientListener.UpdateType.VictoryPoints);  // Also disables buttons, etc.
+        setTitle(/*I*/TITLEBAR_GAME_OVER + game.getName() +
+                 (game.isPractice ? "" : " [" + client.getNickname() + "]")/*18N*/);
+        boardPanel.updateMode();
+        repaint();
+    }
+
+    /**
+     * Game's current player has changed.  Update displays.
+     *
+     * @param pnum New current player number; should match game.getCurrentPlayerNumber()
+     */
+    public void updateAtTurn(final int pnum)
+    {
+        if ((pnum >= 0) && (pnum < hands.length))
+            getPlayerHandPanel(pnum).updateDevCards();
+
+        for (int i = 0; i < hands.length; i++)
+        {
+            // hilight current player, update takeover button
+            getPlayerHandPanel(i).updateAtTurn();
+        }
+
+        boardPanel.updateMode();
+        boardPanel.repaint();
+        if (textInputGreyCountdown > 0)
+        {
+            --textInputGreyCountdown;
+            if ((textInputGreyCountdown == 0) && textInputIsInitial)
+            {
+                textInput.setForeground(Color.LIGHT_GRAY);
+            }
+        }
+
+        buildingPanel.updateButtonStatus();
+    }
+
+    /**
+     * A player is being asked to roll (or play a card) at the start of their turn.
+     * Update displays if needed.
+     *<P>
+     * If the client is the current player, calls {@link SOCHandPanel#autoRollOrPromptPlayer()}.
+     * @since 1.1.11
+     */
+    public void updateAtRollPrompt()
+    {
+        if (clientIsCurrentPlayer())
+            getClientHand().autoRollOrPromptPlayer();
+    }
+
+    /**
+     * A player has been awarded Special Victory Points (SVP), so announce those details.
+     * Example: "Lily gets 2 Special Victory Points for settling a new island."
+     * Only prints text, does not update SOCHandPanel's SVP or call {@link SOCPlayer#addSpecialVPInfo(int, String)}.
+     * @param plName  Player name
+     * @param svp  Number of SVP awarded
+     * @param desc  Description of player's action that led to SVP; example: "settling a new island"
+     * @since 2.0.00
+     */
+    public void updateAtSVPText(final String plName, final int svp, final String desc)
+    {
+        final String svpKey = (svp == 1)
+            ? "game.SVP.get.one"
+            : "game.SVP.get.many";
+
+        textDisplay.append("* "+strings.get(svpKey, plName, svp, desc)+"\n");
+    }
+
+    /**
+     * Set or clear the chat text input's initial prompt.
+     * Sets its status, foreground color, and the prompt text if true.
+     *
+     * @param setToInitial If false, clear initial-prompt status, and
+     *    clear contents (if they are the initial-prompt message);
+     *    If true, set initial-prompt status, and set the prompt
+     *    (if contents are blank when trimmed).
+     *
+     * @throws IllegalStateException if setInitial true, but player
+     *    already sent chat text (textInputHasSent).
+     *
+     * @see #TEXTINPUT_INITIAL_PROMPT_MSG
+     */
+    protected void textInputSetToInitialPrompt(boolean setToInitial)
+        throws IllegalStateException
+    {
+        if (setToInitial && textInputHasSent)
+            throw new IllegalStateException("Already sent text, can't re-initial");
+
+        // Always change text before changing flag,
+        // so TextListener doesn't fight this action.
+
+        if (setToInitial)
+        {
+            if (textInput.getText().trim().length() == 0)
+                textInput.setText(TEXTINPUT_INITIAL_PROMPT_MSG);  // Set text before flag
+            textInputIsInitial = true;
+            textInputGreyCountdown = textInputGreyCountFrom;  // Reset fade countdown
+            textInput.setForeground(Color.DARK_GRAY);
+        } else {
+            if (textInput.getText().equals(TEXTINPUT_INITIAL_PROMPT_MSG))
+                textInput.setText("");  // Clear to make room for text being typed
+            textInputIsInitial = false;
+            textInput.setForeground(Color.BLACK);
+        }
+    }
+
+    /**
+     * Show the discard dialog or the gain-resources dialog.
+     *
+     * @param nd  the number of resources to discard or gain
+     * @param isDiscard  True for discard (after 7), false for gain (after gold hex)
+     */
+    public void showDiscardOrGainDialog(final int nd, final boolean isDiscard)
+    {
+        discardOrGainDialog = new SOCDiscardOrGainResDialog(this, nd, isDiscard);
+        discardOrGainDialog.setVisible(true);
+    }
+
+    /**
+     * show the {@link SOCChoosePlayerDialog} to choose a player for robbery.
+     *<P>
+     * Before v2.0.00, this was <tt>choosePlayer</tt>.
+     *
+     * @param count   the number of players to choose from
+     * @param pnums   the player ids of those players; length of this
+     *                array may be larger than count (may be {@link SOCGame#maxPlayers}).
+     *                Only the first <tt>count</tt> elements will be used.
+     *                If <tt>allowChooseNone</tt>, pnums.length must be at least <tt>count + 1</tt>
+     *                to leave room for "no player".
+     * @param allowChooseNone  if true, player can choose to rob no one (game scenario <tt>SC_PIRI</tt>)
+     * @see SOCPlayerClient.GameManager#choosePlayer(SOCGame, int)
+     * @see #showChooseRobClothOrResourceDialog(int)
+     */
+    public void showChoosePlayerDialog(final int count, final int[] pnums, final boolean allowChooseNone)
+    {
+        choosePlayerDialog = new SOCChoosePlayerDialog(this, count, pnums, allowChooseNone);
+        choosePlayerDialog.setVisible(true);
+    }
+
+    /**
+     * Show the {@link ChooseRobClothOrResourceDialog} to choose what to rob from a player.
+     * @param vpn  Victim player number
+     * @since 2.0.00
+     * @see #showChoosePlayerDialog(int, int[])
+     */
+    public void showChooseRobClothOrResourceDialog(final int vpn)
+    {
+        new ChooseRobClothOrResourceDialog(vpn).showInNewThread();
+    }
+
+    /**
+     * show the Discovery dialog box
+     */
+    public void showDiscoveryDialog()
+    {
+        discoveryDialog = new SOCDiscoveryDialog(this);
+        discoveryDialog.setVisible(true);
+    }
+
+    /**
+     * show the Monopoly dialog box
+     */
+    public void showMonopolyDialog()
+    {
+        monopolyDialog = new SOCMonopolyDialog(this);
+        monopolyDialog.setVisible(true);
+    }
+
+    /**
+     * If this game has a scenario (game option {@code "SC"}), show the scenario
+     * description, special rules, and number of victory points to win.
+     * Shown automatically when the SOCPlayerInterface is first shown.
+     * @since 2.0.00
+     */
+    public void showScenarioInfoDialog()
+    {
+        NewGameOptionsFrame.showScenarioInfoDialog
+            (game.getGameOptionStringValue("SC"), game.getGameOptions(), game.vp_winner, getGameDisplay(), this);
+    }
+
+    /**
+     * Update interface after the server sends us a new board layout.
+     * Call after setting game data and board data.
+     * Calls {@link SOCBoardPanel#flushBoardLayoutAndRepaint()}.
+     * Updates display of board-related counters, such as {@link SOCBoardLarge#getCloth()}.
+     * Not needed if calling {@link #resetBoard(SOCGame, int, int)}.
+     * @since 2.0.00
+     */
+    public void updateAtNewBoard()
+    {
+        boardPanel.flushBoardLayoutAndRepaint();
+        if (game.isGameOptionSet(SOCGameOption.K_SC_CLVI))
+            buildingPanel.updateClothCount();
+    }
+
+    /**
+     * Update interface after game state has changed.
+     * For example, if the client is current player, and state changed from PLAY to PLAY1,
+     * (Dice has been rolled, or card played), enable the player's Done and Bank buttons.
+     * Or, if the player must discard resources or pick free resources from the gold hex,
+     * calls {@link #discardOrPickTimerSet(boolean)}.
+     *<P>
+     * Please call after {@link SOCGame#setGameState(int)}.
+     * If the game is now starting, please call in this order:
+     *<code>
+     *   playerInterface.{@link #startGame()};
+     *   game.setGameState(newState);
+     *   playerInterface.updateAtGameState();
+     *</code>
+     */
+    public void updateAtGameState()
+    {
+        int gs = game.getGameState();
+
+        getBoardPanel().updateMode();
+        getBuildingPanel().updateButtonStatus();
+        getBoardPanel().repaint();
+
+        // Check for placement states (board panel popup, build via right-click)
+        if ((gs == SOCGame.PLACING_ROAD) || (gs == SOCGame.PLACING_SETTLEMENT)
+            || (gs == SOCGame.PLACING_CITY) || (gs == SOCGame.PLACING_SHIP))
+        {
+            if (getBoardPanel().popupExpectingBuildRequest())
+                getBoardPanel().popupFireBuildingRequest();
+        }
+
+        // Update our interface at start of first turn;
+        // The server won't send a TURN message after the
+        // final road is placed (state START2 -> PLAY).
+        if (gameIsStarting && (gs >= SOCGame.PLAY))
+        {
+            gameIsStarting = false;
+            if (clientHand != null)
+                clientHand.updateAtTurn();
+            boardPanel.updateMode();
+        }
+
+        // React if waiting for players to discard,
+        // or if we were waiting, and aren't anymore.
+        if (gs == SOCGame.WAITING_FOR_DISCARDS)
+        {
+            // Set timer.  If still waiting for discards after 2 seconds,
+            // show balloons on-screen. (hands[i].setDiscardOrPickMsg)
+            discardOrPickTimerSet(true);
+        } else if ((gs == SOCGame.WAITING_FOR_PICK_GOLD_RESOURCE)
+                   || (gs == SOCGame.STARTS_WAITING_FOR_PICK_GOLD_RESOURCE))
+        {
+            // Set timer.  If still waiting for resource picks after 2 seconds,
+            // show balloons on-screen. (hands[i].setDiscardOrPickMsg)
+            discardOrPickTimerSet(false);
+        } else if (showingPlayerDiscardOrPick &&
+                   ((gs == SOCGame.PLAY1) || (gs == SOCGame.START2B) || (gs == SOCGame.START3B)))
+        {
+            // If not all players' discard status balloons were cleared by
+            // PLAYERELEMENT messages, clean up now.
+            discardOrPickTimerClear();
+        }
+
+        // React if we are current player
+        if ((clientHand == null) || (clientHandPlayerNum != game.getCurrentPlayerNumber()))
+        {
+            return;  // <--- Early return: not current player ---
+        }
+
+        switch (gs)
+        {
+        case SOCGame.WAITING_FOR_DISCOVERY:
+            showDiscoveryDialog();
+            break;
+
+        case SOCGame.WAITING_FOR_MONOPOLY:
+            showMonopolyDialog();
+            break;
+
+        case SOCGame.WAITING_FOR_ROBBER_OR_PIRATE:
+            new ChooseMoveRobberOrPirateDialog().showInNewThread();
+            break;
+
+        default:
+            clientHand.updateAtOurGameState();
+        }
+    }
+
+    /**
+     * Handle updates after pieces have changed on the board.
+     * For example, when scenario {@link SOCGameOption#K_SC_PIRI}
+     * converts players' ships to warships, changes the strength
+     * of a pirate fortress, etc.
+     *<P>
+     * Call <b>after</b> updating game state.  This is different than
+     * {@link #updateAtPutPiece(int, int, int, boolean, int)} which
+     * updates both the {@link SOCGame} and the board.
+     *<P>
+     * Currently, hand panels aren't updated (piece counts or VP total), only {@link SOCBoardPanel}.
+     * @since 2.0.00
+     */
+    public void updateAtPiecesChanged()
+    {
+        boardPanel.repaint();
+    }
+
+    /**
+     * Handle updates after putting a piece on the board,
+     * or moving a ship that was already placed.
+     * Place or move the piece within our {@link SOCGame}
+     * and visually on our {@link SOCBoardPanel}.
+     *
+     * @param mesPn  The piece's player number
+     * @param coord  The piece's coordinate.  If <tt>isMove</tt>, the coordinate to move <em>from</em>.
+     * @param pieceType  Piece type, like {@link SOCPlayingPiece#CITY}
+     * @param isMove   If true, it's a move, not a new placement; valid only for ships.
+     * @param moveToCoord  If <tt>isMove</tt>, the coordinate to move <em>to</em>.  Otherwise ignored.
+     *
+     * @see #updateAtPiecesChanged()
+     * @since 2.0.00
+     */
+    public void updateAtPutPiece
+        (final int mesPn, final int coord, final int pieceType,
+         final boolean isMove, final int moveToCoord)
+    {
+        // TODO consider more effic way for flushBoardLayoutAndRepaint, without the =null
+
+        final SOCPlayer pl = (pieceType != SOCPlayingPiece.VILLAGE) ? game.getPlayer(mesPn) : null;
+        final SOCPlayer oldLongestRoadPlayer = game.getPlayerWithLongestRoad();
+        final SOCHandPanel mesHp = (pieceType != SOCPlayingPiece.VILLAGE) ? getPlayerHandPanel(mesPn) : null;
+        final boolean[] debugShowPotentials = boardPanel.debugShowPotentials;
+        final SOCPlayingPiece pp;
+
+        switch (pieceType)
+        {
+        case SOCPlayingPiece.ROAD:
+            pp = new SOCRoad(pl, coord, null);
+            game.putPiece(pp);
+            mesHp.updateValue(PlayerClientListener.UpdateType.Road);
+            if (debugShowPotentials[4] || debugShowPotentials[5] || debugShowPotentials[7])
+                boardPanel.flushBoardLayoutAndRepaint();
+
+            break;
+
+        case SOCPlayingPiece.SETTLEMENT:
+            pp = new SOCSettlement(pl, coord, null);
+            game.putPiece(pp);
+            mesHp.updateValue(PlayerClientListener.UpdateType.Settlement);
+
+            /**
+             * if this is the second initial settlement, then update the resource display
+             */
+            if (mesHp.isClientPlayer())
+            {
+                mesHp.updateValue(PlayerClientListener.UpdateType.Clay);
+                mesHp.updateValue(PlayerClientListener.UpdateType.Ore);
+                mesHp.updateValue(PlayerClientListener.UpdateType.Sheep);
+                mesHp.updateValue(PlayerClientListener.UpdateType.Wheat);
+                mesHp.updateValue(PlayerClientListener.UpdateType.Wood);
+            } else {
+                mesHp.updateValue(PlayerClientListener.UpdateType.Resources);
+            }
+
+            if (debugShowPotentials[4] || debugShowPotentials[5] || debugShowPotentials[7]
+                || debugShowPotentials[6])
+                boardPanel.flushBoardLayoutAndRepaint();
+
+            break;
+
+        case SOCPlayingPiece.CITY:
+            pp = new SOCCity(pl, coord, null);
+            game.putPiece(pp);
+            mesHp.updateValue(PlayerClientListener.UpdateType.Settlement);
+            mesHp.updateValue(PlayerClientListener.UpdateType.City);
+
+            if (debugShowPotentials[4] || debugShowPotentials[5] || debugShowPotentials[7]
+                || debugShowPotentials[6])
+                boardPanel.flushBoardLayoutAndRepaint();
+
+            break;
+
+        case SOCPlayingPiece.SHIP:
+            pp = new SOCShip(pl, coord, null);
+            if (! isMove)
+            {
+                game.putPiece(pp);
+                mesHp.updateValue(PlayerClientListener.UpdateType.Ship);
+            } else {
+                game.moveShip((SOCShip) pp, moveToCoord);
+            }
+
+            if (debugShowPotentials[4] || debugShowPotentials[5] || debugShowPotentials[7])
+                boardPanel.flushBoardLayoutAndRepaint();
+
+            break;
+
+        case SOCPlayingPiece.VILLAGE:
+            // no need to refresh boardPanel after receiving each village
+            pp = new SOCVillage(coord, game.getBoard());
+            game.putPiece(pp);
+
+            return; // <--- Early return: Piece is part of board initial layout, not player info ---
+
+        case SOCPlayingPiece.FORTRESS:
+            pp = new SOCFortress(pl, coord, game.getBoard());
+            game.putPiece(pp);
+            return; // <--- Early return: Piece is part of board initial layout, not added during game ---
+
+        default:
+            chatPrintDebug("* Unknown piece type " + pieceType + " at coord 0x" + Integer.toHexString(coord));
+            return;  // <--- Early return ---
+        }
+
+        mesHp.updateValue(PlayerClientListener.UpdateType.VictoryPoints);
+        boardPanel.repaint();
+        buildingPanel.updateButtonStatus();
+        if (game.isDebugFreePlacement() && game.isInitialPlacement())
+            boardPanel.updateMode();  // update here, since gamestate doesn't change to trigger update
+
+        /**
+         * Check for and announce change in longest road; update all players' victory points.
+         */
+        SOCPlayer newLongestRoadPlayer = game.getPlayerWithLongestRoad();
+        if (newLongestRoadPlayer != oldLongestRoadPlayer)
+        {
+            updateLongestLargest(true, oldLongestRoadPlayer, newLongestRoadPlayer);
+        }
+    }
+
+    /**
+     * Listener callback for scenario events on the large sea board which affect the game or board,
+     * not a specific player. For example, a hex might be revealed from fog.
+     *<P>
+     * <em>Threads:</em> The game's treater thread handles incoming client messages and calls
+     * game methods that change state. Those same game methods will trigger the scenario events;
+     * so, the treater thread will also run this <tt>gameEvent</tt> callback.
+     *
+     * @param ga  Game
+     * @param evt Event code
+     * @param detail  Game piece, coordinate, or other data about the event, or null, depending on <tt>evt</tt>
+     * @see #playerEvent(SOCGame, SOCPlayer, SOCScenarioPlayerEvent, boolean, Object)
+     * @since 2.0.00
+     */
+    public void gameEvent(final SOCGame ga, final SOCScenarioGameEvent evt, final Object detail)
+    {
+        // stub for now
+    }
+
+    /**
+     * Listener callback for per-player scenario events on the large sea board.
+     * For example, there might be an SVP awarded for settlements.
+     * @param ga  Game
+     * @param pl  Player
+     * @param evt  Event code
+     * @param flagsChanged  True if this event changed {@link SOCPlayer#getScenarioPlayerEvents()},
+     *             {@link SOCPlayer#getSpecialVP()}, or another flag documented for <tt>evt</tt> in
+     *             {@link SOCScenarioPlayerEvent}
+     * @param obj  Object related to the event, or null; documented for <tt>evt</tt> in {@link SOCScenarioPlayerEvent}.
+     *             Example: The {@link SOCVillage} for {@link SOCScenarioPlayerEvent#CLOTH_TRADE_ESTABLISHED_VILLAGE}.
+     * @see #gameEvent(SOCGame, SOCScenarioGameEvent, Object)
+     * @since 2.0.00
+     */
+    public void playerEvent(final SOCGame ga, final SOCPlayer pl, final SOCScenarioPlayerEvent evt,
+        final boolean flagsChanged, final Object obj)
+    {
+        final SOCHandPanel mesHp = getPlayerHandPanel(pl.getPlayerNumber());
+        if (mesHp == null)
+            return;
+
+        if (flagsChanged && (pl.getSpecialVP() != 0))
+        {
+            // assumes will never be reduced to 0 again
+            //   so won't ever need to hide SVP counter
+            mesHp.updateValue(PlayerClientListener.UpdateType.SpecialVictoryPoints);
+            mesHp.updateValue(PlayerClientListener.UpdateType.VictoryPoints);  // call after SVP, not before, in case ends the game
+            // (This code also appears in SOCPlayerClient.handlePLAYERELEMENT)
+        }
+    }
+
+    /**
+     * Gamestate just became {@link SOCGame#WAITING_FOR_DISCARDS}
+     * or {@link SOCGame#WAITING_FOR_PICK_GOLD_RESOURCE}.
+     * Set up a timer to wait 1 second before showing "Discarding..."
+     * or "Picking Resources..." balloons in players' handpanels.
+     * Uses {@link SOCPIDiscardOrPickMsgTask}.
+     * @param isDiscard  True for discard, false for picking gold-hex resources
+     */
+    private void discardOrPickTimerSet(final boolean isDiscard)
+    {
+        synchronized (showingPlayerDiscardOrPick_lock)
+        {
+            if (showingPlayerDiscardOrPick_task != null)
+            {
+                showingPlayerDiscardOrPick_task.cancel();  // cancel any previous
+            }
+            showingPlayerDiscardOrPick_task = new SOCPIDiscardOrPickMsgTask(this, isDiscard);
+
+            // Run once, after a brief delay in case only robots must discard.
+            gameDisplay.getEventTimer().schedule(showingPlayerDiscardOrPick_task, 1000 /* ms */ );
+        }
+    }
+
+    /**
+     * Cancel any "discarding..." or "picking resources..." timer, and clear the message if showing.
+     */
+    private void discardOrPickTimerClear()
+    {
+        synchronized (showingPlayerDiscardOrPick_lock)
+        {
+            if (showingPlayerDiscardOrPick_task != null)
+            {
+                showingPlayerDiscardOrPick_task.cancel();  // cancel any previous
+                showingPlayerDiscardOrPick_task = null;
+            }
+            if (showingPlayerDiscardOrPick)
+            {
+                for (int i = hands.length - 1; i >= 0; --i)
+                    hands[i].clearDiscardOrPickMsg();
+                showingPlayerDiscardOrPick = false;
+            }
+        }
+    }
+
+    /**
+     * Handle board reset (new game with same players, same game name).
+     * The reset message will be followed with others which will fill in the game state.
+     * Most GUI panels are destroyed and re-created.  Player chat text is kept.
+     *
+     * @param newGame New game object
+     * @param rejoinPlayerNumber Sanity check - must be our correct player number in this game
+     * @param requesterNumber Player who requested the board reset
+     * 
+     * @see soc.server.SOCServer#resetBoardAndNotify(String, int)
+     */
+    public void resetBoard(SOCGame newGame, int rejoinPlayerNumber, int requesterNumber)
+    {
+        if (clientHand == null)
+            return;
+        if (clientHandPlayerNum != rejoinPlayerNumber)
+            return;
+        if (newGame == null)
+            throw new IllegalArgumentException("newGame is null");
+
+        // Feedback: "busy" mouse cursor while clearing and re-laying out the components
+        setCursor(Cursor.getPredefinedCursor(Cursor.WAIT_CURSOR));
+
+        // Clear out old state (similar to constructor)
+        int oldGameState = game.getResetOldGameState();
+        game = newGame;
+        if (gameStats != null)
+            gameStats.dispose();
+        gameStats = new SOCGameStatistics(game);
+        for (int i = 0; i < hands.length; ++i)
+        {
+            hands[i].removePlayer();  // will cancel roll countdown timer, right-click menus, etc
+            hands[i].setEnabled(false);
+            hands[i].destroy();
+        }
+        final String prevChatText = chatDisplay.getText();
+        final boolean[] boardDebugShow = boardPanel.debugShowPotentials.clone();
+        clientHand = null;
+        clientHandPlayerNum = -1;
+
+        removeAll();  // old sub-components
+        initInterfaceElements(false);  // new sub-components
+
+        // Clear from possible TITLEBAR_GAME_OVER
+        setTitle(/*I*/TITLEBAR_GAME + game.getName() +
+                 (game.isPractice ? "" : " [" + client.getNickname() + "]")/*18N*/);
+        boardPanel.debugShowPotentials = boardDebugShow;
+
+        validate();
+        repaint();
+
+        chatDisplay.append(prevChatText);
+        String requesterName = game.getPlayer(requesterNumber).getName();
+        if (requesterName == null)
+            //i18n split into two keys?
+            requesterName = /*I*/"player who left"/*18N*/;
+        String resetMsg;
+        if (oldGameState != SOCGame.OVER)
+            resetMsg = "** "+/*I*/"The board was reset by " + requesterName + "."/*18N*/+"\n";
+        else
+            resetMsg = "** "+/*I*/"New game started by " + requesterName + "."/*18N*/+"\n";
+        textDisplay.append(resetMsg);
+        chatDisplay.append(resetMsg);
+        setCursor(Cursor.getPredefinedCursor(Cursor.DEFAULT_CURSOR));
+
+        // Further messages from server will fill in the rest.
+    }
+
+    /**
+     * set the face icon for a player
+     *
+     * @param pn  the number of the player
+     * @param id  the id of the face image
+     */
+    public void changeFace(int pn, int id)
+    {
+        hands[pn].changeFace(id);
+    }
+
+    /**
+     * if debug is enabled, print this in the chat display.
+     */
+    public void chatPrintDebug(String debugMsg)
+    {
+        if (! D.ebugIsEnabled())
+            return;
+        chatPrint(debugMsg + "\n");
+    }
+
+    /**
+     * if debug is enabled, print this exception's stack trace in
+     * the chat display.  This eases tracing of exceptions when
+     * our code is called in AWT threads (such as EventDispatch).
+     */
+    public void chatPrintStackTrace(Throwable th)
+    {
+        chatPrintStackTrace(th, false);
+    }
+    
+    private void chatPrintStackTrace(Throwable th, boolean isNested)
+    {
+        if (! D.ebugIsEnabled())
+            return;
+        String excepName = th.getClass().getName();
+        if (! isNested)
+            chatDisplay.append("** Exception occurred **\n");
+        if (th.getMessage() != null)
+            chatPrint(excepName + ": " + th.getMessage());
+        else
+            chatPrint(excepName);
+        StringWriter backstack = new StringWriter();
+        PrintWriter pw = new PrintWriter(backstack);
+        th.printStackTrace(pw);
+        pw.flush();
+        chatPrint (backstack.getBuffer().toString());
+        Throwable cause = th.getCause();
+        if ((cause != null) && (cause != th)) // NOTE: getCause is 1.4+
+        {
+            chatDisplay.append("** --> Nested Cause Exception: **\n");
+            chatPrintStackTrace (cause, true);
+        }
+        if (! isNested)
+            chatDisplay.append("-- Exception ends: " + excepName + " --\n\n");
+    }
+
+    /**
+     * Calculate a color towards gray, for a hilight or the robber ghost.
+     * If srcColor is light, ghost color is darker. (average with gray)
+     * If it's dark or midtone, ghost should be lighter. (average with white)
+     * 
+     * @param srcColor The color to ghost from
+     * @return Ghost color based on srcColor
+     */
+    public static Color makeGhostColor(Color srcColor)
+    {
+        int outR, outG, outB;
+        outR = srcColor.getRed();
+        outG = srcColor.getGreen();
+        outB = srcColor.getBlue();
+        if ((outR + outG + outB) > (160 * 3))
+        {
+            // src is light, we should be dark. (average with gray)
+            outR = (outR + 140) / 2;
+            outG = (outG + 140) / 2;
+            outB = (outB + 140) / 2;
+        } else {
+            // src is dark or midtone, we should be light. (average with white)
+            outR = (outR + 255) / 2;
+            outG = (outG + 255) / 2;
+            outB = (outB + 255) / 2;
+        }
+        return new Color (outR, outG, outB);
+    }
+    
+    /**
+     * Arrange the custom layout. If a player sits down in a 6-player game, will need to
+     * {@link #invalidate()} and call this again, because {@link SOCHandPanel} sizes will change.
+     * Also, on first call, resets mouse cursor to normal, in case it was WAIT_CURSOR.
+     * On first call, if the game options have a {@link SOCScenario} with any long description,
+     * it will be shown in a popup via {@link #showScenarioInfoDialog()}.
+     */
+    @Override
+    public void doLayout()
+    {
+        Insets i = getInsets();
+        Dimension dim = getSize();
+        if (prevSize != null)
+        {
+            needRepaintBorders = (dim.width != prevSize.width)
+                || (dim.height != prevSize.height);
+        }
+        prevSize = dim;
+        dim.width -= (i.left + i.right);
+        dim.height -= (i.top + i.bottom);
+
+        /**
+         * Classic Sizing
+         * (board size is fixed, cannot scale)
+         *
+        int bw = SOCBoardPanel.getPanelX();
+        int bh = SOCBoardPanel.getPanelY();
+        int hw = (dim.width - bw - 16) / 2;
+        int hh = (dim.height - 12) / 2;
+        int kw = bw;
+        int kh = buildingPanel.getSize().height;
+        int tfh = textInput.getSize().height;
+        int tah = dim.height - bh - kh - tfh - 16;
+         */
+
+        /**
+         * "Stretch" Scaleable-board Sizing:
+         * If board can be at least 15% larger than minimum board width,
+         * without violating minimum handpanel width, scale it larger.
+         * Otherwise, use minimum board width (widen handpanels instead).
+         * Handpanel height:
+         * - If 4-player, 1/2 of window height
+         * - If 6-player, 1/3 of window height, until client sits down.
+         *   (Column of 3 on left side, 3 on right side, of this frame)
+         *   Once sits down, that column's handpanel heights are
+         *   1/2 of window height for the player's hand, and 1/4 for others.
+         */
+        final int bMinW, bMinH;
+        {
+            Dimension bpMinSz = boardPanel.getMinimumSize();
+            bMinW = bpMinSz.width;
+            bMinH = bpMinSz.height;
+        }
+        int bw = (dim.width - 16 - (2*SOCHandPanel.WIDTH_MIN));  // As wide as possible
+        int bh = (int) ((bw * (long) bMinH) / bMinW);
+        final int buildph = buildingPanel.getHeight();
+        int tfh = textInput.getHeight();
+        if (bh > (dim.height - buildph - 16 - (int)(5.5f * tfh)))
+        {
+            // Window is wide: board would become taller than fits in window.
+            // Re-calc board max height, then board width.
+            bh = dim.height - buildph - 16 - (int)(5.5f * tfh);  // As tall as possible
+            bw = (int) ((bh * (long) bMinW) / bMinH);
+        }
+        int hw = (dim.width - bw - 16) / 2;
+        int tah = dim.height - bh - buildph - tfh - 16;
+
+        boolean canScaleBoard = (bw >= (1.15f * bMinW));
+        if (canScaleBoard)
+        {
+            try
+            {
+                boardPanel.setBounds(i.left + hw + 8, i.top + tfh + tah + 8, bw, bh);
+            }
+            catch (IllegalArgumentException e)
+            {
+                canScaleBoard = false;
+            }
+        }
+        if (! canScaleBoard)
+        {
+            bw = bMinW;
+            bh = bMinH;
+            hw = (dim.width - bw - 16) / 2;
+            tah = dim.height - bh - buildph - tfh - 16;
+            try
+            {
+                boardPanel.setBounds(i.left + hw + 8, i.top + tfh + tah + 8, bw, bh);
+            }
+            catch (IllegalArgumentException ee)
+            {
+                bw = boardPanel.getWidth();
+                bh = boardPanel.getHeight();
+                hw = (dim.width - bw - 16) / 2;
+                tah = dim.height - bh - buildph - tfh - 16;
+            }
+        }
+        boardIsScaled = canScaleBoard;  // set field, now that we know if it works
+        final int halfplayers = (is6player) ? 3 : 2;
+        final int hh = (dim.height - 12) / halfplayers;  // handpanel height
+        final int kw = bw;
+
+        buildingPanel.setBounds(i.left + hw + 8, i.top + tah + tfh + bh + 12, kw, buildph);
+
+        // Hands start at top-left, go clockwise;
+        // hp.setBounds also sets its blankStandIn's bounds.
+        // Note that any hands[] could be null, due to async adds, calls, invalidations.
+
+        try
+        {
+            if (! is6player)
+            {
+                hands[0].setBounds(i.left + 4, i.top + 4, hw, hh);
+                if (game.maxPlayers > 1)
+                {
+                    hands[1].setBounds(i.left + hw + bw + 12, i.top + 4, hw, hh);
+                    hands[2].setBounds(i.left + hw + bw + 12, i.top + hh + 8, hw, hh);
+                    hands[3].setBounds(i.left + 4, i.top + hh + 8, hw, hh);
+                }
+            }
+            else
+            {
+                // 6-player layout:
+                // If client player isn't sitting yet, all handpanels are 1/3 height of window.
+                // Otherwise, they're 1/3 height in the column of 3 which doesn't contain the
+                // client. and roughly 1/4 or 1/2 height in the client's column.
+    
+                if ((clientHandPlayerNum == -1) ||
+                    ((clientHandPlayerNum >= 1) && (clientHandPlayerNum <= 3)))
+                {
+                    hands[0].setBounds(i.left + 4, i.top + 4, hw, hh);
+                    hands[4].setBounds(i.left + 4, i.top + 2 * hh + 12, hw, hh);
+                    hands[5].setBounds(i.left + 4, i.top + hh + 8, hw, hh);
+                }
+                if ((clientHandPlayerNum < 1) || (clientHandPlayerNum > 3))
+                {
+                    hands[1].setBounds(i.left + hw + bw + 12, i.top + 4, hw, hh);
+                    hands[2].setBounds(i.left + hw + bw + 12, i.top + hh + 8, hw, hh);
+                    hands[3].setBounds(i.left + hw + bw + 12, i.top + 2 * hh + 12, hw, hh);
+                }
+                if (clientHandPlayerNum != -1)
+                {
+                    // Lay out the column we're sitting in.
+                    final boolean isRight;
+                    final int[] hp_idx;
+                    final int hp_x;
+                    isRight = ((clientHandPlayerNum >= 1) && (clientHandPlayerNum <= 3));
+                    if (isRight)
+                    {
+                        final int[] idx_right = {1, 2, 3};
+                        hp_idx = idx_right;
+                        hp_x = i.left + hw + bw + 12;
+                    } else {
+                        final int[] idx_left = {0, 5, 4};
+                        hp_idx = idx_left;
+                        hp_x = i.left + 4;
+                    }
+                    for (int ihp = 0, hp_y = i.top + 4; ihp < 3; ++ihp)
+                    {
+                        SOCHandPanel hp = hands[hp_idx[ihp]];
+                        int hp_height;
+                        if (hp_idx[ihp] == clientHandPlayerNum)
+                            hp_height = (dim.height - 12) / 2 - (2 * ColorSquare.HEIGHT);
+                        else
+                            hp_height = (dim.height - 12) / 4 + ColorSquare.HEIGHT;
+                        hp.setBounds(hp_x, hp_y, hw, hp_height);
+                        hp.invalidate();
+                        hp.doLayout();
+                        hp_y += (hp_height + 4);
+                    }
+                }
+            }
+        }
+        catch (NullPointerException e) {}
+
+        int tdh, cdh;
+        if (game.isPractice)
+        {
+            // Game textarea larger than chat textarea
+            cdh = (int) (2.2f * tfh);
+            tdh = tah - cdh;
+            if (tdh < cdh)
+            {
+                tdh = cdh;
+                cdh = tah - cdh;
+            }
+        }
+        else
+        {
+            // Equal-sized text, chat textareas
+            tdh = tah / 2;
+            cdh = tah - tdh;
+        }
+        if (textDisplaysLargerTemp_needsLayout && textDisplaysLargerTemp)
+        {
+            // expanded size (temporary)
+            final int x = i.left + (hw / 2);
+            final int w = dim.width - 2 * (hw - x);
+            int h = 5 * tfh;  // initial guess of height
+            if (h < boardPanel.getY() - tfh)
+                h = boardPanel.getY() - tfh;
+
+            // look for a better height;
+            // Use height of shortest handpanel as reference.
+            {
+                int hf = hands[0].getHeight();
+                int h1 = hands[1].getHeight();
+                if (h1 < hf)
+                    hf = h1;
+                hf = hf - cdh - tfh - 15;
+                if (hf > h)
+                    h = hf;
+            }
+
+            textDisplay.setBounds(x, i.top + 4, w, h);
+            if (! game.isPractice)
+                cdh += 20;
+            chatDisplay.setBounds(x, i.top + 4 + h, w, cdh);
+            h += cdh;
+            textInput.setBounds(x, i.top + 4 + h, w, tfh);
+
+            // focus here for easier chat typing
+            textInput.requestFocusInWindow();
+        } else {
+            // standard size
+            textDisplay.setBounds(i.left + hw + 8, i.top + 4, bw, tdh);
+            chatDisplay.setBounds(i.left + hw + 8, i.top + 4 + tdh, bw, cdh);
+            textInput.setBounds(i.left + hw + 8, i.top + 4 + tah, bw, tfh);
+        }
+        textDisplaysLargerTemp_needsLayout = false;
+
+        npix = textDisplay.getPreferredSize().width;
+        ncols = (int) (((bw) * 100.0f) / (npix)) - 2; // use float division for closer approximation
+
+        //FontMetrics fm = this.getFontMetrics(textDisplay.getFont());
+        //int nrows = (tdh / fm.getHeight()) - 1;
+
+        //textDisplay.setMaximumLines(nrows);
+        //nrows = (cdh / fm.getHeight()) - 1;
+
+        //chatDisplay.setMaximumLines(nrows);
+        boardPanel.doLayout();
+
+        /**
+         * Reset mouse cursor from WAIT_CURSOR to normal
+         * (set in SOCPlayerClient.startPracticeGame or .guardedActionPerform).
+         */
+        if (layoutNotReadyYet)
+        {
+            gameDisplay.setCursor(Cursor.getPredefinedCursor(Cursor.DEFAULT_CURSOR));
+            layoutNotReadyYet = false;
+            repaint();
+        }
+
+        if (! didGameScenarioPopupCheck)
+        {
+            showScenarioInfoDialog();
+            didGameScenarioPopupCheck = true;
+        }
+    }
+
+    /**
+     * For 6-player board, make the text displays larger/smaller when mouse
+     * enters/exits them.
+     * Timer will set textDisplaysLargerTemp_needsLayout, invalidate(), doLayout().
+     * Wait 200 ms first, to avoid flicker in case of several related
+     * {@link #mouseExited(MouseEvent)}/{@link #mouseEntered(MouseEvent)} events
+     * (such as moving mouse from {@link #textDisplay} to {@link #chatDisplay}).
+     * @since 1.1.08
+     */
+    private void textDisplaysLargerSetResizeTimer()
+    {
+        getEventTimer().schedule(new SOCPITextDisplaysLargerTask(), 200 /* ms */ );
+    }
+
+    /**
+     * Track TextField mouse cursor entry on 6-player board (MouseListener).
+     * Listener is not added unless {@link #is6player}.
+     * For use by {@link #textDisplay}, {@link #chatDisplay}, {@link #textInput}.
+     * Calls {@link #textDisplaysLargerSetResizeTimer()}.
+     * @since 1.1.08
+     */
+    public void mouseEntered(MouseEvent e)
+    {
+        if (! is6player)
+            return;
+
+        final Object src = e.getSource();
+        if (src == textDisplay)
+            textDisplayHasMouse = true;
+        else if (src == chatDisplay)
+            chatDisplayHasMouse = true;
+        else if (src == textInput)
+            textInputHasMouse = true;
+        else if (textDisplaysLargerTemp)
+        {
+            if (src == boardPanel)
+                sbFixBHasMouse = true;
+            else if (src == hands[0])
+                sbFixLHasMouse = true;
+            else if (src == hands[1])
+                sbFixRHasMouse = true;
+        }
+        else
+        {
+            return;  // <-- Unknown source; don't trigger textDisplays resize ---
+        }
+
+        // will set textDisplaysLargerTemp_needsLayout, invalidate(), doLayout()
+        textDisplaysLargerSetResizeTimer();
+    }
+
+    /**
+     * Track TextField mouse cursor exit on 6-player board (MouseListener).
+     * Same details as {@link #mouseEntered(MouseEvent)}.
+     * @since 1.1.08
+     */
+    public void mouseExited(MouseEvent e)
+    {
+        if (! is6player)
+            return;
+
+        final Object src = e.getSource();
+        if (src == textDisplay)
+            textDisplayHasMouse = false;
+        else if (src == chatDisplay)
+            chatDisplayHasMouse = false;
+        else if (src == textInput)
+            textInputHasMouse = false;
+        else if (src == this)
+        {
+            textDisplayHasMouse = false;
+            chatDisplayHasMouse = false;
+            textInputHasMouse = false;
+        }
+        else if (sbFixNeeded)
+        {
+            if (src == boardPanel)
+                sbFixBHasMouse = false;
+            else if (src == hands[0])
+                sbFixLHasMouse = false;
+            else if (src == hands[1])
+                sbFixRHasMouse = false;
+
+            return;  // <-- early return: no resize from exiting sbFix areas ---
+        }
+        else
+        {
+            return;  // <-- Unknown source; don't trigger textDisplays resize ---
+        }
+
+        // will set textDisplaysLargerTemp_needsLayout, invalidate(), doLayout()
+        textDisplaysLargerSetResizeTimer();
+    }
+
+    /**
+     * If any text area is clicked in a 6-player game, give
+     * focus to the text input box for ease-of-use.  For details
+     * see the {@link #textDisplaysLargerWhen} javadoc.
+     * @since 1.1.13
+     */
+    public void mouseClicked(MouseEvent e)
+    {
+        if (! is6player)
+            return;
+        final Object src = e.getSource();
+        if ((src != textDisplay) && (src != chatDisplay))
+            return;
+
+        final long when = e.getWhen();
+        if ((textDisplaysLargerWhen == 0L) || (Math.abs(when - textDisplaysLargerWhen) < 1000L))
+            textInput.requestFocusInWindow();
+    }
+
+    /**
+     * Stub for MouseListener.
+     * @since 1.1.08
+     */
+    public void mousePressed(MouseEvent e) { }
+
+    /**
+     * Stub for MouseListener.
+     * @since 1.1.08
+     */
+    public void mouseReleased(MouseEvent e) { }
+
+    protected boolean isClientPlayer(SOCPlayer p)
+    {
+        if (p == null)
+            return false;
+        int pn = p.getPlayerNumber();
+        return hands[pn].isClientPlayer();
+        //return p.getName().equals(client.getNickname());
+    }
+
+    //========================================================
+    /**
+     * Nested classes begin here
+     */
+    //========================================================
+
+    /**
+     * Client Bridge to translate interface to SOCPlayerInterface methods.
+     * For most methods here, {@link PlayerClientListener} will have their javadoc.
+     * @author paulbilnoski
+     * @since 2.0.00
+     */
+    private static class ClientBridge implements PlayerClientListener
+    {
+        final SOCPlayerInterface pi;
+
+        /**
+         * Create a new ClientBridge for this playerinterface and its {@link SOCGame}.
+         * @param pi  A player interface, already linked to a game
+         */
+        public ClientBridge(SOCPlayerInterface pi)
+        {
+            this.pi = pi;
+        }
+
+        public void diceRolled(SOCPlayer player, int roll)
+        {
+            pi.setTextDisplayRollExpected(roll);
+            pi.getBoardPanel().repaint();
+            
+            // only notify about valid rolls
+            if (roll >= 2 && roll <= 12 && player != null)
+            {
+                pi.getGameStats().diceRolled(new SOCGameStatistics.DiceRollEvent(roll, player));
+            }
+        }
+
+        public void playerJoined(String nickname)
+        {
+            final String msg = "*** " + /*I*/nickname + " has joined this game.\n"/*18N*/;
+            pi.print(msg);
+            if ((pi.game != null) && (pi.game.getGameState() >= SOCGame.START1A))
+                pi.chatPrint(msg);
+        }
+
+        public void playerLeft(String nickname, SOCPlayer player)
+        {
+            if (player != null)
+            {
+                //
+                //  This user was not a spectator.
+                //  Remove first from interface, then from game data.
+                //
+                pi.removePlayer(player.getPlayerNumber());
+            }
+            else if (pi.game.getGameState() >= SOCGame.START1A)
+            {
+                //  Spectator, game in progress.
+                //  Server prints it in the game text area,
+                //  and we also print in the chat area (less clutter there).
+                pi.chatPrint("* " + nickname + " left the game");
+            }
+        }
+
+        public void playerSitdown(int playerNumber, String sitterNickname)
+        {
+            pi.addPlayer(sitterNickname, playerNumber);
+
+            String nickname = pi.getClient().getNickname();
+
+            /**
+             * let the board panel & building panel find our player object if we sat down
+             */
+            if (nickname.equals(sitterNickname))
+            {
+                pi.getBoardPanel().setPlayer();
+                pi.getBuildingPanel().setPlayer();
+            }
+
+            /**
+             * update the hand panel's displayed values
+             */
+            final SOCHandPanel hp = pi.getPlayerHandPanel(playerNumber);
+            hp.updateValue(PlayerClientListener.UpdateType.Road);
+            hp.updateValue(PlayerClientListener.UpdateType.Settlement);
+            hp.updateValue(PlayerClientListener.UpdateType.City);
+            if (pi.game.hasSeaBoard)
+                hp.updateValue(PlayerClientListener.UpdateType.Ship);
+            hp.updateValue(PlayerClientListener.UpdateType.Knight);
+            hp.updateValue(PlayerClientListener.UpdateType.VictoryPoints);
+            hp.updateValue(PlayerClientListener.UpdateType.LongestRoad);
+            hp.updateValue(PlayerClientListener.UpdateType.LargestArmy);
+
+            if (nickname.equals(sitterNickname))
+            {
+                hp.updateValue(PlayerClientListener.UpdateType.Clay);
+                hp.updateValue(PlayerClientListener.UpdateType.Ore);
+                hp.updateValue(PlayerClientListener.UpdateType.Sheep);
+                hp.updateValue(PlayerClientListener.UpdateType.Wheat);
+                hp.updateValue(PlayerClientListener.UpdateType.Wood);
+                hp.updateDevCards();
+            }
+            else
+            {
+                hp.updateValue(PlayerClientListener.UpdateType.Resources);
+                hp.updateValue(PlayerClientListener.UpdateType.DevCards);
+            }
+        }
+
+        /**
+         * Game's current player has changed. Update displays.
+         * Repaint board panel, update buttons' status, etc.
+         */
+        public void playerTurnSet(int playerNumber)
+        {
+            pi.updateAtTurn(playerNumber);
+        }
+
+        public void playerPiecePlaced(SOCPlayer player, int coordinate, int pieceType)
+        {
+            pi.updateAtPutPiece(player.getPlayerNumber(), coordinate, pieceType, false, 0);
+        }
+
+        public void playerPieceMoved(SOCPlayer player, int sourceCoordinate, int targetCoordinate, int pieceType)
+        {
+            pi.updateAtPutPiece(player.getPlayerNumber(),
+                                sourceCoordinate,
+                                pieceType,
+                                true,
+                                targetCoordinate);
+        }
+
+        public void playerSVPAwarded(SOCPlayer player, int numSvp, String awardDescription)
+        {
+            if (pi.getClientHand() == null)
+                return;  // not seated yet (joining game in progress)
+            pi.updateAtSVPText(player.getName(), numSvp, awardDescription);
+        }
+
+        public void playerResourcesUpdated(SOCPlayer player)
+        {
+            SOCHandPanel hpan = pi.getPlayerHandPanel(player.getPlayerNumber());
+            hpan.updateValue(PlayerClientListener.UpdateType.Resources);
+        }
+
+        public void playerElementUpdated(SOCPlayer player, PlayerClientListener.UpdateType utype)
+        {
+            final SOCHandPanel hpan = player == null ? null : pi.getPlayerHandPanel(player.getPlayerNumber());  // null if no player
+            int hpanUpdateRsrcType = 0;  // If not 0, update this type's amount display
+
+            switch (utype)
+            {
+            case Road:
+                hpan.updateValue(utype);
+                break;
+
+            case Settlement:
+                hpan.updateValue(utype);
+                break;
+
+            case City:
+                hpan.updateValue(utype);
+                break;
+
+            case Ship:
+                hpan.updateValue(utype);
+                break;
+
+            case Knight:
+                // PLAYERELEMENT(NUMKNIGHTS) is sent after a Soldier card is played.
+                hpan.updateValue(utype);
+                break;
+
+            case Clay:
+                hpanUpdateRsrcType = SOCResourceConstants.CLAY;
+                break;
+
+            case Ore:
+                hpanUpdateRsrcType = SOCResourceConstants.ORE;
+                break;
+
+            case Sheep:
+                hpanUpdateRsrcType = SOCResourceConstants.SHEEP;
+                break;
+
+            case Wheat:
+                hpanUpdateRsrcType = SOCResourceConstants.WHEAT;
+                break;
+
+            case Wood:
+                hpanUpdateRsrcType = SOCResourceConstants.WOOD;
+                break;
+
+            case Unknown:
+                hpan.updateValue(PlayerClientListener.UpdateType.Resources);
+                break;
+
+            case SpecialVictoryPoints:
+                if (player.getSpecialVP() != 0)
+                {
+                    // assumes will never be reduced to 0 again
+                    hpan.updateValue(PlayerClientListener.UpdateType.SpecialVictoryPoints);
+                    hpan.updateValue(PlayerClientListener.UpdateType.VictoryPoints);  // call after SVP, not before, in case ends the game
+                    // (This code also appears in SOCPlayerInterface.playerEvent)
+                }
+                break;
+
+            case Cloth:
+                if (player != null)
+                {
+                    hpan.updateValue(utype);
+                    hpan.updateValue(PlayerClientListener.UpdateType.VictoryPoints);  // 2 cloth = 1 VP
+                } else {
+                    pi.getBuildingPanel().updateClothCount();
+                }
+                break;
+
+            case Warship:
+                pi.updateAtPiecesChanged();
+                break;
+                
+            default:
+                System.out.println("Unhandled case in PlayerClientListener["+utype+"]");
+                break;
+            }
+
+            if (hpan == null)
+                return;  // <--- early return: not a per-player element ---
+
+            if (hpanUpdateRsrcType != 0)
+            {
+                if (hpan.isClientPlayer())
+                {
+                    hpan.updateValue(utype);
+                }
+                else
+                {
+                    hpan.updateValue(PlayerClientListener.UpdateType.Resources);
+                }
+            }
+
+            if (hpan.isClientPlayer() && (pi.getGame().getGameState() != SOCGame.NEW))
+            {
+                pi.getBuildingPanel().updateButtonStatus();
+            }
+        }
+
+        public void requestedSpecialBuild(SOCPlayer player)
+        {
+            if (player.hasAskedSpecialBuild())
+                pi.print("* " + /*I*/player.getName() + " wants to Special Build."/*18N*/);
+            if (pi.isClientPlayer(player))
+                pi.getBuildingPanel().updateButtonStatus();
+        }
+
+        public void requestedGoldResourceCountUpdated(SOCPlayer player, int countToSelect)
+        {
+            final SOCHandPanel hpan = pi.getPlayerHandPanel(player.getPlayerNumber());
+            hpan.updatePickGoldHexResources();
+        }
+
+        public void playerDevCardUpdated(SOCPlayer player)
+        {
+            if (pi.isClientPlayer(player))
+            {
+                SOCHandPanel hp = pi.getClientHand();
+                hp.updateDevCards();
+                hp.updateValue(PlayerClientListener.UpdateType.VictoryPoints);
+            }
+            else
+            {
+                pi.getPlayerHandPanel(player.getPlayerNumber()).updateValue(PlayerClientListener.UpdateType.DevCards);
+            }
+        }
+
+        public void playerFaceChanged(SOCPlayer player, int faceId)
+        {
+            pi.changeFace(player.getPlayerNumber(), faceId);
+        }
+
+        public void playerStats(EnumMap<PlayerClientListener.UpdateType, Integer> stats)
+        {
+            pi.print("* "+/*I*/"Your resource rolls: (Clay, Ore, Sheep, Wheat, Wood)"/*18N*/);
+            StringBuffer sb = new StringBuffer("* ");
+            int total = 0;
+
+            PlayerClientListener.UpdateType[] types = {
+                PlayerClientListener.UpdateType.Clay,
+                PlayerClientListener.UpdateType.Ore,
+                PlayerClientListener.UpdateType.Sheep,
+                PlayerClientListener.UpdateType.Wheat,
+                PlayerClientListener.UpdateType.Wood
+            };
+
+            for (PlayerClientListener.UpdateType t : types)
+            {
+                int value = stats.get(t).intValue();
+                total += value;
+                sb.append(value);
+                sb.append(", ");
+            }
+            // Remove the last comma-space
+            sb.delete(sb.length()-2, sb.length());
+            sb.append(". Total: ");
+            sb.append(total);
+            pi.print(sb.toString());
+        }
+
+        public void largestArmyRefresh(SOCPlayer old, SOCPlayer potentialNew)
+        {
+            pi.updateLongestLargest(false, old, potentialNew);
+        }
+
+        public void longestRoadRefresh(SOCPlayer old, SOCPlayer potentialNew)
+        {
+            pi.updateLongestLargest(true, old, potentialNew);
+        }
+
+        /**
+         * The current game members (players and observers) are listed, and the
+         * game is about to start.  Calls {@link SOCPlayerInterface#began(Vector)}.
+         * @param names  Game member names; to see if each is a player, call {@link SOCGame#getPlayer(String)}.
+         */
+        public void membersListed(Collection<String> names)
+        {
+            Vector<String> v = new Vector<String>(names);
+            pi.began(v);
+        }
+
+        public void boardLayoutUpdated()
+        {
+            pi.updateAtNewBoard();
+        }
+
+        public void boardUpdated()
+        {
+            pi.getBoardPanel().flushBoardLayoutAndRepaint();
+        }
+
+        public void boardPotentialsUpdated()
+        {
+            pi.getBoardPanel().flushBoardLayoutAndRepaintIfDebugShowPotentials();
+        }
+
+        public void boardReset(SOCGame newGame, int newSeatNumber, int requestingPlayerNumber)
+        {
+            pi.resetBoard(newGame, newSeatNumber, requestingPlayerNumber);
+        }
+
+        public void boardResetVoteRequested(SOCPlayer requestor)
+        {
+            pi.resetBoardAskVote(requestor.getPlayerNumber());
+        }
+
+        public void boardResetVoteCast(SOCPlayer voter, boolean vote)
+        {
+            pi.resetBoardVoted(voter.getPlayerNumber(), vote);
+        }
+
+        public void boardResetVoteRejected()
+        {
+            pi.resetBoardRejected();
+        }
+
+        public void seatLockUpdated()
+        {
+            for (int i = 0; i < pi.game.maxPlayers; i++)
+            {
+                pi.getPlayerHandPanel(i).updateSeatLockButton();
+                pi.getPlayerHandPanel(i).updateTakeOverButton();
+            }
+        }
+
+        public void gameStarted()
+        {
+            pi.startGame();
+        }
+
+        public void gameStateChanged(int gameState)
+        {
+            pi.updateAtGameState();
+        }
+
+        public void gameEnded(Map<SOCPlayer, Integer> scores)
+        {
+            int[] scoresArray = new int[scores.size()];
+            for (Map.Entry<SOCPlayer, Integer> e : scores.entrySet())
+            {
+                scoresArray[e.getKey().getPlayerNumber()] = e.getValue().intValue();
+            }
+
+            pi.updateAtOver(scoresArray);
+        }
+
+        public void gameDisconnected(String errorMessage)
+        {
+            pi.over(errorMessage);
+        }
+
+        public void messageBroadcast(String msg)
+        {
+            pi.chatPrint("::: " + msg + " :::");
+        }
+
+        public void messageSent(String nickname, String message)
+        {
+            //TODO i18n ??, format
+            if (nickname.equals("Server"))
+            {
+                String starMesText = "* " + message;
+                pi.print(starMesText);
+                if (message.startsWith(">>>"))
+                    pi.chatPrint(starMesText);
+            }
+            else
+            {
+                if (!pi.getClient().onIgnoreList(nickname))
+                {
+                    pi.chatPrint(nickname + ": " + message);
+                }
+            }
+        }
+
+        public void buildRequestCanceled(SOCPlayer player)
+        {
+            pi.getPlayerHandPanel(player.getPlayerNumber()).updateResourcesVP();
+            pi.getBoardPanel().updateMode();
+        }
+
+        public void robberMoved()
+        {
+            pi.getBoardPanel().repaint();
+        }
+
+        public void devCardDeckUpdated()
+        {
+            pi.updateDevCardCount();
+        }
+
+        public void requestedDiscard(int countToDiscard)
+        {
+            pi.showDiscardOrGainDialog(countToDiscard, true);
+        }
+
+        public void requestedResourceSelect(int countToDiscard)
+        {
+            pi.showDiscardOrGainDialog(countToDiscard, false);
+        }
+
+        public void requestedChoosePlayer(final List<SOCPlayer> choices, final boolean isNoneAllowed)
+        {
+            int[] pnums = new int[choices.size() + (isNoneAllowed ? 1 : 0)];
+            int i = 0;
+            for (SOCPlayer p : choices)
+                pnums[i++] = p.getPlayerNumber();
+            pi.showChoosePlayerDialog(choices.size(), pnums, isNoneAllowed);
+        }
+
+        public void requestedChooseRobResourceType(SOCPlayer player)
+        {
+            pi.showChooseRobClothOrResourceDialog(player.getPlayerNumber());
+        }
+
+        public void requestedTrade(SOCPlayer offerer)
+        {
+            pi.getPlayerHandPanel(offerer.getPlayerNumber()).updateCurrentOffer();
+        }
+
+        public void requestedTradeClear(SOCPlayer offerer)
+        {
+            if (offerer != null)
+            {
+                pi.getPlayerHandPanel(offerer.getPlayerNumber()).updateCurrentOffer();
+            }
+            else
+            {
+                for (int i = 0; i < pi.game.maxPlayers; ++i)
+                {
+                    pi.getPlayerHandPanel(i).updateCurrentOffer();
+                }
+            }
+        }
+
+        public void requestedTradeRejection(SOCPlayer rejecter)
+        {
+            pi.getPlayerHandPanel(rejecter.getPlayerNumber()).rejectOfferShowNonClient();
+        }
+
+        public void requestedTradeReset(SOCPlayer playerToReset)
+        {
+            final int pn = (playerToReset != null) ? playerToReset.getPlayerNumber() : -1;
+            pi.clearTradeMsg(pn);
+        }
+
+        public void requestedDiceRoll()
+        {
+            pi.updateAtRollPrompt();
+        }
+
+        public void debugFreePlaceModeToggled(boolean isEnabled)
+        {
+            pi.setDebugFreePlacementMode(isEnabled);
+        }
+    }
+
+    /**
+     * This is the modal dialog to vote on another player's board reset request.
+     * If game in progress, buttons are Reset and Continue Playing; default Continue.
+     * If game is over, buttons are Restart and No thanks; default Restart.
+     * Start a new thread to show, so message treating can continue as other players vote.
+     *
+     * @author Jeremy D Monin &lt;jeremy@nand.net&gt;
+     * @since 1.1.00
+     */
+    protected static class ResetBoardVoteDialog extends AskDialog implements Runnable
+    {
+        /** Runs in own thread, to not tie up client's message-treater thread which initially shows the dialog. */
+        private Thread rdt;
+
+        /** If true, don't call any methods from callbacks here */
+        private boolean askedDisposeQuietly;
+
+        /**
+         * Creates a new ResetBoardVoteDialog.
+         *
+         * @param cli      Player client interface
+         * @param gamePI   Current game's player interface
+         * @param requester  Name of player requesting the reset
+         * @param gameIsOver The game is over - "Reset" button should be default (if not over, "Continue" is default)
+         */
+        protected ResetBoardVoteDialog(GameAwtDisplay cli, SOCPlayerInterface gamePI, String requester, boolean gameIsOver)
+        {
+            super(cli, gamePI, /*I*/"Reset board of game "
+                    + gamePI.getGame().getName() + "?"/*18N*/,
+                (gameIsOver
+                    ? (/*I*/requester + " wants to start a new game."/*18N*/)
+                    : (/*I*/requester + " wants to reset the game being played."/*18N*/)),
+                (gameIsOver
+                    ? /*I*/"Restart"/*18N*/
+                    : /*I*/"Reset"/*18N*/),
+                (gameIsOver
+                    ? /*I*/"No thanks"/*18N*/
+                    : /*I*/"Continue playing"/*18N*/),
+                null,
+                (gameIsOver ? 1 : 2));
+            rdt = null;
+            askedDisposeQuietly = false;
+        }
+
+        /**
+         * React to the Reset button. (call playerClient.resetBoardVote)
+         */
+        @Override
+        public void button1Chosen()
+        {
+            pcli.getGameManager().resetBoardVote(pi.getGame(), pi.getClientPlayerNumber(), true);
+            pi.resetBoardClearDia();
+        }
+
+        /**
+         * React to the No button. (call playerClient.resetBoardVote)
+         */
+        @Override
+        public void button2Chosen()
+        {
+            pcli.getGameManager().resetBoardVote(pi.getGame(), pi.getClientPlayerNumber(), false);
+            pi.resetBoardClearDia();
+        }
+
+        /**
+         * React to the dialog window closed by user. (Vote No)
+         */
+        @Override
+        public void windowCloseChosen()
+        {
+            if (! askedDisposeQuietly)
+                button2Chosen();
+        }
+
+        /**
+         * Make a new thread and show() in that thread.
+         * Keep track of the thread, in case we need to dispose of it.
+         */
+        public void showInNewThread()
+        {
+            rdt = new Thread(this);
+            rdt.setDaemon(true);
+            rdt.setName("resetVoteDialog-" + pcli.getNickname());
+            rdt.start();  // run method will show the dialog
+        }
+
+        public void disposeQuietly()
+        {
+            askedDisposeQuietly = true;
+            //FIXME: Thread#stop is unsafe, need to tell the thread to internally terminate
+            rdt.stop();
+            dispose();
+        }
+
+        /**
+         * In new thread, show ourselves. Do not call
+         * directly; call {@link #showInNewThread()}.
+         */
+        public void run()
+        {
+            try
+            {
+                setVisible(true);
+            }
+            catch (ThreadDeath e) {}
+            catch (Throwable e) {
+                e.printStackTrace();
+            }
+        }
+
+    }  // class ResetBoardVoteDialog
+
+    /**
+     * Modal dialog to ask whether to move the robber or the pirate ship.
+     * Start a new thread to show, so message treating can continue while the dialog is showing.
+     * When the choice is made, calls {@link SOCPlayerClient.GameManager#choosePlayer(SOCGame, int)}
+     * with {@link SOCChoosePlayer#CHOICE_MOVE_ROBBER CHOICE_MOVE_ROBBER}
+     * or {@link SOCChoosePlayer#CHOICE_MOVE_PIRATE CHOICE_MOVE_PIRATE}.
+     *
+     * @author Jeremy D Monin &lt;jeremy@nand.net&gt;
+     * @since 2.0.00
+     */
+    private class ChooseMoveRobberOrPirateDialog extends AskDialog implements Runnable
+    {
+        private static final long serialVersionUID = 2000L;
+
+        /** Runs in own thread, to not tie up client's message-treater thread. */
+        private Thread rdt;
+
+        /**
+         * Creates a new ChooseMoveRobberOrPirateDialog.
+         * To display the dialog, call {@link #showInNewThread()}.
+         */
+        protected ChooseMoveRobberOrPirateDialog()
+        {
+            super(getGameDisplay(), SOCPlayerInterface.this,
+                /*I*/"Move robber or pirate?"/*18N*/,
+                /*I*/"Do you want to move the robber or the pirate ship?"/*18N*/,
+                /*I*/"Move Robber"/*18N*/,
+                /*I*/"Move Pirate"/*18N*/,
+                null, 1);
+            rdt = null;
+        }
+
+        /**
+         * React to the Move Robber button.
+         * Call {@link SOCPlayerClient.GameManager#choosePlayer(SOCGame, int) pcli.choosePlayer(CHOICE_MOVE_ROBBER)}.
+         */
+        @Override
+        public void button1Chosen()
+        {
+            pcli.getGameManager().chooseRobber(game);
+        }
+
+        /**
+         * React to the Move Pirate button.
+         * Call {@link SOCPlayerClient.GameManager#choosePlayer(SOCGame, int) pcli.choosePlayer(CHOICE_MOVE_PIRATE)}.
+         */
+        @Override
+        public void button2Chosen()
+        {
+            pcli.getGameManager().choosePirate(game);
+        }
+
+        /**
+         * React to the dialog window closed by user. (Default is move the robber)
+         */
+        @Override
+        public void windowCloseChosen() { button1Chosen(); }
+
+        /**
+         * Make a new thread and show() in that thread.
+         * Keep track of the thread, in case we need to dispose of it.
+         */
+        public void showInNewThread()
+        {
+            rdt = new Thread(this);
+            rdt.setDaemon(true);
+            rdt.setName("ChooseMoveRobberOrPirateDialog");
+            rdt.start();  // run method will show the dialog
+        }
+
+        @Override
+        public void dispose()
+        {
+            if (rdt != null)
+            {
+                //FIXME: Thread#stop is unsafe, need to tell the thread to internally terminate
+                rdt.stop();
+                rdt = null;
+            }
+            super.dispose();
+        }
+
+        /**
+         * In new thread, show ourselves. Do not call
+         * directly; call {@link #showInNewThread()}.
+         */
+        public void run()
+        {
+            try
+            {
+                setVisible(true);
+            }
+            catch (ThreadDeath e) {}
+            catch (Throwable e) {
+                e.printStackTrace();
+            }
+        }
+
+    }  // nested class ChooseMoveRobberOrPirateDialog
+
+    /**
+     * Modal dialog to ask whether to rob cloth or a resource from the victim.
+     * Start a new thread to show, so message treating can continue while the dialog is showing.
+     * When the choice is made, calls {@link SOCPlayerClient.GameManager#choosePlayer(SOCGame, int)}.
+     *
+     * @author Jeremy D Monin &lt;jeremy@nand.net&gt;
+     * @since 2.0.00
+     */
+    private class ChooseRobClothOrResourceDialog extends AskDialog implements Runnable
+    {
+        private static final long serialVersionUID = 2000L;
+
+        /** Runs in own thread, to not tie up client's message-treater thread. */
+        private Thread rdt;
+
+        /** victim player number */
+        private final int vpn;
+
+        /**
+         * Creates a new ChooseRobClothOrResourceDialog.
+         * To display the dialog, call {@link #showInNewThread()}.
+         * @param vpn  Victim player number
+         */
+        protected ChooseRobClothOrResourceDialog(final int vpn)
+        {
+            super(getGameDisplay(), SOCPlayerInterface.this,
+                /*I*/"Rob cloth or resource?"/*18N*/,
+                /*I*/"Do you want to steal cloth or a resource from this player?"/*18N*/,
+                /*I*/"Steal Cloth"/*18N*/,
+                /*I*/"Steal Resource"/*18N*/,
+                null, 1);
+            rdt = null;
+            this.vpn = vpn;
+        }
+
+        /**
+         * React to the Steal Cloth button.
+         * Call {@link SOCPlayerClient.GameManager#choosePlayer(SOCGame, int) pcli.choosePlayer(-(vpn + 1))}.
+         */
+        @Override
+        public void button1Chosen()
+        {
+            pcli.getGameManager().choosePlayer(game, -(vpn + 1));
+        }
+
+        /**
+         * React to the Steal Resource button.
+         * Call {@link SOCPlayerClient.GameManager#choosePlayer(SOCGame, int) pcli.choosePlayer(vpn)}.
+         */
+        @Override
+        public void button2Chosen()
+        {
+            pcli.getGameManager().choosePlayer(game, vpn);
+        }
+
+        /**
+         * React to the dialog window closed by user. (Default is steal resource)
+         */
+        @Override
+        public void windowCloseChosen() { button2Chosen(); }
+
+        /**
+         * Make a new thread and show() in that thread.
+         * Keep track of the thread, in case we need to dispose of it.
+         */
+        public void showInNewThread()
+        {
+            rdt = new Thread(this);
+            rdt.setDaemon(true);
+            rdt.setName("ChooseRobClothOrResourceDialog");
+            rdt.start();  // run method will show the dialog
+        }
+
+        @Override
+        public void dispose()
+        {
+            if (rdt != null)
+            {
+                //FIXME: Thread#stop is unsafe, need to tell the thread to internally terminate
+                rdt.stop();
+                rdt = null;
+            }
+            super.dispose();
+        }
+
+        /**
+         * In new thread, show ourselves. Do not call
+         * directly; call {@link #showInNewThread()}.
+         */
+        public void run()
+        {
+            try
+            {
+                setVisible(true);
+            }
+            catch (ThreadDeath e) {}
+            catch (Throwable e) {
+                e.printStackTrace();
+            }
+        }
+
+    }  // nested class ChooseRobClothOrResourceDialog
+
+    /**
+     * This is the modal dialog to confirm resetting the board after a practice game.
+     *
+     * @author Jeremy D Monin &lt;jeremy@nand.net&gt;
+     * @since 1.1.18
+     */
+    protected static class ResetBoardConfirmDialog extends AskDialog implements Runnable
+    {
+        /**
+         * Creates a new ResetBoardConfirmDialog.
+         * To display it from the AWT event thread, call {@link #run()}.
+         * To display it from another thread, call
+         * {@link EventQueue#invokeLater(Runnable) EventQueue.invokeLater(thisDialog)}.
+         *
+         * @param cli      Player client interface
+         * @param gamePI   Current game's player interface
+         */
+        private ResetBoardConfirmDialog(GameAwtDisplay cli, SOCPlayerInterface gamePI)
+        {
+            super(cli, gamePI, /*I*/"Restart game?"/*18N*/,
+                /*I*/"Reset the board and start a new game?"/*18N*/,
+                /*I*/"Restart"/*18N*/,
+                /*I*/"Cancel"/*18N*/,
+                null,
+                2);
+        }
+
+        /**
+         * React to the Restart button. (call playerInterface.resetBoardRequest)
+         */
+        @Override
+        public void button1Chosen()
+        {
+            pi.resetBoardRequest(false);
+        }
+
+        /**
+         * React to the Cancel button. (do nothing)
+         */
+        @Override
+        public void button2Chosen() {}
+
+        /**
+         * React to the dialog window closed by user. (do nothing)
+         */
+        @Override
+        public void windowCloseChosen() {}
+
+        /**
+         * In AWT event thread, show ourselves. Do not call directly unless on that thread;
+         * call {@link EventQueue#invokeLater(Runnable) EventQueue.invokeLater(thisDialog)}.
+         */
+        public void run()
+        {
+            setVisible(true);
+        }
+
+    }  // nested class ResetBoardConfirmDialog
+
+    /**
+     * React to window closing or losing focus (deactivation).
+     * @author jdmonin
+     * @since 1.1.00
+     */
+    private static class PIWindowAdapter extends WindowAdapter
+    {
+        private final GameAwtDisplay gd;
+        private final SOCPlayerInterface pi;
+
+        public PIWindowAdapter(GameAwtDisplay gd, SOCPlayerInterface spi)
+        {
+            this.gd = gd;
+            pi = spi;
+        }
+
+        /**
+         * Ask if player is sure - Leave the game when the window closes.
+         * If they're observing, not playing, the window can close immediately.
+         */
+        @Override
+        public void windowClosing(WindowEvent e)
+        {
+            if (pi.clientHandPlayerNum != -1)
+                SOCQuitConfirmDialog.createAndShow(gd, pi);
+            else
+                pi.leaveGame();
+        }
+
+        /**
+         * When window loses focus, if 6-player, unexpand the chat window if needed.
+         * @since 1.1.12
+         */
+        @Override
+        public void windowDeactivated(WindowEvent e)
+        {
+            if (! pi.textDisplaysLargerTemp)
+                return;
+
+            pi.textDisplayHasMouse = false;
+            pi.chatDisplayHasMouse = false;
+            pi.textInputHasMouse = false;
+            pi.textDisplaysLargerTemp = false;
+            pi.textDisplaysLargerTemp_needsLayout = true;
+            pi.invalidate();
+            pi.validate();  // call pi.doLayout()
+        }
+
+        /**
+         * Clean up after the window is closed.
+         * Close the GameStatisticsFrame if showing, etc.
+         * @since 2.0.00
+         */
+        @Override
+        public void windowClosed(WindowEvent e)
+        {
+            // Close stats frame if showing
+            if (pi.buildingPanel != null)
+                pi.buildingPanel.gameWindowClosed();
+        }
+
+    }  // MyWindowAdapter
+
+    /**
+     * Used for chat textfield setting/clearing initial prompt text
+     * (TEXTINPUT_INITIAL_PROMPT_MSG).
+     * It's expected that after the player sends their first line of chat text,
+     * the listeners will be removed so we don't have the overhead of
+     * calling these methods.
+     * @author jdmonin
+     * @since 1.1.00
+     */
+    private static class SOCPITextfieldListener
+        extends KeyAdapter implements TextListener, FocusListener
+    {
+        private SOCPlayerInterface pi;
+
+        public SOCPITextfieldListener(SOCPlayerInterface spi)
+        {
+            pi = spi;
+        }
+
+        /** If first keypress in initially empty field, clear that prompt message */
+        @Override
+        public void keyPressed(KeyEvent e)
+        {
+            if (! pi.textInputIsInitial)
+            {
+                return;
+            }
+            pi.textInputSetToInitialPrompt(false);
+        }
+
+        /**
+         * If input text is cleared, and field is again empty, show the
+         * prompt message unless player has already sent a line of chat.
+         */
+        public void textValueChanged(TextEvent e)
+        {
+            if (pi.textInputIsInitial || pi.textInputHasSent)
+            {
+                return;
+            }
+        }
+
+        /**
+         * If input text is cleared, and player leaves the textfield while it's empty,
+         * show the prompt message unless they've already sent a line of chat.
+         */
+        public void focusLost(FocusEvent e)
+        {
+            if (pi.textInputIsInitial || pi.textInputHasSent)
+            {
+                return;
+            }
+            if (pi.textInput.getText().trim().length() == 0)
+            {
+                // Former contents were erased,
+                // show the prompt message.
+                // Trim in case it's " " due to
+                // player previously hitting "enter" in an
+                // initial field (actionPerformed).
+
+                pi.textInputSetToInitialPrompt(true);
+            }
+        }
+
+        /** Clear the initial prompt message when textfield is entered or clicked on. */
+        public void focusGained(FocusEvent e)
+        {
+            if (! pi.textInputIsInitial)
+            {
+                return;
+            }
+            pi.textInputSetToInitialPrompt(false);
+        }
+
+    }  // SOCPITextfieldListener
+
+
+    /**
+     * When timer fires, show discard message or picking-resource message
+     * for any other player (not client player) who must discard or pick.
+     * @see SOCPlayerInterface#discardOrPickTimerSet(boolean)
+     * @author jdmonin
+     * @since 1.1.00
+     */
+    private static class SOCPIDiscardOrPickMsgTask extends TimerTask
+    {
+        private SOCPlayerInterface pi;
+        private final boolean isDiscard;
+
+        /**
+         * Create a new SOCPIDiscardOrPickMsgTask.
+         * After creating, you must schedule it
+         * with {@link SOCPlayerClient#getEventTimer()}.{@link Timer#schedule(TimerTask, long) schedule(msgTask,delay)} .
+         * @param spi  Our player interface
+         * @param forDiscard  True for discard, false for picking gold-hex resources
+         */
+        public SOCPIDiscardOrPickMsgTask (SOCPlayerInterface spi, final boolean forDiscard)
+        {
+            pi = spi;
+            isDiscard = forDiscard;
+        }
+
+        /**
+         * Called when timer fires. Examine game state and players.
+         * Sets "discarding..." or "picking..." at handpanels of discarding players.
+         */
+        @Override
+        public void run()
+        {
+            final int needState;
+            if (isDiscard)
+                needState = SOCGame.WAITING_FOR_DISCARDS;
+            else if (pi.game.isInitialPlacement())
+                needState = SOCGame.STARTS_WAITING_FOR_PICK_GOLD_RESOURCE;
+            else
+                needState = SOCGame.WAITING_FOR_PICK_GOLD_RESOURCE;
+
+            final int clientPN = pi.clientHandPlayerNum;
+            boolean anyShowing = false;
+            SOCHandPanel hp;
+            synchronized (pi.showingPlayerDiscardOrPick_lock)
+            {
+                if (pi.game.getGameState() != needState)
+                {
+                    return;  // <--- Early return: No longer relevant ---
+                }
+                for (int i = pi.hands.length - 1; i >=0; --i)
+                {
+                    if (i == clientPN)
+                        continue;
+
+                    hp = pi.hands[i];
+                    if (isDiscard)
+                    {
+                        if (7 < hp.getPlayer().getResources().getTotal())
+                            if (hp.setDiscardOrPickMsg(true))
+                                anyShowing = true;
+                    } else {
+                        if (hp.getPlayer().getNeedToPickGoldHexResources() > 0)
+                            if (hp.setDiscardOrPickMsg(false))
+                                anyShowing = true;
+                    }
+                }
+
+                pi.showingPlayerDiscardOrPick = anyShowing;
+                pi.showingPlayerDiscardOrPick_task = null;  // No longer needed (fires once)
+            }
+        }
+
+    }  // SOCPIDiscardOrPickMsgTask
+
+    /**
+     * For 6-player board, make the text displays larger/smaller when mouse
+     * enters/exits them. Wait 200 ms first, to avoid flicker in case of several related
+     * {@link #mouseExited(MouseEvent)}/{@link #mouseEntered(MouseEvent)} events
+     * (such as moving mouse from {@link #textDisplay} to {@link #chatDisplay}).
+     *<P>
+     * Used only when {@link SOCPlayerInterface#is6player} true.
+     *<P>
+     * Delay was 100 ms in 1.1.08, increased to 200 ms in 1.1.09.
+     * @author Jeremy D Monin <jeremy@nand.net>
+     * @since 1.1.08
+     */
+    private class SOCPITextDisplaysLargerTask extends TimerTask
+    {
+        /**
+         * Called when timer fires; see class javadoc for actions taken.
+         */
+        @Override
+        public void run()
+        {
+            final boolean leftLarger =
+                sbFixNeeded
+                    && (sbFixLHasMouse || sbFixRHasMouse || sbFixBHasMouse);
+            final boolean wantsLarger =
+                (textDisplayHasMouse || chatDisplayHasMouse || textInputHasMouse)
+                || (sbFixNeeded && textDisplaysLargerTemp && ! leftLarger);
+
+            if (textDisplaysLargerTemp != wantsLarger)
+            {
+                textDisplaysLargerTemp = wantsLarger;
+                textDisplaysLargerTemp_needsLayout = true;
+                if (! wantsLarger)
+                    textDisplaysLargerWhen = 0L;
+                else
+                    textDisplaysLargerWhen = System.currentTimeMillis();
+                invalidate();
+                validate();
+            }
+        }
+
+    }  // SOCPITextDisplaysLargerTask
+
+}  // SOCPlayerInterface