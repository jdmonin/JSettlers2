--- conflicted
+++ resolved
@@ -1,3715 +1,3696 @@
-/**
- * Java Settlers - An online multiplayer version of the game Settlers of Catan
- * Copyright (C) 2003  Robert S. Thomas <thomas@infolab.northwestern.edu>
- * Portions of this file Copyright (C) 2007-2013 Jeremy D Monin <jeremy@nand.net>
- * Portions of this file Copyright (C) 2012-2013 Paul Bilnoski <paul@bilnoski.net>
- *
- * This program is free software; you can redistribute it and/or
- * modify it under the terms of the GNU General Public License
- * as published by the Free Software Foundation; either version 3
- * of the License, or (at your option) any later version.
- *
- * This program is distributed in the hope that it will be useful,
- * but WITHOUT ANY WARRANTY; without even the implied warranty of
- * MERCHANTABILITY or FITNESS FOR A PARTICULAR PURPOSE.  See the
- * GNU General Public License for more details.
- *
- * You should have received a copy of the GNU General Public License
- * along with this program.  If not, see <http://www.gnu.org/licenses/>.
- *
- * The maintainer of this program can be reached at jsettlers@nand.net
- **/
-package soc.client;
-
-import soc.disableDebug.D;
-
-import soc.game.SOCBoard;
-import soc.game.SOCDevCard;
-import soc.game.SOCDevCardConstants;
-import soc.game.SOCDevCardSet;
-import soc.game.SOCGame;
-import soc.game.SOCGameOption;
-import soc.game.SOCPlayer;
-import soc.game.SOCPlayingPiece;
-import soc.game.SOCResourceConstants;
-import soc.game.SOCResourceSet;
-import soc.game.SOCTradeOffer;
-
-import java.awt.Button;
-import java.awt.Color;
-import java.awt.Dimension;
-import java.awt.Font;
-import java.awt.FontMetrics;
-import java.awt.Label;
-import java.awt.List;
-import java.awt.MenuItem;
-import java.awt.Panel;
-import java.awt.PopupMenu;
-import java.awt.event.ActionEvent;
-import java.awt.event.ActionListener;
-import java.awt.event.MouseEvent;
-import java.awt.event.MouseListener;
-
-import java.util.ArrayList;
-import java.util.Timer;  // For auto-roll
-import java.util.TimerTask;
-
-
-/**
- * This panel displays a player's information.
- * If the player is us, then more information is
- * displayed than in another player's hand panel.
- *<P>
- * To update most of the values shown in the handpanel,
- * call {@link #updateValue(int)} after receiving
- * a {@link SOCPlayerElement} message or after something
- * else changes the game state.
- *<P>
- * Custom layout: see {@link #doLayout()}.
- * To set this panel's position or size, please use {@link #setBounds(int, int, int, int)},
- * because it is overridden to also update {@link #getBlankStandIn()}.
- */
-public class SOCHandPanel extends Panel
-    implements ActionListener, MouseListener
-{
-    /** Minimum desired width, in pixels */
-    public static final int WIDTH_MIN = 218;
-
-    /** Items to update via {@link #updateValue(int)};
-     * for items not appearing in {@link SOCPlayerElement}.
-     * All these item numbers are negative, so they won't
-     * conflict with any SOCPlayerElement element type.
-     *<P>
-     * </tt>NUMDEVCARDS</tt> won't appear in the client's handpanel, only in other players'.
-     */
-    public static final int
-        NUMRESOURCES = -3,
-        NUMDEVCARDS = -4,
-        VICTORYPOINTS = -6,
-        LONGESTROAD = -7,
-        LARGESTARMY = -8,
-        SPECIALVICTORYPOINTS = 9;
-
-    /** Auto-roll timer countdown, 5 seconds unless changed at program start. */
-    public static int AUTOROLL_TIME = 5;
-
-    /** Array of five zeroes, one per resource type; for {@link #sqPanel}. */
-    protected static final int[] zero = { 0, 0, 0, 0, 0 };
-    /** Before game starts, use {@link #pname} to show if a seat is no-robots-allowed. */
-    protected static final String SITLOCKED = /*I*/"Locked: No robot"/*18N*/;
-    protected static final String SIT = /*I*/"Sit Here"/*18N*/;
-    protected static final String START = /*I*/"Start Game"/*18N*/;
-    protected static final String ROBOT = /*I*/"Robot"/*18N*/;
-    protected static final String TAKEOVER = /*I*/"Take Over"/*18N*/;
-    protected static final String LOCKSEAT = /*I*/"Lock"/*18N*/;
-    protected static final String UNLOCKSEAT = /*I*/"Unlock"/*18N*/;
-    private static final String LOCKSEATTIP = /*I*/"Lock to prevent a robot from sitting here."/*18N*/;
-    private static final String UNLOCKSEATTIP = /*I*/"Unlock to have a robot sit here when the game starts."/*18N*/;
-    protected static final String ROLL = /*I*/"Roll"/*18N*/;
-    protected static final String QUIT = /*I*/"Quit"/*18N*/;
-    protected static final String DONE = /*I*/"Done"/*18N*/;
-    /** Text of Done button at end of game becomes Restart button. If you set this, set {@link #doneButIsRestart}. */
-<<<<<<< HEAD
-    protected static final String DONE_RESTART = /*I*/"Restart"/*18N*/;
-    protected static final String CLEAR = /*I*/"Clear"/*18N*/;
-    protected static final String SEND = /*I*/"Offer"/*18N*/;
-    protected static final String BANK = /*I*/"Bank/Port"/*18N*/;
-    private static final String BANK_UNDO = /*I*/"Undo Trade"/*18N*/;
-    protected static final String CARD = /*I*/"  Play Card  "/*18N*/;
-    protected static final String GIVE = /*I*/"I Give:"/*18N*/;  // No trailing space (room for wider colorsquares)
-    protected static final String GET = /*I*/"I Get:"/*18N*/;
-    private static final String RESOURCES = /*I*/"Resources: "/*18N*/;  // for other players (! playerIsClient)
-    private static final String RESOURCES_TOTAL = /*I*/"Total: "/*18N*/;  // for playerIsClient
-    protected static final String AUTOROLL_COUNTDOWN = /*I*/"Auto-Roll in: "/*18N*/;
-    protected static final String ROLL_OR_PLAY_CARD = /*I*/"Roll or Play Card"/*18N*/;
-    protected static final String OFFERBUTTIP_ENA = /*I*/"Send trade offer to other players"/*18N*/;
-    protected static final String OFFERBUTTIP_DIS = /*I*/"To offer a trade, first click resources"/*18N*/;
-    protected static final String ROBOTLOCKBUTTIP_L = /*I*/"Lock to prevent a human from taking over this robot."/*18N*/;
-    protected static final String ROBOTLOCKBUTTIP_U = /*I*/"Unlock to allow a human to take over this robot."/*18N*/;
-=======
-    protected static final String DONE_RESTART = "Restart";
-    protected static final String CLEAR = "Clear";
-    protected static final String SEND = "Offer";
-    protected static final String BANK = "Bank/Port";
-    private static final String BANK_UNDO = "Undo Trade";
-    protected static final String CARD = "  Play Card  ";
-    protected static final String GIVE = "I Give:";  // No trailing space (room for wider colorsquares)
-    protected static final String GET = "I Get:";
-    private static final String RESOURCES = "Resources: ";  // for other players (! playerIsClient)
-    private static final String RESOURCES_TOTAL = "Total: ";  // for playerIsClient
-    protected static final String AUTOROLL_COUNTDOWN = "Auto-Roll in: ";
-    protected static final String ROLL_OR_PLAY_CARD = "Roll or Play Card";
-    protected static final String OFFERBUTTIP_ENA = "Send trade offer to other players";
-    protected static final String OFFERBUTTIP_DIS = "To offer a trade, first click resources";
-    private static final String ROBOTLOCKBUT_U = /*I*/"Unlocked"/*18N*/;
-    private static final String ROBOTLOCKBUT_L = /*I*/"Locked"/*18N*/;
-    private static final String ROBOTLOCKBUT_M = /*I*/"Marked"/*18N*/;  // C is for lockstate Clear on Reset
-    private static final String ROBOTLOCKBUTTIP_L
-        = /*I*/"Click to mark or unlock; is locked to prevent a human from taking over this robot."/*18N*/;
-    private static final String ROBOTLOCKBUTTIP_U
-        = /*I*/"Click to lock or mark; is unlocked, a human can take over this robot."/*18N*/;
-    private static final String ROBOTLOCKBUTTIP_M
-        = /*I*/"Click to unmark; is marked to remove this robot if the game is reset."/*18N*/;
-    private static final String ROBOTLOCKBUTTIP_L_OLD
-        = /*I*/"Click to unlock; is locked to prevent a human from taking over this robot."/*18N*/;
-    private static final String ROBOTLOCKBUTTIP_U_OLD
-        = /*I*/"Click to lock; is unlocked, a human can take over this robot."/*18N*/;
->>>>>>> 37126d70
-
-    /**
-     * Show that a non-client player is discarding resources after 7 is rolled.
-     * Call {@link #setDiscardOrPickMsg(boolean)} to show.
-     * Same methods are used by discard and by {@link #TRADEMSG_PICKING}.
-     * @since 1.1.00
-     */
-    private static final String TRADEMSG_DISCARD = /*I*/"Discarding..."/*18N*/;
-
-    /**
-     * Show that a non-client player is picking resources for the gold hex.
-     * Uses same variables and methods as {@link #TRADEMSG_DISCARD}:
-     * {@link #offerIsDiscardOrPickMessage}, {@link #setDiscardOrPickMsg(boolean)}, etc.
-     * @since 2.0.00
-     */
-    private static final String TRADEMSG_PICKING = /*I*/"Picking\nResources..."/*18N*/;
-
-    /** Panel text color, and player name color when not current player */
-    protected static final Color COLOR_FOREGROUND = Color.BLACK;
-    /** Player name background color when current player (foreground does not change) */
-    protected Color pnameActiveBG;
-
-    /**
-     * Blank area which is normally hidden, except during addPlayer when handpanel is hidden.
-     * This prevents a big black area on the display (which looks like a crash).
-     * For perf/display-bugs during component layout (OSX firefox).
-     * Added to pi's layout by {@link SOCPlayerInterface#initInterfaceElements(boolean)}.
-     * @since 1.1.06
-     */
-    private ColorSquare blankStandIn;
-
-    /**
-     * When player has joined but not sat, the "Sit Here" button.  After
-     * they sit down, this button is used for the anti-robot "Lock" button.
-     * ({@link #LOCKSEAT} / {@link #UNLOCKSEAT}, when {@link #sitButIsLock} true.)
-     * Disappears when the game begins.
-     * @see #renameSitButLock()
-     * @see #sittingRobotLockBut
-     */
-    protected Button sitBut;
-
-    /**
-     * Hint for "Lock/Unlock" button before game starts ({@link #sitBut};
-     * non-null only if {@link #sitButIsLock}.
-     * @see #LOCKSEATTIP
-     * @see #UNLOCKSEATTIP
-     * @since 1.1.12
-     */
-    private AWTToolTip sitButTip;
-
-    protected Button robotBut;
-    protected Button startBut;
-    protected Button takeOverBut;
-
-    /** Seat lock/unlock shown in robot handpanels during game play,
-     *  to prevent/allow humans to join and take over a robot's seat.
-     *  Used during different game states than {@link #sitBut}.
-     *<P>
-     *  Labels are {@link #ROBOTLOCKBUT_U}, {@link #ROBOTLOCKBUT_L}, {@link #ROBOTLOCKBUT_M}.
-     *  Tooltip is {@link #robotLockButTip}.
-     *  Click method is {@link #clickRobotSeatLockButton(soc.game.SOCGame.SeatLockState)}.
-     *  @see #sitBut
-     */
-    protected Button sittingRobotLockBut;
-
-    /** When true, the game is still forming, player has chosen a seat;
-     *  "Sit Here" button is labeled as "Lock".  Humans can use this to
-     *  lock robots out of that seat, so as to start a game with fewer
-     *  players and some vacant seats.
-     *<P>
-     *  Set by {@link #renameSitButLock()}, cleared elsewhere.
-     *  This affects {@link #sitBut} and not {@link #sittingRobotLockBut}.
-     *  @see #addPlayer(String)
-     *  @see #updateSeatLockButton()
-     */
-    protected boolean sitButIsLock;
-
-    /**
-     * Face icon; can right-click/triple-click for face chooser popup.
-     * @since 1.1.00
-     */
-    protected SOCFaceButton faceImg;
-
-    protected Label pname;
-    protected Label vpLab;
-    protected ColorSquare vpSq;
-
-    /** Label for Special Victory Points.  Hidden if {@link SOCPlayer#getSpecialVP()} is 0.
-     *  Null unless {@link SOCGame#hasSeaBoard}.
-     *  @since 2.0.00
-     */
-    private Label svpLab;
-
-    /** Special Victory Points, if > 0.  Hidden if 0.
-     *  Null unless {@link SOCGame#hasSeaBoard}.
-     *  @since 2.0.00
-     */
-    private ColorSquare svpSq;
-
-    protected Label larmyLab;
-    protected Label lroadLab;
-    protected ColorSquare claySq;
-    protected ColorSquare oreSq;
-    protected ColorSquare sheepSq;
-    protected ColorSquare wheatSq;
-    protected ColorSquare woodSq;
-    protected ColorSquare resourceSqDivLine;
-    protected Label clayLab;
-    protected Label oreLab;
-    protected Label sheepLab;
-    protected Label wheatLab;
-    protected Label woodLab;
-
-    /**
-     * For right-click resource to trade - If playerIsClient, track cost
-     * of bank/port trade per resource. Index 0 unused; index 1 is
-     * {@link SOCResourceConstants#CLAY}, etc. Highest index is 5.
-     * Null, unless playerIsClient and addPlayer has been called.
-     */
-    protected int[] resourceTradeCost;
-
-    /**
-     * For right-click resource to trade - If playerIsClient, popup menus
-     * to bank/port trade resources. Index 0 unused; index 1 is
-     * {@link SOCResourceConstants#CLAY}, etc. Highest index is 5.
-     * Null, unless playerIsClient and addPlayer has been called.
-     */
-    protected ResourceTradeTypeMenu[] resourceTradeMenu;
-
-    protected ColorSquare settlementSq;
-    protected ColorSquare citySq;
-    protected ColorSquare roadSq;
-    /** shipSq = the number of ships remaining, or null if not {@link SOCGame#hasSeaBoard}. @since 2.0.00 */
-    protected ColorSquare shipSq;
-    protected Label settlementLab;
-    protected Label cityLab;
-    protected Label roadLab;
-    protected Label shipLab;
-    /** Resource card count */
-    protected ColorSquare resourceSq;
-    protected Label resourceLab;
-    /** Development card count */
-    protected ColorSquare developmentSq;
-    protected Label developmentLab;
-    /** Soldier/Knight count */
-    protected ColorSquare knightsSq;
-    protected Label knightsLab;
-    /** Player's development card names, from {@link #cardListItems}; updated frequently by {@link #updateDevCards()} */
-    protected List cardList;
-    /** Player's development cards for {@link #cardList}; updated frequently by {@link #updateDevCards()} */
-    private ArrayList<SOCDevCard> cardListItems;
-        // eventually, cardListItems should be refactored into SOCPlayer.
-    protected Button playCardBut;
-    /** Trade offer resource squares; visible only for client's own player */
-    protected SquaresPanel sqPanel;
-    /** Cloth count, for scenario _SC_CLVI; null otherwise. @since 2.0.00 */
-    protected ColorSquare clothSq;
-    protected Label clothLab;
-
-    // Trading interface
-
-    /**
-     * Game option NT: If true, only bank trading is allowed,
-     * trading between players is disabled.
-     * @since 1.1.07
-     */
-    protected boolean playerTradingDisabled;
-
-    protected Label giveLab;
-    protected Label getLab;
-    /** "Offer" button for player trading: send offer to server */
-    protected Button offerBut;
-
-    /**
-     * Hint for "Offer" button; non-null only if interactive
-     *   and if playerTradingDisabled == false.
-     * @see #OFFERBUTTIP_DIS
-     * @see #OFFERBUTTIP_ENA
-     * @see #interactive
-     */
-    protected AWTToolTip offerButTip;
-
-    /**
-     * Hint for "Lock/Unlock" button ({@link #sittingRobotLockBut};
-     * non-null only if a robot is sitting there.
-     * @see #ROBOTLOCKBUTTIP_L
-     * @see #ROBOTLOCKBUTTIP_U
-     * @see #ROBOTLOCKBUTTIP_M
-     * @since 1.1.12
-     */
-    protected AWTToolTip robotLockButTip;
-
-    /** Clear the current trade offer at client and server */
-    protected Button clearOfferBut;
-
-    /** Trade resources with the bank or port */
-    protected Button bankBut;
-
-    /**
-     * Bank or port trade's give/get resource info;
-     * used for Undo.
-     * @since 1.1.13
-     */
-    private SOCResourceSet bankGive, bankGet;
-
-    /**
-     * Undo previous trade with the bank or port
-     * @since 1.1.13
-     */
-    protected Button bankUndoBut;
-
-    /**
-     * Checkboxes to send to the other 3 or 5 players.
-     * Enabled/disabled at removeStartBut().
-     * Updated at start of each turn in {@link #clearOffer(boolean)}.
-     *<P>
-     * This is null if {@link #playerTradingDisabled}.
-     *
-     * @see #playerSendMap
-     * @see #playerSendForPrevTrade
-     */
-    protected ColorSquare[] playerSend;
-
-    /**
-     * The {@link #playerSend} checkboxes selected during the
-     * previous trade offer; if no previous offer, all are selected.
-     *<P>
-     * This is null if {@link #playerTradingDisabled}, because {@link #playerSend} is null.
-     * @since 1.1.13
-     */
-    private boolean[] playerSendForPrevTrade;
-
-    // end of most Trading interface fields; a few more below.
-
-    /** displays auto-roll countdown, or prompts to roll/play card.
-     * @see #setRollPrompt(String, boolean)
-     */
-    protected Label rollPromptCountdownLab;
-    protected boolean rollPromptInUse;
-    protected TimerTask autoRollTimerTask;  // Created every turn when countdown needed
-    protected Button rollBut;
-
-    /** "Done" with turn during play; also "Restart" for board reset at end of game */
-    protected Button doneBut;
-
-    /** True when {@link #doneBut}'s label is Restart ({@link #DONE_RESTART}) */
-    protected boolean doneButIsRestart;
-
-    protected Button quitBut;
-    protected SOCPlayerInterface playerInterface;
-    protected SOCPlayerClient client;
-    protected SOCGame game;
-    protected SOCPlayer player;
-
-    /**
-     * Our player number.  Set in {@link #creation(SOCPlayerInterface, SOCPlayer, boolean)}
-     * to {@link #player}.{@link SOCPlayer#getPlayerNumber() getPlayerNumber()}
-     * @since 1.1.16
-     */
-    private int playerNumber = -1;
-
-    /** Does this panel represent our client's own hand?  If true, implies {@link #interactive}. */
-    protected boolean playerIsClient;
-
-    /** Is this panel's player the game's current player?  Used for hilight - set in updateAtTurn() */
-    protected boolean playerIsCurrent;
-
-    /** Do we have any seated player? Set by {@link #addPlayer(String)}, cleared by {@link #removePlayer()}. */
-    protected boolean inPlay;
-
-    // More Trading interface/message balloon fields:
-
-    /** Three player numbers to send trade offers to.
-     *  For i from 0 to 2, playerSendMap[i] is playerNumber for checkbox i.
-     *  This is null if {@link #playerTradingDisabled}.
-     *
-     * @see #playerSend
-     */
-    protected int[] playerSendMap;
-
-    /**
-     * Display other players' trade offers and related messages.
-     * Does not apply to client's hand panel (<tt>playerIsClient</tt> == true).
-     * Both offer and counter-offer display are part of this object.
-     * Also used to display board-reset vote messages.
-     * When displaying a message, looks like a {@link SpeechBalloon}.
-     *<P>
-     * If the handpanel is not tall enough, other controls will be obscured by this one.
-     * This low height is indicated by {@link #offerHidesControls} and possibly {@link #offerCounterHidesFace}.
-     *
-     * @see #offerIsResetMessage
-     * @see #offerIsDiscardOrPickMessage
-     */
-    protected TradeOfferPanel offer;
-
-    /**
-     * If true, the handpanel isn't tall enough, so when the {@link #offer} message panel
-     * is showing something, we must hide other controls.
-     * Does not apply to client's hand panel.
-     *
-     * @see #hideTradeMsgShowOthers(boolean)
-     * @since 1.1.08
-     */
-    private boolean offerHidesControls, offerCounterHidesFace;
-    
-    /**
-     * When handpanel isn't tall enough, are we currently in the situation described
-     * at {@link #offerHidesControls} or {@link #offerCounterHidesFace}?
-     * @since 1.1.08
-     */
-    private boolean offerHidingControls, offerCounterHidingFace;
-
-    /**
-     * Board-reset voting: If true, {@link #offer} is holding a message related to a board-reset vote.
-     * @see #offerIsDiscardOrPickMessage
-     */
-    protected boolean offerIsResetMessage;
-
-    /**
-     * Board-reset voting: If true, {@link #offer} is holding a discard message
-     * ({@link #TRADEMSG_DISCARD}) or a gold hex pick-resources message
-     * ({@link #TRADEMSG_PICKING}).
-     * Set by {@link #setDiscardOrPickMsg(boolean)},
-     * cleared by {@link #clearDiscardOrPickMsg()}.
-     * @see #offerIsResetMessage
-     */
-    private boolean offerIsDiscardOrPickMessage;
-
-    /**
-     * Board-reset voting: If true, {@link #offer} was holding an active trade offer
-     * before {@link #offerIsResetMessage} or {@link #offerIsDiscardOrPickMessage} was set.
-     */
-    protected boolean offerIsMessageWasTrade;
-
-    // End of Trading interface/message balloon fields.
-
-    /**
-     * When this flag is true, the panel is interactive.
-     * If {@link #playerIsClient} true, implies interactive.
-     */
-    protected boolean interactive;
-
-    /**
-     * make a new hand panel
-     *
-     * @param pi  the interface that this panel is a part of
-     * @param pl  the player associated with this panel
-     * @param in  the interactive flag setting
-     */
-    public SOCHandPanel(SOCPlayerInterface pi, SOCPlayer pl, boolean in)
-    {
-        super(null);
-        creation(pi, pl, in);
-    }
-
-    /**
-     * make a new hand panel
-     *
-     * @param pi  the interface that this panel is a part of
-     * @param pl  the player associated with this panel
-     */
-    public SOCHandPanel(SOCPlayerInterface pi, SOCPlayer pl)
-    {
-        this(pi, pl, true);
-    }
-
-    /**
-     * Stuff to do when a SOCHandPanel is created.
-     *   Calls {@link #removePlayer()} as part of creation.
-     *
-     * @param pi   player interface
-     * @param pl   the player data, cannot be null
-     * @param in   the interactive flag setting
-     */
-    protected void creation(SOCPlayerInterface pi, SOCPlayer pl, boolean in)
-    {
-        playerInterface = pi;
-        client = pi.getClient();
-        game = pi.getGame();
-        player = pl;
-        playerNumber = player.getPlayerNumber();
-        playerIsCurrent = false;
-        playerIsClient = false;  // confirmed by call to removePlayer() at end of method.
-        interactive = in;
-
-        // Note no AWT layout is used - custom layout, see doLayout().
-
-        final Color pcolor = playerInterface.getPlayerColor(playerNumber);
-        setBackground(pcolor);
-        setForeground(COLOR_FOREGROUND);
-        setFont(new Font("SansSerif", Font.PLAIN, 10));
-
-        blankStandIn = new ColorSquare(pcolor, /*I*/"One moment..."/*18N*/);
-        blankStandIn.setVisible(false);
-        // playerinterface.initInterfaceElements will add blankStandIn to its layout, and set its size/position.
-
-        faceImg = new SOCFaceButton(playerInterface, playerNumber);
-        add(faceImg);
-
-        pname = new Label();
-        pname.setFont(new Font("Serif", Font.PLAIN, 14));
-        add(pname);
-        pnameActiveBG = null;  // Will be calculated at first turn
-
-        startBut = new Button(START);
-        startBut.addActionListener(this);
-        // this button always enabled
-        add(startBut);
-
-        vpLab = new Label(/*I*/"Points: "/*18N*/);
-        add(vpLab);
-        vpSq = new ColorSquare(ColorSquare.GREY, 0);
-        vpSq.setTooltipText(/*I*/"Total victory points for this opponent"/*18N*/);
-        if (game.vp_winner <= 12)
-        {
-            vpSq.setTooltipHighWarningLevel(/*I*/"Close to winning"/*18N*/, game.vp_winner - 2);  // (win checked in SOCGame.checkForWinner)
-        } else {
-            vpSq.setTooltipHighWarningLevel(/*I*/"Close to winning"/*18N*/, game.vp_winner - 3);
-        }
-        add(vpSq);
-
-        if (game.hasSeaBoard)
-        {
-            svpLab = new Label(/*I*/"SVP: "/*18N*/);
-            svpLab.setVisible(false);
-            add(svpLab);
-            new AWTToolTip(/*I*/"Special Victory Points for this player"/*18N*/, svpLab);
-            svpLab.addMouseListener(this);
-            svpSq = new ColorSquare(ColorSquare.GREY, 0);
-            svpSq.setVisible(false);
-            svpSq.setTooltipText(/*I*/"Special Victory Points, click for details"/*18N*/);
-            add(svpSq);
-            svpSq.addMouseListener(this);
-        } else {
-            svpLab = null;
-            svpSq = null;
-        }
-
-        larmyLab = new Label("", Label.CENTER);
-        larmyLab.setForeground(new Color(142, 45, 10));
-        larmyLab.setFont(new Font("SansSerif", Font.BOLD, 12));
-        add(larmyLab);
-
-        lroadLab = new Label("", Label.CENTER);
-        lroadLab.setForeground(new Color(142, 45, 10));
-        lroadLab.setFont(new Font("SansSerif", Font.BOLD, 12));
-        add(lroadLab);
-
-        clayLab = new Label(/*I*/"Clay:"/*18N*/);
-        add(clayLab);
-        claySq = new ColorSquare(ColorSquare.CLAY, 0);
-        add(claySq);
-        claySq.setTooltipText(/*I*/"Right-click to trade clay"/*18N*/);
-
-        oreLab = new Label(/*I*/"Ore:"/*18N*/);
-        add(oreLab);
-        oreSq = new ColorSquare(ColorSquare.ORE, 0);
-        add(oreSq);
-        oreSq.setTooltipText(/*I*/"Right-click to trade ore"/*18N*/);
-
-        sheepLab = new Label(/*I*/"Sheep:"/*18N*/);
-        add(sheepLab);
-        sheepSq = new ColorSquare(ColorSquare.SHEEP, 0);
-        add(sheepSq);
-        sheepSq.setTooltipText(/*I*/"Right-click to trade sheep"/*18N*/);
-
-        wheatLab = new Label(/*I*/"Wheat:"/*18N*/);
-        add(wheatLab);
-        wheatSq = new ColorSquare(ColorSquare.WHEAT, 0);
-        add(wheatSq);
-        wheatSq.setTooltipText(/*I*/"Right-click to trade wheat"/*18N*/);
-
-        woodLab = new Label(/*I*/"Wood:"/*18N*/);
-        add(woodLab);
-        woodSq = new ColorSquare(ColorSquare.WOOD, 0);
-        add(woodSq);
-        woodSq.setTooltipText(/*I*/"Right-click to trade wood"/*18N*/);
-
-        resourceSqDivLine = new ColorSquare(Color.BLACK);
-        add(resourceSqDivLine);
-
-        //cardLab = new Label("Cards:");
-        //add(cardLab);
-        cardListItems = new ArrayList<SOCDevCard>();
-        cardList = new List(0, false);
-        cardList.addActionListener(this);  // double-click support
-        add(cardList);
-
-        roadSq = new ColorSquare(ColorSquare.GREY, 0);
-        add(roadSq);
-        roadSq.setTooltipText(/*I*/"Pieces available to place"/*18N*/);
-        roadSq.setTooltipLowWarningLevel(/*I*/"Almost out of roads to place"/*18N*/, 2);
-        roadSq.setTooltipZeroText(/*I*/"No more roads available"/*18N*/);
-        roadLab = new Label(/*I*/"Roads:"/*18N*/);
-        add(roadLab);
-
-        settlementSq = new ColorSquare(ColorSquare.GREY, 0);
-        add(settlementSq);
-        settlementSq.setTooltipText(/*I*/"Pieces available to place"/*18N*/);
-        settlementSq.setTooltipLowWarningLevel(/*I*/"Almost out of settlements to place"/*18N*/, 1);
-        settlementSq.setTooltipZeroText(/*I*/"No more settlements available"/*18N*/);
-        settlementLab = new Label(/*I*/"Stlmts:"/*18N*/);
-        add(settlementLab);
-
-        citySq = new ColorSquare(ColorSquare.GREY, 0);
-        add(citySq);
-        citySq.setTooltipText(/*I*/"Pieces available to place"/*18N*/);
-        citySq.setTooltipLowWarningLevel(/*I*/"Almost out of cities to place"/*18N*/, 1);
-        citySq.setTooltipZeroText(/*I*/"No more cities available"/*18N*/);
-        cityLab = new Label(/*I*/"Cities:"/*18N*/);
-        add(cityLab);
-
-        if (game.hasSeaBoard)
-        {
-            shipSq = new ColorSquare(ColorSquare.GREY, 0);
-            add(shipSq);
-            shipSq.setTooltipText(/*I*/"Pieces available to place"/*18N*/);
-            shipSq.setTooltipLowWarningLevel(/*I*/"Almost out of ships to place"/*18N*/, 2);
-            shipSq.setTooltipZeroText(/*I*/"No more ships available"/*18N*/);
-            shipLab = new Label(/*I*/"Ships:"/*18N*/);
-            add(shipLab);
-        } else {
-            // shipSq, shipLab already null
-        }
-
-        if (game.isGameOptionSet(SOCGameOption.K_SC_CLVI))
-        {
-            clothLab = new Label(/*I*/"Cloth:"/*18N*/);  // No trailing space (room for wider colorsquares at left)
-            add(clothLab);
-            clothSq = new ColorSquare(ColorSquare.GREY, 0);
-            add(clothSq);
-            clothSq.setTooltipText(/*I*/"Amount of cloth traded from villages"/*18N*/);
-        } else {
-            // clothSq, clothLab already null
-        }
-
-        knightsLab = new Label(/*I*/"Soldiers:"/*18N*/);  // No trailing space (room for wider colorsquares at left)
-        add(knightsLab);
-        knightsSq = new ColorSquare(ColorSquare.GREY, 0);
-        add(knightsSq);
-        knightsSq.setTooltipText(/*I*/"Size of this army"/*18N*/);
-
-        resourceLab = new Label(RESOURCES);
-        add(resourceLab);
-        resourceSq = new ColorSquare(ColorSquare.GREY, 0);
-        add(resourceSq);
-        resourceSq.setTooltipText(/*I*/"Amount in hand"/*18N*/);
-        resourceSq.setTooltipHighWarningLevel(/*I*/"If 7 is rolled, would discard half these resources"/*18N*/, 8);
-
-        developmentLab = new Label(/*I*/"Dev. Cards: "/*18N*/);
-        add(developmentLab);
-        developmentSq = new ColorSquare(ColorSquare.GREY, 0);
-        add(developmentSq);
-        developmentSq.setTooltipText(/*I*/"Amount in hand"/*18N*/);
-
-        sittingRobotLockBut = new Button(ROBOTLOCKBUT_U);  // button text will change soon in updateSeatLockButton()
-        sittingRobotLockBut.addActionListener(this);
-        sittingRobotLockBut.setEnabled(interactive);
-        add(sittingRobotLockBut);
-
-        takeOverBut = new Button(TAKEOVER);
-        takeOverBut.addActionListener(this);
-        takeOverBut.setEnabled(interactive);
-        add(takeOverBut);
-
-        sitBut = new Button(SIT);
-        sitBut.addActionListener(this);
-        sitBut.setEnabled(interactive);
-        add(sitBut);
-        sitButIsLock = false;
-
-        robotBut = new Button(ROBOT);
-        robotBut.addActionListener(this);
-        robotBut.setEnabled(interactive);
-        add(robotBut);
-
-        playCardBut = new Button(CARD);
-        playCardBut.addActionListener(this);
-        playCardBut.setEnabled(interactive);
-        add(playCardBut);
-
-        playerTradingDisabled = game.isGameOptionSet("NT");
-
-        giveLab = new Label(GIVE);
-        add(giveLab);
-
-        getLab = new Label(GET);
-        add(getLab);
-
-        sqPanel = new SquaresPanel(interactive, this);
-        add(sqPanel);
-        sqPanel.setVisible(false); // will become visible only for seated client player
-
-        if (playerTradingDisabled)
-        {
-            offerBut = null;
-            offerButTip = null;
-        } else {
-            offerBut = new Button(SEND);
-            offerBut.addActionListener(this);
-            offerBut.setEnabled(interactive);
-            add(offerBut);
-            if (interactive)
-                offerButTip = new AWTToolTip(OFFERBUTTIP_ENA, offerBut);
-        }
-
-        // clearOfferBut used by bank/port trade, and player trade
-        clearOfferBut = new Button(CLEAR);
-        clearOfferBut.addActionListener(this);
-        clearOfferBut.setEnabled(interactive);
-        add(clearOfferBut);
-
-        bankBut = new Button(BANK);
-        bankBut.addActionListener(this);
-        bankBut.setEnabled(interactive);
-        add(bankBut);
-
-        bankUndoBut = new Button(BANK_UNDO);
-        bankUndoBut.addActionListener(this);
-        bankUndoBut.setEnabled(false);
-        add(bankUndoBut);
-
-        if (playerTradingDisabled)
-        {
-            // playerSend, playerSendMap, playerSendForPrevTrade already null
-        } else {
-            playerSend = new ColorSquare[game.maxPlayers-1];
-            playerSendMap = new int[game.maxPlayers-1];
-            playerSendForPrevTrade = new boolean[game.maxPlayers-1];
-
-            // set the trade buttons correctly
-            int cnt = 0;
-            for (int pn = 0; pn < game.maxPlayers; pn++)
-            {
-                if (pn != playerNumber)
-                {
-                    Color color = playerInterface.getPlayerColor(pn);
-                    playerSendMap[cnt] = pn;
-                    playerSendForPrevTrade[cnt] = true;
-                    playerSend[cnt] = new ColorSquare(ColorSquare.CHECKBOX, true, color);
-                    playerSend[cnt].setColor(playerInterface.getPlayerColor(pn));
-                    playerSend[cnt].setBoolValue(true);
-                    add(playerSend[cnt]);
-                    cnt++;
-                }
-            }
-        }  // if(playerTradingDisabled)
-
-        rollPromptCountdownLab = new Label(" ");
-        add(rollPromptCountdownLab);
-        rollPromptInUse = false;   // Nothing yet (no game in progress)
-        autoRollTimerTask = null;  // Nothing yet
-
-        rollBut = new Button(ROLL);
-        rollBut.addActionListener(this);
-        rollBut.setEnabled(interactive);
-        add(rollBut);
-
-        doneBut = new Button(DONE);
-        doneBut.addActionListener(this);
-        doneBut.setEnabled(interactive);
-        doneButIsRestart = false;
-        add(doneBut);
-
-        quitBut = new Button(QUIT);
-        quitBut.addActionListener(this);
-        quitBut.setEnabled(interactive);
-        add(quitBut);
-
-        offer = new TradeOfferPanel(this, playerNumber);
-        offer.setVisible(false);
-        offerIsResetMessage = false;
-        add(offer);
-
-        // set the starting state of the panel
-        removePlayer();
-    }
-
-    /**
-     * @return the player interface
-     */
-    public SOCPlayerInterface getPlayerInterface()
-    {
-        return playerInterface;
-    }
-
-    /**
-     * @return the player
-     */
-    public SOCPlayer getPlayer()
-    {
-        return player;
-    }
-
-    /**
-     * @return the client
-     */
-    public SOCPlayerClient getClient()
-    {
-        return client;
-    }
-
-    /**
-     * @return the game
-     */
-    public SOCGame getGame()
-    {
-        return game;
-    }
-
-    /**
-     * handle interaction
-     */
-    public void actionPerformed(ActionEvent e)
-    {
-        try {
-        String target = e.getActionCommand();
-
-        SOCPlayerClient client = playerInterface.getClient();
-        SOCGame game = playerInterface.getGame();
-
-        if (target == LOCKSEAT)
-        {
-            // Seat Lock while game forming (gamestate NEW); see below for ROBOTLOCKBUT_L etc
-            client.getGameManager().setSeatLock(game, playerNumber, SOCGame.SeatLockState.LOCKED);
-        }
-        else if (target == UNLOCKSEAT)
-        {
-            // Unlock while game forming
-            client.getGameManager().setSeatLock(game, playerNumber, SOCGame.SeatLockState.UNLOCKED);
-        }
-        else if (target == TAKEOVER)
-        {
-            client.getGameManager().sitDown(game, playerNumber);
-        }
-        else if (target == SIT)
-        {
-            client.getGameManager().sitDown(game, playerNumber);
-        }
-        else if (target == START)
-        {
-            client.getGameManager().startGame(game);
-        }
-        else if (target == ROBOT)
-        {
-            // cf.cc.addRobot(cf.cname, playerNum);
-        }
-        else if (target == ROLL)
-        {
-            if (autoRollTimerTask != null)
-            {
-                autoRollTimerTask.cancel();
-                autoRollTimerTask = null;
-            }
-            clickRollButton();
-        }
-        else if (target == QUIT)
-        {
-            SOCQuitConfirmDialog.createAndShow(playerInterface.getGameDisplay(), playerInterface);
-        }
-        else if (target == DONE)
-        {
-            // sqPanel.setValues(zero, zero);
-            client.getGameManager().endTurn(game);
-        }
-        else if (target == DONE_RESTART)
-        {
-            playerInterface.resetBoardRequest(game.isPractice && ! game.isInitialPlacement());
-        }
-        else if (target == CLEAR)
-        {
-            clearOffer(true);    // Zero the square panel numbers, unless board-reset vote in progress
-            if (game.getGameState() == SOCGame.PLAY1)
-            {
-                client.getGameManager().clearOffer(game);
-            }
-        }
-        else if (target == BANK)
-        {
-            int gstate = game.getGameState();
-            if (gstate == SOCGame.PLAY1)
-            {
-                int[] give = new int[5];
-                int[] get = new int[5];
-                sqPanel.getValues(give, get);
-                client.getGameManager().clearOffer(game);
-                createSendBankTradeRequest(game, give, get);
-            }
-            else if (gstate == SOCGame.OVER)
-            {
-                String msg = game.gameOverMessageToPlayer(player);
-                    // msg = "The game is over; you are the winner!";
-                    // msg = "The game is over; <someone> won.";
-                    // msg = "The game is over; no one won.";
-                playerInterface.print("* " + msg);
-            }
-        }
-        else if (target == BANK_UNDO)
-        {
-            if ((bankGive != null) && (bankGet != null))
-            {
-                client.getGameManager().bankTrade(game, bankGet, bankGive);  // reverse the previous order to undo it
-                bankGive = null;
-                bankGet = null;
-                bankUndoBut.setEnabled(false);
-            }
-        }
-        else if (target == ROBOTLOCKBUT_L)
-        {
-            // Seat Lock while game in progress; see above for UNLOCKSEAT etc
-            clickRobotSeatLockButton(SOCGame.SeatLockState.LOCKED);
-        }
-        else if (target == ROBOTLOCKBUT_U)
-        {
-            clickRobotSeatLockButton(SOCGame.SeatLockState.UNLOCKED);
-        }
-        else if (target == ROBOTLOCKBUT_M)
-        {
-            clickRobotSeatLockButton(SOCGame.SeatLockState.CLEAR_ON_RESET);
-        }
-        else if (target == SEND)
-        {
-            if (playerTradingDisabled)
-                return;
-
-            if (game.getGameState() == SOCGame.PLAY1)
-            {
-                int[] give = new int[5];
-                int[] get = new int[5];
-                int giveSum = 0;
-                int getSum = 0;
-                sqPanel.getValues(give, get);
-
-                for (int i = 0; i < 5; i++)
-                {
-                    giveSum += give[i];
-                    getSum += get[i];
-                }
-
-                SOCResourceSet giveSet = new SOCResourceSet(give);
-                SOCResourceSet getSet = new SOCResourceSet(get);
-
-                if (!player.getResources().contains(giveSet))
-                {
-                    playerInterface.print("*** "+/*I*/"You can't offer what you don't have."/*18N*/);
-                }
-                else if ((giveSum == 0) || (getSum == 0))
-                {
-                    playerInterface.print("*** "+/*I*/"A trade must contain at least one resource card from each player."/*18N*/);
-                }
-                else
-                {
-                    // bool array elements begin as false
-                    boolean[] to = new boolean[game.maxPlayers];
-                    boolean toAny = false;
-
-                    if (game.getCurrentPlayerNumber() == playerNumber)
-                    {
-                        for (int i = 0; i < (game.maxPlayers - 1); i++)
-                        {
-                            if (playerSend[i].getBoolValue() && ! game.isSeatVacant(playerSendMap[i]))
-                            {
-                                to[playerSendMap[i]] = true;
-                                toAny = true;
-                                playerSendForPrevTrade[i] = true;
-                            } else {
-                                playerSendForPrevTrade[i] = false;
-                            }
-                        }
-                    }
-                    else
-                    {
-                        // can only offer to current player
-                        to[game.getCurrentPlayerNumber()] = true;
-                        toAny = true;
-                    }
-
-                    if (! toAny)
-                    {
-                        playerInterface.print("*** "+/*I*/"Please choose at least one opponent's checkbox."/*18N*/);
-                    }
-                    else
-                    {
-                        SOCTradeOffer tradeOffer =
-                            new SOCTradeOffer(game.getName(),
-                                              playerNumber,
-                                              to, giveSet, getSet);
-                        client.getGameManager().offerTrade(game, tradeOffer);
-                        disableBankUndoButton();
-                    }
-                }
-            }
-        }
-        else if ((e.getSource() == cardList) || (target == CARD))
-        {
-            clickPlayCardButton();
-        }
-        } catch (Throwable th) {
-            playerInterface.chatPrintStackTrace(th);
-        }
-    }
-
-    /**
-     * Handle clicks on {@link #svpSq} or {@link #svpLab} to get more info.
-     * @since 2.0.00
-     */
-    public void mouseClicked(MouseEvent e)
-    {
-        StringBuilder sb = new StringBuilder();
-        sb.append(/*I*/"Total Special Victory Points: " + player.getSpecialVP()/*18N*/);
-
-        ArrayList<SOCPlayer.SpecialVPInfo> svpis = player.getSpecialVPInfo();
-        if ((svpis != null) && (svpis.size() > 0))
-        {
-            sb.append("\n");
-
-            // null shouldn't happen: server sends svp info when SVPs are awarded,
-            //  or when the client joins a game in progress.
-            for (SOCPlayer.SpecialVPInfo svpi : svpis)
-            {
-                sb.append("\n");
-                sb.append(/*I*/svpi.svp+": "+svpi.desc/*18N*/);
-            }
-        }
-
-        NotifyDialog.createAndShow(playerInterface.getGameDisplay(), playerInterface, sb.toString(), null, true);
-    }
-
-    /** required stub for MouseListener */
-    public void mousePressed(MouseEvent e) {}
-
-    /** required stub for MouseListener */
-    public void mouseReleased(MouseEvent e) {}
-
-    /** required stub for MouseListener */
-    public void mouseEntered(MouseEvent e) {}
-
-    /** required stub for MouseListener */
-    public void mouseExited(MouseEvent e) {}
-
-    /**
-     * Create and send a bank/port trade request.
-     * Remember the resources for the "undo" button.
-     * @param game  Our game
-     * @param give  Resources to give, same format as {@link SOCResourceSet#SOCResourceSet(int[])
-     * @param get   Resources to get, same format as {@link SOCResourceSet#SOCResourceSet(int[])
-     * @since 1.1.13
-     */
-    private void createSendBankTradeRequest
-        (SOCGame game, final int[] give, final int[] get)
-    {
-        SOCResourceSet giveSet = new SOCResourceSet(give);
-        SOCResourceSet getSet = new SOCResourceSet(get);
-        getClient().getGameManager().bankTrade(game, giveSet, getSet);
-
-        bankGive = giveSet;
-        bankGet = getSet;
-        bankUndoBut.setEnabled(true);  // TODO what if trade is not allowed
-    }
-
-    /**
-     * Disable the bank/port trade undo button.
-     * Call when a non-trade game action is sent by the client.
-     * @since 1.1.13
-     */
-    public void disableBankUndoButton()
-    {
-        if (bankGive == null)
-            return;
-        bankGive = null;
-        bankGet = null;
-        bankUndoBut.setEnabled(false);
-    }
-
-    /**
-     * During game play, handle a click on a sitting robot's Lock/Unlock/Mark button, 
-     * ask the server to advance to the next seat lock state.
-     * Called from {@link #actionPerformed(ActionEvent)}.
-     * @param current  Current lock state/button label
-     * @since 2.0.00
-     */
-    private final void clickRobotSeatLockButton(SOCGame.SeatLockState current)
-    {
-        final SOCGame.SeatLockState slNext;
-        switch (current)
-        {
-        case UNLOCKED:  slNext = SOCGame.SeatLockState.LOCKED;  break;
-
-        case CLEAR_ON_RESET:  slNext = SOCGame.SeatLockState.UNLOCKED;  break;
-
-        default:  // == case LOCKED:
-            if (game.isPractice || (client.sVersion >= 2000))
-                slNext = SOCGame.SeatLockState.CLEAR_ON_RESET;
-            else
-                slNext = SOCGame.SeatLockState.UNLOCKED;  // old servers don't support CLEAR_ON_RESET
-
-            break;
-        }
-
-        client.getGameManager().setSeatLock(game, playerNumber, slNext);
-    }
-
-
-    /**
-     * Handle a click on the "play card" button, or double-click
-     * on an item in the list of cards held.
-     * Called from actionPerformed()
-     */
-    public void clickPlayCardButton()
-    {
-        //TODO Logic must be changed to allow i18n
-        String item;
-        int itemNum;  // Which one to play from list?
-        SOCDevCard itemCard = null;
-
-        setRollPrompt(null, false);  // Clear prompt if Play Card clicked (instead of Roll clicked)
-        if (playerIsCurrent && player.hasPlayedDevCard())
-        {
-            playerInterface.print("*** "+/*I*/"You may play only one card per turn."/*18N*/);
-            playCardBut.setEnabled(false);
-            return;
-        }
-
-        item = cardList.getSelectedItem();
-        itemNum = cardList.getSelectedIndex();
-
-        if (item == null || item.length() == 0)
-        {
-            if (cardList.getItemCount() == 1)
-            {
-                // No card selected, but only one to choose from
-                item = cardList.getItem(0);
-                itemNum = 0;
-                if (item.length() == 0)
-                    return;
-                itemCard = cardListItems.get(0);
-            } else {
-                /**
-                 * No card selected, multiple are in the list.
-                 * See if only one card isn't a "(VP)" card, isn't new.
-                 * If more than one, but they're all same type (ex.
-                 * unplayed Robbers), pretend there's only one.
-                 */
-                itemNum = -1;  // Nothing yet
-                String itemNumText = null;
-                for (int i = cardList.getItemCount() - 1; i >= 0; --i)
-                {
-                    item = cardList.getItem(i);
-                    if ((item != null) && (item.length() > 0))
-                    {
-                        SOCDevCard dev = cardListItems.get(i);
-                        if (! (dev.isVPCard() || dev.isNew()))
-                        {
-                            // Non-VP non-new card found
-                            if (itemCard == null)
-                            {
-                                itemNum = i;
-                                itemNumText = item;
-                                itemCard = dev;
-                            }
-                            else if (itemCard.ctype != dev.ctype)
-                            {
-                                itemNum = -1;  // More than one found, and they aren't the same type;
-                                break;         // we can't auto-pick among them, so stop looking through the list.
-                            }
-                        }
-                    }
-                }
-                if ((itemNum == -1) || (itemCard == null))
-                {
-                    playerInterface.print("* "+/*I*/"Please click a card first to select it."/*18N*/);
-                    return;
-                }
-                item = itemNumText;
-            }
-        } else {
-            // get selected item's Card object
-            if (itemNum < cardListItems.size())
-                itemCard = cardListItems.get(itemNum);
-        }
-
-        // At this point, itemNum is the index of the card we want,
-        // and item is its text string.
-        // itemCard is its SOCDevCard object (card type and new/old flag).
-
-        if ((! playerIsCurrent) || (itemCard == null))
-        {
-            return;  // <--- Early Return: Not current player ---
-        }
-
-        if (itemCard.isVPCard())
-        {
-            playerInterface.print("*** You secretly played this VP card when you bought it.");
-            itemNum = cardList.getSelectedIndex();
-            if (itemNum >= 0)
-                cardList.deselect(itemNum);
-
-            return;  // <--- Early Return: Can't play a VP card ---
-        }
-
-        int cardTypeToPlay = -1;
-
-        switch (itemCard.ctype)
-        {
-        case SOCDevCardConstants.KNIGHT:
-            if (game.canPlayKnight(playerNumber))
-            {
-                cardTypeToPlay = SOCDevCardConstants.KNIGHT;
-            }
-            else if (game.isGameOptionSet(SOCGameOption.K_SC_PIRI))
-            {
-                playerInterface.print("* You cannot convert a ship to a warship right now.");   
-            }
-            break;
-
-        case SOCDevCardConstants.ROADS:
-            if (game.canPlayRoadBuilding(playerNumber))
-            {
-                cardTypeToPlay = SOCDevCardConstants.ROADS;
-            }
-            else if (player.getNumPieces(SOCPlayingPiece.ROAD) == 0)
-            {
-                playerInterface.print("* You have no roads left to place.");
-            }
-            break;
-
-        case SOCDevCardConstants.DISC:
-            if (game.canPlayDiscovery(playerNumber))
-            {
-                cardTypeToPlay = SOCDevCardConstants.DISC;
-            }
-            break;
-
-        case SOCDevCardConstants.MONO:
-            if (game.canPlayMonopoly(playerNumber))
-            {
-                cardTypeToPlay = SOCDevCardConstants.MONO;
-            }
-            break;
-
-        default:
-            playerInterface.print("L1198 internal error: Unknown card type " + itemCard.ctype + ": " + item);
-
-        }
-
-        if (cardTypeToPlay != -1)
-        {
-            client.getGameManager().playDevCard(game, cardTypeToPlay);
-            disableBankUndoButton();
-        }
-    }
-
-    /** Handle a click on the roll button.
-     *  Called from actionPerformed() and the auto-roll timer task.
-     */
-    public void clickRollButton()
-    {
-        if (rollPromptInUse)
-            setRollPrompt(null, false);  // Clear it
-        client.getGameManager().rollDice(game);
-        rollBut.setEnabled(false);  // Only one roll per turn
-    }
-
-    /**
-     * Add the "lock" button for when a robot is currently playing in this position.
-     * This is not the large "lock" button seen in empty positions when the
-     * game is forming, which prevents a robot from sitting down. That button
-     * is actually {@link #sitBut} with a different label.
-     *<P>
-     * This method was <tt>addSeatLockBut()</tt> before 1.1.07.
-     */
-    public void addSittingRobotLockBut()
-    {
-        final String lbl, tipText;
-        switch (game.getSeatLock(playerNumber))
-        {
-        case LOCKED:
-            lbl = ROBOTLOCKBUT_L;
-            if (game.isPractice || (client.sVersion >= 2000))
-                tipText = ROBOTLOCKBUTTIP_L;
-            else
-                tipText = ROBOTLOCKBUTTIP_L_OLD;
-            break;
-
-        case CLEAR_ON_RESET:
-            lbl = ROBOTLOCKBUT_M;
-            tipText = ROBOTLOCKBUTTIP_M;
-            break;
-
-        default:  // == case UNLOCKED:
-            lbl = ROBOTLOCKBUT_U;
-            if (game.isPractice || (client.sVersion >= 2000))
-                tipText = ROBOTLOCKBUTTIP_U;
-            else
-                tipText = ROBOTLOCKBUTTIP_U_OLD;
-            break;
-        }
-
-        sittingRobotLockBut.setLabel(lbl);
-        sittingRobotLockBut.setVisible(true);
-
-        if (robotLockButTip != null)
-            robotLockButTip.setTip(tipText);
-        else
-            robotLockButTip = new AWTToolTip(tipText, sittingRobotLockBut);
-    }
-
-    /**
-     * DOCUMENT ME!
-     */
-    public void addTakeOverBut()
-    {
-        takeOverBut.setVisible(true);
-    }
-
-    /**
-     * Add the "Sit Here" button. If this button has been used as
-     * a "lock" button to keep out a robot, revert the label to "Sit Here"
-     * unless clientHasSatAlready.
-     *<P>
-     * <b>Note:</b> Does not check if the seat is vacant (in case we're
-     * removing a player, and game state is not yet updated);
-     * please call {@link SOCGame#isSeatVacant(int)} before calling this.
-     *
-     * @param clientHasSatAlready Is the client seated in this game?
-     *   If so, button label should be "lock"/"unlock" (about robots).
-     *   (Added in 1.1.07)
-     * @see #renameSitButLock()
-     */
-    public void addSitButton(boolean clientHasSatAlready)
-    {
-        if (sitButIsLock && ! clientHasSatAlready)
-        {
-            sitBut.setLabel(SIT);
-            sitButIsLock = false;
-            if (sitButTip != null)
-            {
-                sitButTip.destroy();
-                sitButTip = null;
-            }
-        } else if (clientHasSatAlready && ! sitButIsLock)
-        {
-            renameSitButLock();
-        }
-        sitBut.setVisible(true);
-    }
-
-    /**
-     * DOCUMENT ME!
-     */
-    public void addRobotButton()
-    {
-        robotBut.setVisible(true);
-    }
-
-    /**
-     * Change the face image
-     *
-     * @param id  the id of the image
-     */
-    public void changeFace(int id)
-    {
-        faceImg.setFace(id);
-    }
-
-
-    /**
-     * remove this player.
-     * To prevent inconsistencies, call this <em>before</em> calling
-     * {@link SOCGame#removePlayer(String)}.
-     * Also called from constructor, before {@link #doLayout()}.
-     * @see #addPlayer(String)
-     */
-    public void removePlayer()
-    {
-        if (blankStandIn != null)
-            blankStandIn.setVisible(true);
-        setVisible(false);
-
-        //D.ebugPrintln("REMOVE PLAYER");
-        //D.ebugPrintln("NAME = "+player.getName());
-        vpLab.setVisible(false);
-        vpSq.setVisible(false);
-        if (svpSq != null)
-        {
-            svpLab.setVisible(false);
-            svpSq.setVisible(false);
-        }
-        faceImg.setVisible(false);
-        pname.setVisible(false);
-        roadSq.setVisible(false);
-        roadLab.setVisible(false);
-        settlementLab.setVisible(false);
-        settlementSq.setVisible(false);
-        cityLab.setVisible(false);
-        citySq.setVisible(false);
-        if (shipSq != null)
-        {
-            shipSq.setVisible(false);
-            shipLab.setVisible(false);
-        }
-        knightsSq.setVisible(false);
-        knightsLab.setVisible(false);
-        if (clothSq != null)
-        {
-            clothLab.setVisible(false);
-            clothSq.setVisible(false);
-        }
-
-        offer.setVisible(false);
-
-        larmyLab.setVisible(false);
-        lroadLab.setVisible(false);
-        resourceLab.setVisible(false);
-        resourceSq.setVisible(false);
-        resourceSqDivLine.setVisible(false);
-
-        offerHidingControls = false;
-        offerCounterHidingFace = false;
-
-        if (playerIsClient)
-        {
-            // Clean up, since we're leaving the game
-            if (playerInterface.getClientHand() == this)
-                playerInterface.setClientHand(null);
-            playerIsClient = false;
-        } else if (game.getGameState() == SOCGame.NEW)
-        {
-            // Un-hide "Sit Here" or "Lock" button
-            boolean clientAlreadySitting = (playerInterface.getClientHand() != null);
-            addSitButton(clientAlreadySitting);
-        }
-
-        /* Hide items in case this was our hand */
-        claySq.setVisible(false);
-        clayLab.setVisible(false);
-        oreSq.setVisible(false);
-        oreLab.setVisible(false);
-        sheepSq.setVisible(false);
-        sheepLab.setVisible(false);
-        wheatSq.setVisible(false);
-        wheatLab.setVisible(false);
-        woodSq.setVisible(false);
-        woodLab.setVisible(false);
-
-        resourceTradeCost = null;
-        if (resourceTradeMenu != null)
-        {
-            for (int i = 0; i < resourceTradeMenu.length; ++i)
-            {
-                if (resourceTradeMenu[i] != null)
-                {
-                    resourceTradeMenu[i].destroy();
-                    resourceTradeMenu[i] = null;
-                }
-            }
-            resourceTradeMenu = null;
-        }
-
-        //cardLab.setVisible(false);
-        cardList.setVisible(false);
-        playCardBut.setVisible(false);
-
-        giveLab.setVisible(false);
-        getLab.setVisible(false);
-        sqPanel.setVisible(false);
-        clearOfferBut.setVisible(false);
-        bankBut.setVisible(false);
-        bankUndoBut.setVisible(false);
-
-        if (! playerTradingDisabled)
-        {
-            offerBut.setVisible(false);  // also hides offerButTip if created
-            for (int i = 0; i < (game.maxPlayers - 1); i++)
-            {
-                playerSend[i].setVisible(false);
-            }
-        }
-
-        rollBut.setVisible(false);
-        doneBut.setVisible(false);
-        quitBut.setVisible(false);
-
-        setRollPrompt(null, true);  // Clear it, and cancel autoRollTimerTask if running
-
-        /* other player's hand */
-        developmentLab.setVisible(false);
-        developmentSq.setVisible(false);
-        faceImg.removeFacePopupMenu();  // Also disables left-click to change
-
-        removeTakeOverBut();
-        removeSittingRobotLockBut();
-
-        inPlay = false;
-
-        validate();  // doLayout() will lay things out for empty seat
-        if (blankStandIn != null)
-            blankStandIn.setVisible(false);
-        setVisible(true);
-        repaint();
-    }
-
-    /**
-     * Remove elements to clean up this panel.
-     * Calls removePlayer() as part of cleanup.
-     */
-    public void destroy()
-    {
-        removePlayer();
-        removeAll();
-    }
-
-    /**
-     * Add a player (human or robot) at this currently-vacant seat position.
-     * Update controls at this handpanel.
-     * Also update ALL OTHER handpanels in our {@link #playerInterface} this way:
-     * Remove all of the sit and take over buttons.
-     * If game still forming, can lock seats (for fewer players/robots).
-     *
-     * @param name Name of player to add
-     * @see #removePlayer()
-     */
-    public void addPlayer(String name)
-    {
-        if (blankStandIn != null)
-            blankStandIn.setVisible(true);
-        setVisible(false);
-
-        /* This is visible for both our hand and opponent hands */
-        if (! game.isBoardReset())
-        {
-            faceImg.setDefaultFace();
-        }
-        else
-        {
-            changeFace(player.getFaceId());
-        }
-        faceImg.setVisible(true);
-
-        pname.setText(name);
-        pname.setVisible(true);
-
-        larmyLab.setVisible(true);
-        lroadLab.setVisible(true);
-
-        roadSq.setVisible(true);
-        roadLab.setVisible(true);
-        settlementSq.setVisible(true);
-        settlementLab.setVisible(true);
-        citySq.setVisible(true);
-        cityLab.setVisible(true);
-        if (shipSq != null)
-        {
-            shipSq.setVisible(true);
-            shipLab.setVisible(true);
-        }
-        knightsLab.setVisible(true);
-        knightsSq.setVisible(true);
-        if (clothSq != null)
-        {
-            clothLab.setVisible(true);
-            clothSq.setVisible(true);
-        }
-
-        resourceLab.setVisible(true);
-        resourceSq.setVisible(true);
-
-        if (svpSq != null)
-        {
-            final int newSVP = player.getSpecialVP();
-            svpSq.setIntValue(newSVP);
-            final boolean vis = (newSVP != 0);
-            svpSq.setVisible(vis);
-            svpLab.setVisible(vis);
-        }
-
-        playerIsCurrent = (game.getCurrentPlayerNumber() == playerNumber);
-
-        if (player.getName().equals(client.getNickname()))
-        {
-            // this is our hand
-
-            playerIsClient = true;
-            playerInterface.setClientHand(this);
-
-            knightsSq.setTooltipText(/*I*/"Size of your army"/*18N*/);
-            vpSq.setTooltipText(/*I*/"Your victory point total"/*18N*/);
-
-            // show 'Victory Points' and hide "Start Button" if game in progress
-            if (game.getGameState() == SOCGame.NEW)
-            {
-                startBut.setVisible(true);
-            }
-            else
-            {
-                vpLab.setVisible(true);
-                vpSq.setVisible(true);
-            }
-
-            faceImg.addFacePopupMenu();  // Also enables left-click to change
-
-            claySq.setVisible(true);
-            clayLab.setVisible(true);
-            oreSq.setVisible(true);
-            oreLab.setVisible(true);
-            sheepSq.setVisible(true);
-            sheepLab.setVisible(true);
-            wheatSq.setVisible(true);
-            wheatLab.setVisible(true);
-            woodSq.setVisible(true);
-            woodLab.setVisible(true);
-            resourceSqDivLine.setVisible(true);
-            resourceSq.setBorderColor(ColorSquare.ORE);  // dark gray
-            resourceLab.setText(RESOURCES_TOTAL);
-
-            resourceTradeCost = new int[6];
-            if (resourceTradeMenu != null)
-            {
-                // Must have forgot to call removePlayer;
-                //   clean it up now
-                for (int i = 0; i < resourceTradeMenu.length; ++i)
-                {
-                    if (resourceTradeMenu[i] != null)
-                    {
-                        resourceTradeMenu[i].destroy();
-                        resourceTradeMenu[i] = null;
-                    }
-                }
-            }
-            else
-            {
-                resourceTradeMenu = new ResourceTradeTypeMenu[6];
-            }
-            updateResourceTradeCosts(true);
-
-            //cardLab.setVisible(true);
-            cardList.setVisible(true);
-            playCardBut.setVisible(true);
-
-            giveLab.setVisible(true);
-            getLab.setVisible(true);
-            sqPanel.setVisible(true);
-
-            clearOfferBut.setVisible(true);
-            bankBut.setVisible(true);
-            if (game.isPractice || (client.sVersion >= 1113))  // server version 1.1.13 and up
-                bankUndoBut.setVisible(true);
-
-            if (! playerTradingDisabled)
-            {
-                offerBut.setVisible(true);
-                for (int i = 0; i < (game.maxPlayers - 1); i++)
-                {
-                    playerSend[i].setBoolValue(true);
-                    playerSend[i].setEnabled(true);
-                    playerSend[i].setVisible(true);
-                }
-            }
-            rollBut.setVisible(true);
-            doneButIsRestart = ((game.getGameState() <= SOCGame.START3B)
-                 || (game.getGameState() == SOCGame.OVER));
-            if (doneButIsRestart)
-                doneBut.setLabel(DONE_RESTART);
-            else
-                doneBut.setLabel(DONE);
-            doneBut.setVisible(true);
-            quitBut.setVisible(true);
-
-            // Remove all of the sit and take over buttons.
-            // If game still forming, can lock seats (for fewer players/robots).
-            boolean gameForming = (game.getGameState() == SOCGame.NEW);
-            for (int i = 0; i < game.maxPlayers; i++)
-            {
-                playerInterface.getPlayerHandPanel(i).removeTakeOverBut();
-                if (gameForming && (i != playerNumber) && game.isSeatVacant(i))
-                    playerInterface.getPlayerHandPanel(i).renameSitButLock();
-                else
-                    playerInterface.getPlayerHandPanel(i).removeSitBut();
-            }
-
-            updateButtonsAtAdd();  // Enable,disable the proper buttons
-        }
-        else
-        {
-            /* This is another player's hand */
-
-            D.ebugPrintln("**** SOCHandPanel.addPlayer(name) ****");
-            D.ebugPrintln("player.getPlayerNumber() = " + playerNumber);
-            D.ebugPrintln("player.isRobot() = " + player.isRobot());
-            D.ebugPrintln("player.getSeatLock(" + playerNumber + ") = " + game.getSeatLock(playerNumber));
-            D.ebugPrintln("game.getPlayer(client.getNickname()) = " + game.getPlayer(client.getNickname()));
-
-            knightsSq.setTooltipText(/*I*/"Size of this opponent's army"/*18N*/);
-
-            // To see if client already sat down at this game,
-            // we can't call playerInterface.getClientHand() yet,
-            // because it may not have been set at this point.
-            // Use game.getPlayer(client.getNickname()) instead:
-
-            if (player.isRobot() && (game.getPlayer(client.getNickname()) == null)
-                && (game.getSeatLock(playerNumber) != SOCGame.SeatLockState.LOCKED))
-            {
-                addTakeOverBut();
-            }
-
-            if (player.isRobot() && (game.getPlayer(client.getNickname()) != null))
-            {
-                addSittingRobotLockBut();
-            }
-            else
-            {
-                removeSittingRobotLockBut();
-            }
-
-            vpLab.setVisible(true);
-            vpSq.setVisible(true);
-            resourceSq.setBorderColor(Color.BLACK);
-            resourceLab.setText(RESOURCES);
-
-            developmentLab.setVisible(true);
-            developmentSq.setVisible(true);
-
-            removeSitBut();
-            removeRobotBut();
-        }
-
-        inPlay = true;
-
-        validate();  // doLayout() will lay things out for our hand or other player's hand
-        if (blankStandIn != null)
-            blankStandIn.setVisible(false);
-        setVisible(true);
-        repaint();
-    }
-
-    /** Player is client, is current, and has no playable cards,
-     *  so begin auto-roll countdown.
-     *
-     * Called by autoRollOrPromptPlayer when that condition is met.
-     * Countdown begins with AUTOROLL_TIME seconds.
-     *
-     * @see #autoRollOrPromptPlayer()
-     */
-    protected void autoRollSetupTimer()
-    {
-        Timer piTimer = playerInterface.getEventTimer();
-        if (autoRollTimerTask != null)
-            autoRollTimerTask.cancel();  // cancel any previous
-        if (! game.canRollDice(playerNumber))
-            return;
-
-        // Set up to run once per second, it will cancel
-        //   itself after AUTOROLL_TIME seconds.
-        autoRollTimerTask = new HandPanelAutoRollTask();
-        piTimer.scheduleAtFixedRate(autoRollTimerTask, 0, 1000 /* ms */ );
-    }
-
-    /**
-     * Handpanel interface updates at start of each turn (not just our turn).
-     * Calls {@link #updateTakeOverButton()}, and checks if current player (for hilight).
-     * Called from client when server sends {@link soc.message.SOCMessage#TURN}.
-     * Called also at start of game by {@link SOCPlayerInterface#updateAtGameState()},
-     * because the server sends no TURN between the last road (gamestate START2B)
-     * and the first player's turn (state PLAY).
-     */
-    public void updateAtTurn()
-    {
-        playerIsCurrent = (game.getCurrentPlayerNumber() == playerNumber);
-        if (playerIsCurrent)
-        {
-            if (pnameActiveBG == null)
-                pnameCalcColors();
-
-            if (playerIsClient)
-                updateRollDoneBankButtons();
-        }
-
-        // show current player, or for debugging, current Free Placement player
-        {
-            boolean showAsCurrent;
-            if (! game.isDebugFreePlacement())
-            {
-                showAsCurrent = playerIsCurrent;
-            } else {
-                showAsCurrent =
-                    (playerNumber == playerInterface.getBoardPanel().getPlayerNumber());
-                if (pnameActiveBG == null)
-                    pnameCalcColors();
-            }
-
-            if (showAsCurrent)
-                pname.setBackground(pnameActiveBG);
-            else
-                pname.setBackground(this.getBackground());
-        }
-
-        updateTakeOverButton();
-        if (playerIsClient)
-        {
-            final int gs = game.getGameState();
-            boolean normalTurnStarting = (gs == SOCGame.PLAY || gs == SOCGame.PLAY1);
-            clearOffer(normalTurnStarting);  // Zero the square panel numbers, etc. (TODO) better descr.
-                // at any player's turn, not just when playerIsCurrent.
-            if (! playerIsCurrent)
-            {
-                rollBut.setEnabled(false);
-                doneBut.setEnabled(false);
-            }
-
-            if (doneButIsRestart)
-            {
-                if (normalTurnStarting)
-                {
-                    doneBut.setLabel(DONE);
-                    doneButIsRestart = false;
-                } else {
-                    doneBut.setEnabled(true);  // "Restart" during game-start (label DONE_RESTART)
-                }
-            }
-            normalTurnStarting = normalTurnStarting && playerIsCurrent;
-            playCardBut.setEnabled(normalTurnStarting && (cardList.getItemCount() > 0));
-        }
-
-        bankGive = null;
-        bankGet = null;
-        if (bankUndoBut.isEnabled())
-            bankUndoBut.setEnabled(false);
-
-        // Although this method is called at the start of our turn,
-        // the call to autoRollOrPromptPlayer() is not made here.
-        // That call is made when the server says it's our turn to
-        // roll, via a SOCRollDicePrompt message.
-        // We can then avoid tracking the game's current and
-        // previous states in various places in the UI;
-        // the server sends such messages at other times (states)
-        // besides start-of-turn.
-    }
-
-    /**
-     * Client is current player; state changed.
-     * Enable or disable the Roll, Done and Bank buttons.
-     *<P>
-     * Should not be called except by client's playerinterface.
-     * Call only when if player is client and is current player.
-     *<P>
-     * Before 2.0.00, this was updateAtPlay1().
-     */
-    void updateAtOurGameState()
-    {
-        if (! playerIsClient)
-            return;
-
-        updateRollDoneBankButtons();
-    }
-
-    /** Enable,disable the proper buttons
-     * when the client (player) is added to a game.
-     * Call only if {@link #playerIsClient}.
-     */
-    private void updateButtonsAtAdd()
-    {
-        if (playerIsCurrent)
-        {
-            updateRollDoneBankButtons();
-        }
-        else
-        {
-            rollBut.setEnabled(false);
-            doneBut.setEnabled(false);
-            playCardBut.setEnabled(false);
-            bankBut.setEnabled(false);  // enabled by updateAtOurGameState()
-        }
-
-        bankUndoBut.setEnabled(false);
-        clearOfferBut.setEnabled(false);  // No trade offer has been set yet
-        if (! playerTradingDisabled)
-        {
-            offerBut.setEnabled(false);
-            if (offerButTip != null)
-                offerButTip.setTip(OFFERBUTTIP_DIS);
-        }
-    }
-
-    /**
-     * During this player's first turn, calculate the player name label's
-     * background color for current player.
-     */
-    protected void pnameCalcColors()
-    {
-        if (pnameActiveBG != null)
-            return;
-        pnameActiveBG = SOCPlayerInterface.makeGhostColor(getBackground());
-    }
-
-    /** If trade offer is set/cleared, enable/disable buttons accordingly. */
-    public void sqPanelZerosChange(boolean notAllZero)
-    {
-        int gs = game.getGameState();
-        clearOfferBut.setEnabled(notAllZero);
-        if (playerTradingDisabled)
-            return;
-
-        final boolean enaOfferBut = notAllZero && ((gs == SOCGame.PLAY) || (gs == SOCGame.PLAY1));
-        offerBut.setEnabled(enaOfferBut);
-        if (offerButTip != null)
-        {
-            if (enaOfferBut)
-                offerButTip.setTip(OFFERBUTTIP_ENA);
-            else
-                offerButTip.setTip(OFFERBUTTIP_DIS);
-        }
-    }
-
-    /**
-     * Callback from {@link TradeOfferPanel}.
-     * For players who aren't the client:
-     * If our {@link TradeOfferPanel} shows/hides the counter offer,
-     * may need to rearrange or hide controls under it.
-     * This should be called when in {@link TradeOfferPanel#OFFER_MODE},
-     * not in {@link TradeOfferPanel#MESSAGE_MODE}.
-     *
-     * @param counterVisible Is the counter-offer showing?
-     * @since 1.1.08
-     */
-    public void offerCounterOfferVisibleChanged(final boolean counterVisible)
-    {
-        if (! offerCounterHidesFace)
-            return;
-        hideTradeMsgShowOthers(false);  // move 'offer' around if needed, hide/show faceImg.
-    }
-
-    /**
-     * If the player (client) has no playable
-     * cards, begin auto-roll countdown,
-     * Otherwise, prompt them to roll or pick a card.
-     *<P>
-     * Call only if panel's player is the client, and the game's current player.
-     *<P>
-     * Called when server sends a
-     * {@link soc.message.SOCRollDicePrompt ROLLDICEPROMPT} message.
-     *
-     * @see #updateAtTurn()
-     * @see #autoRollSetupTimer()
-     */
-    public void autoRollOrPromptPlayer()
-    {
-        updateAtTurn();  // Game state may have changed
-        if (player.hasUnplayedDevCards()
-                && ! player.hasPlayedDevCard())
-            setRollPrompt(ROLL_OR_PLAY_CARD, false);
-        else
-            autoRollSetupTimer();
-    }
-
-    /**
-     * Update the displayed list of player's development cards,
-     * and enable or disable the "Play Card" button.
-     *<P>
-     * Updates {@link #cardList} and {@link #cardListItems} to keep them in sync.
-     */
-    public void updateDevCards()
-    {
-        //TODO i18n being changed by game logic change
-        SOCDevCardSet cards = player.getDevCards();
-
-        int[] cardTypes = { SOCDevCardConstants.DISC,
-                            SOCDevCardConstants.KNIGHT,
-                            SOCDevCardConstants.MONO,
-                            SOCDevCardConstants.ROADS,
-                            SOCDevCardConstants.CAP,
-                            SOCDevCardConstants.LIB,
-                            SOCDevCardConstants.TEMP,
-                            SOCDevCardConstants.TOW,
-                            SOCDevCardConstants.UNIV };
-        boolean hasOldCards = false;
-
-        synchronized (cardList.getTreeLock())
-        {
-            cardList.removeAll();
-            cardListItems.clear();
-
-            // add items to the list for each new and old card, of each type
-            for (int i = 0; i < cardTypes.length; i++)
-            {
-                final int ctype = cardTypes[i];
-                int numOld = cards.getAmount(SOCDevCardSet.OLD, ctype);
-                int numNew = cards.getAmount(SOCDevCardSet.NEW, ctype);
-                if (numOld > 0)
-                    hasOldCards = true;
-
-                for (int j = 0; j < numOld; j++)
-                {
-                    cardList.add(SOCDevCard.getCardTypeName(ctype, game, false));
-                    cardListItems.add(new SOCDevCard(ctype, false));
-                }
-                for (int j = 0; j < numNew; j++)
-                {
-                    // VP cards are valid immediately, so don't mark them new
-                    String prefix = (SOCDevCard.isVPCard(i)) ? "" : /*I*/"*NEW* "/*18N*/;
-                    cardList.add(prefix + SOCDevCard.getCardTypeName(ctype, game, false));
-                    cardListItems.add(new SOCDevCard(ctype, true));
-                }
-            }
-        }
-
-        playCardBut.setEnabled(hasOldCards && playerIsCurrent);
-    }
-
-    /**
-     * Remove the "lock" button seen when a robot is currently playing in this position.
-     *<P>
-     * This method was <tt>removeSeatLockBut()</tt> before 1.1.07.
-     *
-     * @see #addSittingRobotLockBut()
-     * @see #removeSitBut()
-     */
-    public void removeSittingRobotLockBut()
-    {
-        sittingRobotLockBut.setVisible(false);
-        if (robotLockButTip != null)
-        {
-            robotLockButTip.destroy();
-            robotLockButTip = null;
-        }
-    }
-
-    /**
-     * DOCUMENT ME!
-     */
-    public void removeTakeOverBut()
-    {
-        takeOverBut.setVisible(false);
-    }
-
-    /**
-     * Remove the sit-here / lockout-robot button.
-     * If it's currently "lockout", revert button text to "sit-here",
-     * and hide the "locked, no robot" text label.
-     * @see #renameSitButLock()
-     * @see #addSittingRobotLockBut()
-     */
-    public void removeSitBut()
-    {
-        if (sitBut.isVisible())
-            sitBut.setVisible(false);
-        if (sitButIsLock)
-        {
-            sitBut.setLabel(SIT);
-            sitButIsLock = false;
-            if ((player == null) || (player.getName() == null))
-                pname.setVisible(false);  // Hide "Locked: No robot" text
-        }
-    }
-
-    /**
-     * Remove the sit-here/lockout-robot button, only if its label
-     * is currently "lockout". (sitButIsLock == true).  This button
-     * is also used for newly joining players to choose a seat.  If the
-     * button label is "sit here", our interface is a newly joining
-     * player to a game that's already started; otherwise they arrived
-     * while the game was forming, and now it's started, so clean up the window.
-     */
-    public void removeSitLockoutBut()
-    {
-        if (sitButIsLock)
-            removeSitBut();
-    }
-
-    /**
-     * If game is still forming (state NEW), and player has
-     * just chosen a seat, can lock empty seats for a game
-     * with fewer players/robots. This uses the same server-interface as
-     * the "lock" button shown when robot is playing in the position,
-     * but a different button in the client (the sit-here button).
-     * @see #addSitButton(boolean)
-     * @see #updateSeatLockButton()
-     */
-    public void renameSitButLock()
-    {
-        if (game.getGameState() != SOCGame.NEW)
-            return;  // TODO consider IllegalStateException
-        final String buttonText, ttipText;
-        if (game.getSeatLock(playerNumber) == SOCGame.SeatLockState.LOCKED)
-        {
-            buttonText = UNLOCKSEAT;  // actionPerformed target becomes UNLOCKSEAT
-            ttipText = UNLOCKSEATTIP;
-            pname.setText(SITLOCKED);
-            pname.setVisible(true);
-        }
-        else
-        {
-            buttonText = LOCKSEAT;
-            ttipText = LOCKSEATTIP;
-        }
-        sitBut.setLabel(buttonText);
-        if (sitButTip == null)
-            sitButTip = new AWTToolTip(ttipText, sitBut);
-        else
-            sitButTip.setTip(ttipText);
-        sitButIsLock = true;
-        sitBut.repaint();
-    }
-
-    /**
-     * DOCUMENT ME!
-     */
-    public void removeRobotBut()
-    {
-        robotBut.setVisible(false);
-    }
-
-    /**
-     * Internal mechanism to remove start button (if visible) and add VP label.
-     * Also refreshes status of "send-offer" checkboxes vs. vacant seats.
-     */
-    public void removeStartBut()
-    {
-        // First, hide or show victory-point buttons
-        {
-            final boolean seatTaken = ! game.isSeatVacant(playerNumber);
-            vpLab.setVisible(seatTaken);
-            vpSq.setVisible(seatTaken);
-        }
-
-        startBut.setVisible(false);
-
-        // Update the player-trading checkboxes
-        if (! playerTradingDisabled)
-        {
-            for (int i = 0; i < (game.maxPlayers - 1); i++)
-            {
-                boolean seatTaken = ! game.isSeatVacant(playerSendMap[i]);
-                playerSend[i].setBoolValue(seatTaken);
-                playerSend[i].setEnabled(seatTaken);
-                if (seatTaken)
-                {
-                    String pname = game.getPlayer(playerSendMap[i]).getName();
-                    if (pname != null)
-                        playerSend[i].setTooltipText(pname);
-                }
-            }
-        }
-    }
-
-    /**
-     * Display or update this player's trade offer, or hide if none.
-     * If a game reset request is in progress, don't show the offer, because
-     * they use the same display component ({@link #offer}).  In that case
-     * the trade offer will be refreshed after the reset is cancelled.
-     *<P>
-     * Does not display if playerIsClient.
-     */
-    public void updateCurrentOffer()
-    {
-        if (inPlay)
-        {
-            SOCTradeOffer currentOffer = player.getCurrentOffer();
-
-            if (currentOffer != null)
-            {
-                if (! (offerIsResetMessage || offerIsDiscardOrPickMessage))
-                {
-                    if (! playerIsClient)
-                    {
-                        offer.setOffer(currentOffer);
-                        offer.setVisible(true);
-                        if (offerHidesControls)
-                            hideTradeMsgShowOthers(false);
-                        offer.repaint();
-                    }
-                }
-                else
-                    offerIsMessageWasTrade = true;  // Will show after voting
-            }
-            else
-            {
-                clearOffer(false);
-            }
-        }
-    }
-
-    /**
-     * Show that this player (who isn't the client) has rejected another player's offer.
-     * For robots, do nothing unless {@link SOCGame#hasTradeOffers()}, because the bots
-     * will sometimes reject another player's offer after a bank trade.
-     */
-    public void rejectOfferShowNonClient()
-    {
-        if (playerIsClient)
-            return;
-        if (player.isRobot())
-        {
-            if (! game.hasTradeOffers())
-                return;
-        }
-        offer.setMessage(/*I*/"No thanks."/*18N*/);
-        if (offerHidesControls)
-            hideTradeMsgShowOthers(false);
-        offer.setVisible(true);
-        //validate();
-        repaint();
-    }
-
-    /**
-     * Client is rejecting the current offer from another player.
-     * Send to the server, hide the trade message, trigger a repaint.
-     * @since 1.1.08
-     */
-    public void rejectOfferAtClient()
-    {
-        client.getGameManager().rejectOffer(game);
-        if (offerHidesControls)
-            hideTradeMsgShowOthers(false);
-        repaint();
-    }
-
-    /**
-     * If the trade-offer panel is showing a message
-     * (not a trade offer), clear and hide it.
-     * Assumes this hand's player is not the client.
-     * @see #tradeSetMessage(String)
-     */
-    public void clearTradeMsg()
-    {
-        if ((offer.getMode() == TradeOfferPanel.MESSAGE_MODE)
-            && ! (offerIsResetMessage || offerIsDiscardOrPickMessage))
-        {
-            offer.setMessage(null);
-            offer.setVisible(false);
-            if (offerHidesControls)
-                hideTradeMsgShowOthers(true);
-            repaint();
-        }
-    }
-
-    /**
-     * If handpanel isn't tall enough, when the {@link #offer}
-     * message panel is showing, we must hide other controls.
-     *<P>
-     * This method does <b>not</b> hide/show the trade offer;
-     * other methods do that, and then call this method to show/hide
-     * the controls that would be obscured by it.
-     *<P>
-     * If {@link #offerCounterHidesFace}, will check {@link TradeOfferPanel#isCounterOfferMode()}
-     * and redo layout (to hide/move) if needed.
-     *
-     * @param hideTradeMsg Are we hiding, or showing, the trade offer message panel?
-     * @see #tradeSetMessage(String)
-     * @see #clearTradeMsg()
-     * @see #offerHidesControls
-     * @since 1.1.08
-     */
-    private void hideTradeMsgShowOthers(final boolean hideTradeMsg)
-    {
-        if (! offerHidesControls)
-            return;
-
-        if (offerHidingControls == hideTradeMsg)
-        {
-            knightsLab.setVisible(hideTradeMsg);
-            knightsSq.setVisible(hideTradeMsg);
-            if (clothSq != null)
-            {
-                clothLab.setVisible(hideTradeMsg);
-                clothSq.setVisible(hideTradeMsg);
-            }
-            resourceLab.setVisible(hideTradeMsg);
-            resourceSq.setVisible(hideTradeMsg);
-            developmentLab.setVisible(hideTradeMsg);
-            developmentSq.setVisible(hideTradeMsg);
-            roadSq.setVisible(hideTradeMsg);
-            roadLab.setVisible(hideTradeMsg);
-            settlementSq.setVisible(hideTradeMsg);
-            settlementLab.setVisible(hideTradeMsg);
-            citySq.setVisible(hideTradeMsg);
-            cityLab.setVisible(hideTradeMsg);
-            if (shipSq != null)
-            {
-                shipSq.setVisible(hideTradeMsg);
-                shipLab.setVisible(hideTradeMsg);
-            }
-    
-            if (inPlay && player.isRobot())
-            {
-                final boolean clientAlreadySat = (null != playerInterface.getClientHand());
-    
-                if (clientAlreadySat)
-                    sittingRobotLockBut.setVisible(hideTradeMsg);
-                else if (game.getSeatLock(playerNumber) != SOCGame.SeatLockState.LOCKED)
-                    takeOverBut.setVisible(hideTradeMsg);
-            }
-
-            offerHidingControls = ! hideTradeMsg;
-        }
-
-        if (! offerCounterHidesFace)
-            return;
-
-        final boolean counterIsShowing = offer.isCounterOfferMode();
-        if (offerCounterHidingFace != counterIsShowing)
-        {
-            faceImg.setVisible(! counterIsShowing);
-            pname.setVisible(! counterIsShowing);
-            vpLab.setVisible(! counterIsShowing);
-            vpSq.setVisible(! counterIsShowing);
-            larmyLab.setVisible(! counterIsShowing);
-            lroadLab.setVisible(! counterIsShowing);
-            if (svpSq != null)
-            {
-                final boolean vis = (! counterIsShowing) && (player.getSpecialVP() > 0);
-                svpLab.setVisible(vis);
-                svpSq.setVisible(vis);
-            }
-
-            offerCounterHidingFace = counterIsShowing;
-            invalidate();
-            doLayout();  // must move offer panel
-            repaint();
-        }
-    }
-
-    /**
-     * Clear the current offer.
-     * If player is client, clear the numbers in the resource "offer" squares,
-     * and disable the "offer" and "clear" buttons (since no resources are selected).
-     * Otherwise just hide the last-displayed offer.
-     *
-     * @param updateSendCheckboxes If true, and player is client, update the
-     *    selection checkboxes for which opponents are sent the offer.
-     *    If it's currently our turn, check all boxes where the seat isn't empty.
-     *    Otherwise, check only the box for the opponent whose turn it is.
-     */
-    public void clearOffer(boolean updateSendCheckboxes)
-    {
-        if (! offerIsResetMessage)
-        {
-            offer.setVisible(false);
-            offer.clearOffer();  // Clear to zero the offer and counter-offer
-        }
-
-        if (playerIsClient)
-        {
-            // clear the squares panel
-            sqPanel.setValues(zero, zero);
-
-            // reset the send squares (checkboxes)
-            if (updateSendCheckboxes && ! playerTradingDisabled)
-            {
-                final int pcurr = game.getCurrentPlayerNumber();  // current player number
-                final boolean pIsCurr = (pcurr == playerNumber);  // are we current?
-                for (int i = 0; i < game.maxPlayers - 1; i++)
-                {
-                    boolean canSend, wantSend;
-                    if (pIsCurr)
-                    {
-                        // send to any occupied seat
-                        canSend = ! game.isSeatVacant(playerSendMap[i]);
-                        wantSend = canSend && playerSendForPrevTrade[i];
-                    } else {
-                        // send only to current player
-                        canSend = (pcurr == playerSendMap[i]);
-                        wantSend = canSend;
-                    }
-                    playerSend[i].setBoolValue(wantSend);
-                    playerSend[i].setEnabled(canSend);
-                }
-            }
-
-            clearOfferBut.setEnabled(false);
-            if (! playerTradingDisabled)
-            {
-                offerBut.setEnabled(false);
-                offerButTip.setTip(OFFERBUTTIP_DIS);
-            }
-        }
-        else if (offerHidesControls)
-        {
-            hideTradeMsgShowOthers(true);
-        }
-        validate();
-        repaint();
-    }
-
-    /**
-     * Show or hide a message in the trade-panel.
-     * Should not be client player, only other players.
-     * Sets offerIsMessageWasTrade, but does not set boolean modes (offerIsResetMessage, offerIsDiscardMessage, etc.)
-     * Will clear boolean modes if message null.
-     *
-     * @param message Message to show, or null to hide (and return tradepanel to previous display, if any)
-     */
-    private void tradeSetMessage(String message)
-    {
-        if (playerIsClient)
-            return;
-        if (message != null)
-        {
-            offerIsMessageWasTrade = (offer.isVisible() && (offer.getMode() == TradeOfferPanel.OFFER_MODE));
-            offer.setMessage(message);
-            if (offerHidesControls)
-                hideTradeMsgShowOthers(false);
-            offer.setVisible(true);
-            repaint();
-        }
-        else
-        {
-            // restore previous state of offer panel
-            offerIsDiscardOrPickMessage = false;
-            offerIsResetMessage = false;
-            if ((! offerIsMessageWasTrade) || (! inPlay))
-                clearTradeMsg();
-            else
-                updateCurrentOffer();
-        }
-    }
-
-    /**
-     * Show or hide a message related to board-reset voting.
-     *
-     * @param message Message to show, or null to hide
-     * @throws IllegalStateException if offerIsDiscardMessage true when called
-     */
-    public void resetBoardSetMessage(String message)
-        throws IllegalStateException
-    {
-        if (! inPlay)
-            return;
-        if (offerIsDiscardOrPickMessage)
-            throw new IllegalStateException("Cannot call resetmessage when discard msg");
-        tradeSetMessage(message);
-        offerIsResetMessage = (message != null);
-    }
-
-    /**
-     * Show the "discarding..." or "picking resources..." message in the trade panel.
-     * Indicates discard on a 7, or picking resources on a gold hex.
-     * Assumes player can't be discarding and asking for board-reset at same time.
-     * Not called for the client player, only for other players.
-     *<P>
-     * Normally, this will be cleared by {@link #updateValue(int)} for NUMRESOURCES,
-     * because that's what the server sends all other players on the player's discard or pick.
-     *
-     * @see #clearDiscardOrPickMsg()
-     * @see SOCPlayerInterface#discardOrPickTimerSet(boolean)
-     * @param isDiscard  True to show {@link #TRADEMSG_DISCARD}, false for {@link #TRADEMSG_PICKING}.
-     * @return true if set, false if not set because was in reset-mode already.
-     */
-    public boolean setDiscardOrPickMsg(final boolean isDiscard)
-    {
-        if (! inPlay)
-            return false;
-        if (offerIsResetMessage)
-            return false;
-        tradeSetMessage(isDiscard ? TRADEMSG_DISCARD : TRADEMSG_PICKING);
-        offerIsDiscardOrPickMessage = true;
-        return true;
-    }
-
-    /**
-     * Clear the "discarding..." or "picking resources..." message in the trade panel.
-     * Assumes player can't be discarding and asking for board-reset at same time.
-     * If wasn't in discardMessage mode, do nothing.
-     * @see #setDiscardOrPickMsg(boolean)
-     */
-    public void clearDiscardOrPickMsg()
-    {
-        if (! offerIsDiscardOrPickMessage)
-            return;
-        tradeSetMessage(null);
-        offerIsDiscardOrPickMessage = false;
-    }
-
-    /**
-     * update the takeover button so that it only
-     * allows takover when it's not the robot's turn
-     */
-    public void updateTakeOverButton()
-    {
-        if ((game.getSeatLock(playerNumber) != SOCGame.SeatLockState.LOCKED) &&
-            (game.getCurrentPlayerNumber() != playerNumber))
-        {
-            takeOverBut.setLabel(TAKEOVER);
-        }
-        else
-        {
-            takeOverBut.setLabel(/*I*/"* Seat Locked *"/*18N*/);
-        }
-    }
-
-    /**
-     * Client is current player; enable or disable buttons according to game state:
-     * {@link #rollBut}, {@link #doneBut}, {@link #bankBut}.
-     * Call only if {@link #playerIsCurrent} and {@link #playerIsClient}.
-     */
-    private void updateRollDoneBankButtons()
-    {
-        final int gs = game.getGameState();
-        rollBut.setEnabled(gs == SOCGame.PLAY);
-        doneBut.setEnabled((gs == SOCGame.PLAY1) || (gs == SOCGame.SPECIAL_BUILDING)
-            || (gs <= SOCGame.START3B) || doneButIsRestart);
-        bankBut.setEnabled(gs == SOCGame.PLAY1);
-    }
-
-    /**
-     * update the seat lock button so that it
-     * allows a player to lock an unlocked seat
-     * and vice versa. Called from client when server
-     * sends a SETSEATLOCK message. Updates both
-     * buttons: The robot-seat-lock (when robot playing at
-     * this position) and the robot-lockout (game forming,
-     * seat vacant, no robot here please) buttons.
-     */
-    public void updateSeatLockButton()
-    {
-        final SOCGame.SeatLockState sl = game.getSeatLock(playerNumber);
-
-        final String lbl, tipText;
-        switch (sl)
-        {
-        case LOCKED:
-            lbl = ROBOTLOCKBUT_L;
-            if (game.isPractice || (client.sVersion >= 2000))
-                tipText = ROBOTLOCKBUTTIP_L;
-            else
-                tipText = ROBOTLOCKBUTTIP_L_OLD;
-            break;
-
-        case CLEAR_ON_RESET:
-            lbl = ROBOTLOCKBUT_M;
-            tipText = ROBOTLOCKBUTTIP_M;
-            break;
-
-        default:  // == case UNLOCKED:
-            lbl = ROBOTLOCKBUT_U;
-            if (game.isPractice || (client.sVersion >= 2000))
-                tipText = ROBOTLOCKBUTTIP_U;
-            else
-                tipText = ROBOTLOCKBUTTIP_U_OLD;
-            break;
-        }
-
-        sittingRobotLockBut.setLabel(lbl);
-        if (robotLockButTip != null)
-        {
-            final String prevTip = robotLockButTip.getTip();
-            if (prevTip != tipText)  // constant string ref, so don't need equals()
-                robotLockButTip.setTip(tipText);
-        }
-
-        if (sitButIsLock)
-        {
-            // game is still forming, so update the other "lock" button.
-
-            boolean noPlayer = (player == null) || (player.getName() == null);
-            final String buttonText, ttipText;
-            if (sl == SOCGame.SeatLockState.LOCKED)
-            {
-                buttonText = UNLOCKSEAT;
-                ttipText = UNLOCKSEATTIP;
-                if (noPlayer)
-                {
-                    pname.setText(SITLOCKED);
-                    pname.setVisible(true);
-                }
-            }
-            else
-            {
-                buttonText = LOCKSEAT;
-                ttipText = LOCKSEATTIP;
-                if (noPlayer)
-                {
-                    pname.setText(" ");
-                    pname.setVisible(false);
-                }
-            }
-            sitBut.setLabel(buttonText);
-            if (sitButTip == null)
-                sitButTip = new AWTToolTip(ttipText, sitBut);
-            else
-                sitButTip.setTip(ttipText);
-
-            repaint();
-        }
-    }
-
-    /**
-     * turn the "largest army" label on or off
-     *
-     * @param haveIt  true if this player has the largest army
-     */
-    protected void setLArmy(boolean haveIt)
-    {
-        larmyLab.setText(haveIt ? /*I*/"L. Army"/*18N*/ : "");
-    }
-
-    /**
-     * Turn the "longest road" label on or off.  If the game uses the large sea board,
-     * the label shows "L. Route" instead of "L. Road".
-     *
-     * @param haveIt  true if this player has the longest road
-     */
-    protected void setLRoad(boolean haveIt)
-    {
-        lroadLab.setText(haveIt ? (game.hasSeaBoard ? /*I*/"L. Route"/*18N*/ : /*I*/"L. Road"/*18N*/) : "");
-    }
-
-    /**
-     * update the value of a player element.
-     * Call this after updating game data.
-     *<P>
-     * If {@link #VICTORYPOINTS} is updated, and game state is {@link SOCGame#OVER}, check for winner
-     * and update (player name label, victory-points tooltip, disable bank/trade btn)
-     *
-     * @param vt  the type of value, such as {@link #VICTORYPOINTS}
-     *            or {@link SOCPlayerElement#SHEEP}.
-     */
-    public void updateValue(PlayerClientListener.UpdateType utype)
-    {
-        boolean updateTotalResCount = false;
-
-        /**
-         * We say that we're getting the total vp, but
-         * for other players this will automatically get
-         * the public vp because we will assume their
-         * dev card vp total is zero.
-         */
-        switch (utype)
-        {
-        case VictoryPoints:
-            {
-                int newVP = player.getTotalVP();
-                vpSq.setIntValue(newVP);
-                if (game.getGameState() == SOCGame.OVER)
-                {
-                    if (game.getPlayerWithWin() == player)
-                    {
-                        vpSq.setTooltipText(/*I*/"Winner with " + newVP + " victory points"/*18N*/);
-                        pname.setText(/*I*/player.getName() + " - Winner"/*18N*/);
-                    }
-                    if (interactive)
-                    {
-                        bankBut.setEnabled(false);
-                        bankUndoBut.setEnabled(false);
-                        playCardBut.setEnabled(false);
-                    }
-                    doneBut.setLabel(DONE_RESTART);
-                    doneBut.setEnabled(true);  // In case it's another player's turn
-                    doneButIsRestart = true;
-                }
-            }
-            break;
-
-        case SpecialVictoryPoints:
-            if (svpSq != null)
-            {
-                final int newSVP = player.getSpecialVP();
-                svpSq.setIntValue(newSVP);
-                final boolean vis = (newSVP != 0) && ! offerCounterHidingFace;
-                svpSq.setVisible(vis);
-                svpLab.setVisible(vis);
-            }
-            break;
-
-        case LongestRoad:
-
-            setLRoad(player.hasLongestRoad());
-
-            break;
-
-        case LargestArmy:
-
-            setLArmy(player.hasLargestArmy());
-
-            break;
-
-        case Clay:
-            claySq.setIntValue(player.getResources().getAmount(SOCResourceConstants.CLAY));
-            updateTotalResCount = true;
-            break;
-
-        case Ore:
-            oreSq.setIntValue(player.getResources().getAmount(SOCResourceConstants.ORE));
-            updateTotalResCount = true;
-            break;
-
-        case Sheep:
-            sheepSq.setIntValue(player.getResources().getAmount(SOCResourceConstants.SHEEP));
-            updateTotalResCount = true;
-            break;
-
-        case Wheat:
-            wheatSq.setIntValue(player.getResources().getAmount(SOCResourceConstants.WHEAT));
-            updateTotalResCount = true;
-            break;
-
-        case Wood:
-            woodSq.setIntValue(player.getResources().getAmount(SOCResourceConstants.WOOD));
-            updateTotalResCount = true;
-            break;
-
-        case Resources:
-            updateTotalResCount = true;
-            break;
-
-        case Road:
-            roadSq.setIntValue(player.getNumPieces(SOCPlayingPiece.ROAD));
-            break;
-
-        case Settlement:
-            settlementSq.setIntValue(player.getNumPieces(SOCPlayingPiece.SETTLEMENT));
-            if (playerIsClient)
-                updateResourceTradeCosts(false);
-            break;
-
-        case City:
-            citySq.setIntValue(player.getNumPieces(SOCPlayingPiece.CITY));
-            break;
-
-        case Ship:
-            if (shipSq != null)
-                shipSq.setIntValue(player.getNumPieces(SOCPlayingPiece.SHIP));
-            break;
-
-        case DevCards:
-
-            developmentSq.setIntValue(player.getDevCards().getTotal());
-
-            break;
-
-        case Knight:
-            knightsSq.setIntValue(player.getNumKnights());
-            break;
-
-        case Cloth:
-            if (clothSq != null)
-                clothSq.setIntValue(player.getCloth());
-            break;
-
-        }
-
-        if (updateTotalResCount)
-        {
-            resourceSq.setIntValue(player.getResources().getTotal());
-            if (offerIsDiscardOrPickMessage)
-            {
-                final int gs = game.getGameState();
-                if (gs != SOCGame.WAITING_FOR_PICK_GOLD_RESOURCE)
-                {
-                    clearDiscardOrPickMsg();
-                } else {
-                    // Clear pick-resources message is handled above
-                    // by updateValue(NUM_PICK_GOLD_HEX_RESOURCES)
-                }
-            }
-        }
-    }
-
-    /**
-     * This player must pick this many gold hex resources, or no longer needs to pick them.
-     * Called after {@link SOCPlayer#setNeedToPickGoldHexResources(int)}.
-     * Informational only: do not display a {@link SOCDiscardOrGainResDialog}.
-     *<P>
-     * "Clear" is handled here (has picked, numPick == 0, no longer needs to pick some).
-     * "Set" (numPick &gt; 0) is handled in {@link SOCPlayerInterface#updateAtGameState()}
-     * which will display "Picking resources..." in the handpanel for any non-client
-     * players who need to pick.
-     */
-    public void updatePickGoldHexResources()
-    {
-        if (offerIsDiscardOrPickMessage && (0 == player.getNeedToPickGoldHexResources()))
-        {
-            clearDiscardOrPickMsg();
-            // Clear is handled here.
-            // Set is handled in SOCPlayerInterface.updateAtGameState
-            // by setting a timer: SOCPlayerInterface.discardOrPickTimerSet(false)
-        }
-    }
-
-    /**
-     * Re-read player's resource info and victory points, update the
-     * display and resource trade costs and resourceTradeMenu text.
-     */
-    public void updateResourcesVP()
-    {
-        if (playerIsClient)
-        {
-            updateValue(PlayerClientListener.UpdateType.Clay);
-            updateValue(PlayerClientListener.UpdateType.Ore);
-            updateValue(PlayerClientListener.UpdateType.Sheep);
-            updateValue(PlayerClientListener.UpdateType.Wheat);
-            updateValue(PlayerClientListener.UpdateType.Wood);
-            updateResourceTradeCosts(false);
-        }
-        else
-        {
-            updateValue(PlayerClientListener.UpdateType.Resources);
-        }
-        updateValue(PlayerClientListener.UpdateType.VictoryPoints);
-    }
-
-    /**
-     * If playerIsClient, update cost of bank/port trade per resource.
-     * Update resourceTradeCost numbers and resourceTradeMenu text.
-     *
-     * @param doInit If true, fill resourceTradeMenu[] with newly constructed menus.
-     */
-    public void updateResourceTradeCosts(boolean doInit)
-    {
-        boolean has3Port = player.getPortFlag(SOCBoard.MISC_PORT);
-
-        for (int i = SOCResourceConstants.CLAY;
-                i <= SOCResourceConstants.WOOD; ++i)
-        {
-            int oldCost = resourceTradeCost[i];
-            int newCost;
-            if (player.getPortFlag(i))
-                newCost = 2;
-            else if (has3Port)
-                newCost = 3;
-            else
-                newCost = 4;
-
-            if (doInit || (newCost != oldCost))
-            {
-                resourceTradeCost[i] = newCost;
-
-                /**
-                 * Update menu text
-                 */
-                if (! doInit)
-                {
-                    resourceTradeMenu[i].updateCost(newCost);
-                }
-                else
-                {
-                    ColorSquare resSq;
-                    switch (i)
-                    {
-                    case SOCResourceConstants.CLAY:
-                        resSq = claySq;  break;
-                    case SOCResourceConstants.ORE:
-                        resSq = oreSq;   break;
-                    case SOCResourceConstants.SHEEP:
-                        resSq = sheepSq; break;
-                    case SOCResourceConstants.WHEAT:
-                        resSq = wheatSq; break;
-                    case SOCResourceConstants.WOOD:
-                        resSq = woodSq;  break;
-                    default:
-                        // Should not happen
-                        resSq = null;
-                    }
-                    resourceTradeMenu[i] = new
-                        ResourceTradeTypeMenu(this, i, resSq, newCost);
-                }
-            }
-        }
-    }
-
-    /**
-     * Is this panel showing the client's player?
-     * @see #isClientAndCurrentPlayer()
-     */
-    public boolean isClientPlayer()
-    {
-        return (playerIsClient);
-    }
-
-    /**
-     * Is this panel showing the client's player,
-     * and is that player the game's current player?
-     *<P>
-     * Note that because of the order of network messages,
-     * after this player's turn, there's a brief time when
-     * the state becomes PLAY again, before the current player
-     * is changed to the next player.  So, it appears that
-     * this player can roll again, but they cannot.
-     * To guard against this, use {@link #isClientAndCurrentlyCanRoll()} instead.
-     */
-    public boolean isClientAndCurrentPlayer()
-    {
-        return (playerIsClient && playerIsCurrent);
-    }
-
-    /**
-     * Is this panel showing the client's player,
-     * and is that player the game's current player,
-     * and are they able to roll the dice right now?
-     * @since 1.1.09
-     */
-    public boolean isClientAndCurrentlyCanRoll()
-    {
-        return playerIsClient && playerIsCurrent
-           && (rollBut != null) && rollBut.isEnabled();
-    }
-
-    /** Set or clear the roll prompt / auto-roll countdown display.
-     *
-     * @param prompt The message to display, or null to clear it.
-     * @param cancelTimer Cancel {@link #autoRollTimerTask}, for use with null prompt
-     */
-    protected void setRollPrompt(String prompt, final boolean cancelTimer)
-    {
-        boolean wasUse = rollPromptInUse;
-        rollPromptInUse = (prompt != null);
-        if (rollPromptInUse)
-        {
-            rollPromptCountdownLab.setText(prompt);
-            rollPromptCountdownLab.repaint();
-        }
-        else if (wasUse)
-        {
-            rollPromptCountdownLab.setText(" ");
-            rollPromptCountdownLab.repaint();
-        }
-
-        if (cancelTimer)
-        {
-            if (autoRollTimerTask != null)
-            {
-                autoRollTimerTask.cancel();
-                autoRollTimerTask = null;
-            }
-        }
-    }
-
-    /**
-     * For {@link SOCPlayerInterface}'s use, to set its size and position
-     * @return the stand-in blank colorsquare: not a subcomponent, but shows up when handpanel is hidden
-     * @see #setBounds(int, int, int, int)
-     * @since 1.1.06
-     */
-    public ColorSquare getBlankStandIn()
-    {
-        return blankStandIn;
-    }
-
-    /**
-     * Overriden to also update {@link #getBlankStandIn()} bounds.
-     * @since 1.1.06
-     */
-    @Override
-    public void setBounds(int x, int y, int width, int height)
-    {
-        super.setBounds(x, y, width, height);
-        if (blankStandIn != null)
-            blankStandIn.setBounds(x, y, width, height);
-    }
-
-    /**
-     * Custom layout for player hand panel.
-     * Different arrangements for our hand, other player's hand, or empty seat.
-     * See comments for arrangement details.
-     */
-    @Override
-    public void doLayout()
-    {
-        final Dimension dim = getSize();
-        final int inset = 3;  // margin from edge of panel; was 8 before 1.1.08
-        final int space = 2;  // vertical and horizontal spacing between most items
-
-        final FontMetrics fm = this.getFontMetrics(this.getFont());
-        final int lineH = ColorSquare.HEIGHT;  // layout's basic line height; most rows have a ColorSquare
-        final int faceW = 40;  // face icon width
-        final int pnameW = dim.width - (inset + faceW + inset + inset);  // player name width, to right of face
-
-        if (!inPlay)
-        {
-            /* just show the 'sit' button */
-            /* and the 'robot' button     */
-            /* and the pname label        */
-            sitBut.setBounds((dim.width - 60) / 2, (dim.height - 82) / 2, 60, 40);
-            pname.setBounds(inset + faceW + inset, inset, pnameW, lineH);
-        }
-        else
-        {
-            //TODO i18n match with actual label above
-            final int stlmtsW = fm.stringWidth("Stlmts:_");  // Bug in stringWidth does not give correct size for ' '
-            final int knightsW = fm.stringWidth("Soldiers:") + 2;  // +2 because Label text is inset from column 0
-            // (for item count labels, either Settlements or Soldiers/Knights is widest text)
-
-            // Top of panel: Face icon, player name to right
-            faceImg.setBounds(inset, inset, faceW, faceW);
-            pname.setBounds(inset + faceW + inset, inset, pnameW, lineH);
-
-            // To right of face, below player name:
-            // Victory Points count, Largest Army, Longest Road
-            final int vpW = fm.stringWidth(vpLab.getText().replace(' ','_'));
-            int y = inset + lineH + 2*space;
-            vpLab.setBounds(inset + faceW + inset, y, vpW, lineH);
-            vpSq.setBounds(inset + faceW + inset + vpW + space, y, ColorSquare.WIDTH, ColorSquare.HEIGHT);
-
-            final int topStuffW = inset + faceW + inset + vpW + space + ColorSquare.WIDTH + space;
-
-            // always position these: though they may not be visible
-            larmyLab.setBounds(topStuffW, y, (dim.width - (topStuffW + inset + space)) / 2, lineH);
-            lroadLab.setBounds(topStuffW + ((dim.width - (topStuffW + inset + space)) / 2) + space, y,
-                (dim.width - (topStuffW + inset + space)) / 2, lineH);
-
-            // SVP goes below Victory Points count; usually invisible
-            if (svpSq != null)
-            {
-                y += (lineH + 1);
-                svpLab.setBounds(inset + faceW + inset, y, vpW, lineH);
-                svpSq.setBounds(inset + faceW + inset + vpW + space, y, ColorSquare.WIDTH, ColorSquare.HEIGHT);
-            }
-
-            //if (true) {
-            if (playerIsClient)
-            {
-                /* This is our hand */
-
-                // Top has name, then a row with VP count, largest army, longest road
-                //   (If game hasn't started yet, "Start Game" button is here instead of that row)
-                //   SVP is under VP count, if applicable
-                // To left below top area: Trade area
-                //   (Give/Get and SquaresPanel; below that, Offer button and checkboxes, then Clear/Bank buttons)
-                // To left below trade area: Resource counts
-                //   (Clay, Ore, Sheep, Wheat, Wood, Total)
-                // To right below top area: Piece counts
-                //   (Soldiers, Roads, Settlements, Cities, Ships)
-                // To right below piece counts: Dev card list, Play button
-                // Bottom of panel: 1 button row: Quit to left; Roll, Restart to right
-
-                final Dimension sqpDim = sqPanel.getSize();  // Trading SquaresPanel (doesn't include Give/Get labels)
-                final int sheepW = fm.stringWidth("Sheep:_");  // Bug in stringWidth does not give correct size for ' '
-                final int pcW = fm.stringWidth(CARD.replace(' ','_'));  // Bug in stringWidth
-                final int giveW = fm.stringWidth(GIVE.replace(' ','_'));  // Width of trading Give/Get labels
-                // int clearW = fm.stringWidth(CLEAR.replace(' ','_'));
-                // int bankW = fm.stringWidth(BANK.replace(' ','_'));
-                final int resCardsH = 5 * (lineH + space);   // Clay,Ore,Sheep,Wheat,Wood
-                final int tradeH = sqpDim.height + space + (2 * (lineH + space));  // sqPanel + 2 rows of buttons
-                final int sectionSpace = (dim.height - (inset + faceW + resCardsH + tradeH + lineH + inset)) / 3;
-                final int tradeY = inset + faceW + sectionSpace;  // top of trade area
-                final int devCardsY = tradeY + tradeH + sectionSpace;  // top of dev card list
-
-                // Always reposition everything
-                startBut.setBounds(inset + faceW + inset, inset + lineH + space, dim.width - (inset + faceW + inset + inset), lineH);
-
-                // Below face, player name, VP count, etc:
-                // Section spacer, then:
-                // Trade area to left; item counts to right (soldiers,roads,settlements,cities,ships)
-
-                // Trading: Give,Get labels to left of SquaresPanel
-                giveLab.setBounds(inset, tradeY, giveW, lineH);
-                getLab.setBounds(inset, tradeY + ColorSquareLarger.HEIGHT_L, giveW, lineH);
-                sqPanel.setLocation(inset + giveW + space, tradeY);
-
-                // Button rows Below SquaresPanel:
-                // Offer button, playerSend checkboxes (3 or 5)
-                // Clear, Bank/Port
-                // Undo button (below Bank/Port, leaving room on left for resource card counts)
-
-                final int tbW = ((giveW + sqpDim.width) / 2);
-                final int tbX = inset;
-                int tbY = tradeY + sqpDim.height + space;
-                if (offerBut != null)
-                {
-                    if (game.maxPlayers == 4)
-                        offerBut.setBounds(tbX, tbY, tbW, lineH);
-                    else  // 6-player: leave room for 5 checkboxes
-                        offerBut.setBounds(tbX, tbY, (2 * tbW) + space - (5 * (1 + ColorSquare.WIDTH)), lineH);
-                }
-                clearOfferBut.setBounds(tbX, tbY + lineH + space, tbW, lineH);
-                bankBut.setBounds(tbX + tbW + space, tbY + lineH + space, tbW, lineH);
-                bankUndoBut.setBounds(tbX + tbW + space, tbY + 2 * (lineH + space), tbW, lineH);
-
-                if (! playerTradingDisabled)
-                {
-                    // Checkboxes to select players to send trade offers
-                    if (game.maxPlayers == 4)
-                    {
-                        playerSend[0].setBounds(tbX + tbW + space, tbY, ColorSquare.WIDTH, ColorSquare.HEIGHT);
-                        playerSend[1].setBounds(tbX + tbW + space + ((tbW - ColorSquare.WIDTH) / 2), tbY, ColorSquare.WIDTH, ColorSquare.HEIGHT);
-                        playerSend[2].setBounds((tbX + tbW + space + tbW) - ColorSquare.WIDTH, tbY, ColorSquare.WIDTH, ColorSquare.HEIGHT);
-                    } else {
-                        // 6-player: 5 checkboxes
-                        int px = tbX + (2 * (space + tbW)) - ColorSquare.WIDTH - 1;
-                        for (int pi = 4; pi >=0; --pi, px -= (ColorSquare.WIDTH + 1))
-                            playerSend[pi].setBounds(px, tbY, ColorSquare.WIDTH, ColorSquare.HEIGHT);
-                    }
-                }
-
-                // Various item counts, to the right of give/get/offer/trade area
-                if (clothSq != null)
-                {
-                    clothLab.setBounds(dim.width - inset - knightsW - ColorSquare.WIDTH - space, tradeY - (lineH + space), knightsW, lineH);
-                    clothSq.setBounds(dim.width - inset - ColorSquare.WIDTH, tradeY - (lineH + space), ColorSquare.WIDTH, ColorSquare.HEIGHT);
-                }
-                knightsLab.setBounds(dim.width - inset - knightsW - ColorSquare.WIDTH - space, tradeY, knightsW, lineH);
-                knightsSq.setBounds(dim.width - inset - ColorSquare.WIDTH, tradeY, ColorSquare.WIDTH, ColorSquare.HEIGHT);
-                roadLab.setBounds(dim.width - inset - knightsW - ColorSquare.WIDTH - space, tradeY + lineH + space, knightsW, lineH);
-                roadSq.setBounds(dim.width - inset - ColorSquare.WIDTH, tradeY + lineH + space, ColorSquare.WIDTH, ColorSquare.HEIGHT);
-                settlementLab.setBounds(dim.width - inset - knightsW - ColorSquare.WIDTH - space, tradeY + (2 * (lineH + space)), knightsW, lineH);
-                settlementSq.setBounds(dim.width - inset - ColorSquare.WIDTH, tradeY + (2 * (lineH + space)), ColorSquare.WIDTH, ColorSquare.HEIGHT);
-                cityLab.setBounds(dim.width - inset - knightsW - ColorSquare.WIDTH - space, tradeY + (3 * (lineH + space)), knightsW, lineH);
-                citySq.setBounds(dim.width - inset - ColorSquare.WIDTH, tradeY + (3 * (lineH + space)), ColorSquare.WIDTH, ColorSquare.HEIGHT);
-                if (shipSq != null)
-                {
-                    shipLab.setBounds(dim.width - inset - knightsW - ColorSquare.WIDTH - space, tradeY + (4 * (lineH + space)), knightsW, lineH);
-                    shipSq.setBounds(dim.width - inset - ColorSquare.WIDTH, tradeY + (4 * (lineH + space)), ColorSquare.WIDTH, ColorSquare.HEIGHT);
-                }
-
-                // Player's resource counts
-                //   center the group vertical between bottom of Clear button, top of Quit button
-                tbY = (((dim.height - lineH - inset) + (tbY + (2 * lineH) + space)) / 2)
-                  - (3 * (lineH + space));
-                clayLab.setBounds(inset, tbY, sheepW, lineH);
-                claySq.setBounds(inset + sheepW + space, tbY, ColorSquare.WIDTH, ColorSquare.HEIGHT);
-                tbY += (lineH + space);
-                oreLab.setBounds(inset, tbY, sheepW, lineH);
-                oreSq.setBounds(inset + sheepW + space, tbY, ColorSquare.WIDTH, ColorSquare.HEIGHT);
-                tbY += (lineH + space);
-                sheepLab.setBounds(inset, tbY, sheepW, lineH);
-                sheepSq.setBounds(inset + sheepW + space, tbY, ColorSquare.WIDTH, ColorSquare.HEIGHT);
-                tbY += (lineH + space);
-                wheatLab.setBounds(inset, tbY, sheepW, lineH);
-                wheatSq.setBounds(inset + sheepW + space, tbY, ColorSquare.WIDTH, ColorSquare.HEIGHT);
-                tbY += (lineH + space);
-                woodLab.setBounds(inset, tbY, sheepW, lineH);
-                woodSq.setBounds(inset + sheepW + space, tbY, ColorSquare.WIDTH, ColorSquare.HEIGHT);
-                // Line between woodSq, resourceSq
-                tbY += (lineH + space);
-                resourceSqDivLine.setBounds(inset + space, tbY - 1, sheepW + ColorSquare.WIDTH, 1);
-                // Total Resources
-                ++tbY;
-                resourceLab.setBounds(inset, tbY, sheepW, lineH);
-                resourceSq.setBounds(inset + sheepW + space, tbY, ColorSquare.WIDTH, ColorSquare.HEIGHT);
-
-                // To the right of resource counts:
-                // Development Card list, Play button below
-                final int clW = dim.width - (inset + sheepW + space + ColorSquare.WIDTH + (4 * space) + inset);
-                final int clX = inset + sheepW + space + ColorSquare.WIDTH + (4 * space);
-                cardList.setBounds(clX, devCardsY, clW, (4 * (lineH + space)) - 2);
-                playCardBut.setBounds(((clW - pcW) / 2) + clX, devCardsY + (4 * (lineH + space)), pcW, lineH);
-
-                // Bottom of panel:
-                // 1 button row: Quit to left; Roll, Restart to right
-                final int bbW = 50;
-                tbY = dim.height - lineH - inset;
-                // Label lines up over Roll button
-                rollPromptCountdownLab.setBounds(dim.width - (bbW + space + bbW + inset), tbY - lineH, dim.width - 2*inset, lineH);
-                // Bottom row of buttons
-                quitBut.setBounds(inset, tbY, bbW, lineH);
-                rollBut.setBounds(dim.width - (bbW + space + bbW + inset), tbY, bbW, lineH);
-                doneBut.setBounds(dim.width - inset - bbW, tbY, bbW, lineH);
-
-                offerHidesControls = false;  // since it won't ever be showing
-                offerCounterHidesFace = false;
-            }
-            else
-            {
-                /* This is another player's hand */
-
-                // Top has name, VP count, largest army, longest road; SVP under VP count if applicable
-                // Trade offers appear in center when a trade is active
-                // Bottom has columns of item counts on left, right:
-                //   Soldiers, Res, Dev Cards to left;
-                //   Ships, Roads, Settlements, Cities to right
-                //   Robot lock button (during play) in bottom center
-
-                final int balloonH = dim.height - (inset + (4 * (lineH + space)) + inset);  // offer-message panel
-                final int dcardsW = fm.stringWidth("Dev._Cards:_");  //Bug in stringWidth does not give correct size for ' '
-
-                if (player.isRobot())
-                {
-                    if (game.getPlayer(client.getNickname()) == null)
-                    {
-                        // If client not seated at this game, show "Take Over" button
-                        // just above the lower-left, lower-right columns of item counts
-                        int yb = (inset + balloonH) - 10;
-                        if (game.hasSeaBoard)
-                            yb -= (lineH + space);
-                        takeOverBut.setBounds(10, yb, dim.width - 20, 20);
-                    }
-                    else if (sittingRobotLockBut.isVisible())
-                    {
-                        //seatLockBut.setBounds(10, inset+balloonH-10, dim.width-20, 20);
-                        // Lock button during play: Bottom of panel, between the 2 columns of item counts
-                        sittingRobotLockBut.setBounds
-                            (inset + dcardsW + space + ColorSquare.WIDTH + space, inset + balloonH + (lineH + space) + (lineH / 2),
-                             (dim.width - (2 * (inset + ColorSquare.WIDTH + (2 * space))) - stlmtsW - dcardsW), 2 * (lineH + space));
-                    }
-                }
-
-                // Are we tall enough for room, after the offer, for other controls?
-                // If not, they will be hid when offer is visible.
-                offerHidesControls = (dim.height - (inset + faceW + space + balloonH))
-                    < (3 * (lineH + space));
-                if (offerHidesControls)
-                {
-                    // This field is calculated based on height.
-                    offerCounterHidesFace =
-                        ((dim.height - TradeOfferPanel.OFFER_HEIGHT - TradeOfferPanel.OFFER_COUNTER_HEIGHT + TradeOfferPanel.OFFER_BUTTONS_HEIGHT)
-                        < faceW);
-
-                    // This is a dynamic flag, set by hideTradeMsgShowOthers
-                    // when the user clicks button to show/hide the counter-offer.
-                    // If true, hideTradeMsgShowOthers has already hid faceImg,
-                    // pname, vpLab and vpSq, to make room for it.
-                    if (offerCounterHidingFace)
-                    {
-                        offer.setBounds(inset, inset, dim.width - (2 * inset), dim.height - (2 * inset));
-                    } else {
-                        offer.setBounds(inset, inset + faceW + space, dim.width - (2 * inset), dim.height - (inset + faceW + 2 * space));
-                    }
-                    offer.setCounterHidesBalloonPoint(offerCounterHidingFace);
-                } else {
-                    offer.setBounds(inset, inset + faceW + space, dim.width - (2 * inset), balloonH);
-                    offerCounterHidesFace = false;
-                }
-                offer.doLayout();
-
-                // Lower-left: Column of item counts:
-                // Cloth, Soldiers, Resources, Dev Cards
-                resourceLab.setBounds(inset, inset + balloonH + (2 * (lineH + space)), dcardsW, lineH);
-                resourceSq.setBounds(inset + dcardsW + space, inset + balloonH + (2 * (lineH + space)), ColorSquare.WIDTH, ColorSquare.HEIGHT);
-                developmentLab.setBounds(inset, inset + balloonH + (3 * (lineH + space)), dcardsW, lineH);
-                developmentSq.setBounds(inset + dcardsW + space, inset + balloonH + (3 * (lineH + space)), ColorSquare.WIDTH, ColorSquare.HEIGHT);
-                knightsLab.setBounds(inset, inset + balloonH + (lineH + space), dcardsW, lineH);
-                knightsSq.setBounds(inset + dcardsW + space, inset + balloonH + (lineH + space), ColorSquare.WIDTH, ColorSquare.HEIGHT);
-                if (clothSq != null)
-                {
-                    clothLab.setBounds(inset, inset + balloonH, dcardsW, lineH);
-                    clothSq.setBounds(inset + dcardsW + space, inset + balloonH, ColorSquare.WIDTH, ColorSquare.HEIGHT);
-                }
-
-                // Lower-right: Column of piece counts:
-                // Ships, Roads, Settlements, Cities
-                if (shipSq != null)
-                {
-                    shipLab.setBounds(dim.width - inset - stlmtsW - ColorSquare.WIDTH - space, inset + balloonH, stlmtsW, lineH);
-                    shipSq.setBounds(dim.width - inset - ColorSquare.WIDTH, inset + balloonH, ColorSquare.WIDTH, ColorSquare.HEIGHT);
-                }
-                roadLab.setBounds(dim.width - inset - stlmtsW - ColorSquare.WIDTH - space, inset + balloonH + (lineH + space), stlmtsW, lineH);
-                roadSq.setBounds(dim.width - inset - ColorSquare.WIDTH, inset + balloonH + (lineH + space), ColorSquare.WIDTH, ColorSquare.HEIGHT);
-                settlementLab.setBounds(dim.width - inset - stlmtsW - ColorSquare.WIDTH - space, inset + balloonH + (2 * (lineH + space)), stlmtsW, lineH);
-                settlementSq.setBounds(dim.width - inset - ColorSquare.WIDTH, inset + balloonH + (2 * (lineH + space)), ColorSquare.WIDTH, ColorSquare.HEIGHT);
-                cityLab.setBounds(dim.width - inset - stlmtsW - ColorSquare.WIDTH - space, inset + balloonH + (3 * (lineH + space)), stlmtsW, lineH);
-                citySq.setBounds(dim.width - inset - ColorSquare.WIDTH, inset + balloonH + (3 * (lineH + space)), ColorSquare.WIDTH, ColorSquare.HEIGHT);
-            }
-        }
-    }
-
-
-    /**
-     * Used for countdown before auto-roll of the current player.
-     * Updates on-screen countdown, fires auto-roll at 0.
-     *
-     * @see SOCHandPanel#AUTOROLL_TIME
-     * @see SOCHandPanel#autoRollSetupTimer()
-     *
-     * @author Jeremy D Monin <jeremy@nand.net>
-     */
-    protected class HandPanelAutoRollTask extends java.util.TimerTask
-    {
-        int timeRemain;  // seconds displayed, seconds at start of "run" tick
-
-        protected HandPanelAutoRollTask()
-        {
-            timeRemain = AUTOROLL_TIME;
-        }
-
-        @Override
-        public void run()
-        {
-            // for debugging
-            if (Thread.currentThread().getName().startsWith("Thread-"))
-            {
-                try {
-                    Thread.currentThread().setName("timertask-autoroll");
-                }
-                catch (Throwable th) {}
-            }
-
-            // autoroll function
-            try
-            {
-                if (timeRemain > 0)
-                {
-                    setRollPrompt(AUTOROLL_COUNTDOWN + Integer.toString(timeRemain), false);
-                } else {
-                    clickRollButton();  // Clear prompt, click Roll
-                    cancel();  // End of countdown for this timer
-                }
-            }
-            catch (Throwable thr)
-            {
-                playerInterface.chatPrintStackTrace(thr);
-            }
-            finally
-            {
-                --timeRemain;  // for next tick
-            }
-        }
-
-    }  // inner class HandPanelAutoRollTask
-
-    /**
-     * Menu item for right-click on resource square to trade with bank/port.
-     *
-     * @see soc.client.SOCHandPanel.ResourceTradePopupMenu
-     * @author Jeremy D Monin <jeremy@nand.net>
-     */
-    protected static class ResourceTradeMenuItem extends MenuItem
-    {
-        private int tradeFrom, tradeTo;
-        private int tradeNum;
-        private boolean shortTxt;
-
-        /**
-         * Create a bank/port trade MenuItem, with text such as "Trade 2 brick for 1 wheat".
-         *
-         * @param numFrom  Number of resources to trade for 1 resource
-         * @param typeFrom Source resource type, as in {@link SOCResourceConstants}.
-         * @param typeTo   Target resource type, as in {@link SOCResourceConstants}.
-         *                 If typeFrom == typeTo, menuitem will be disabled.
-         * @param shortText If true, short ("For 1 wheat") vs full "Trade 2 brick for 1 wheat"
-         */
-        public ResourceTradeMenuItem(int numFrom, int typeFrom, int typeTo, boolean shortText)
-        {
-            super( (shortText
-                    ? /*I*/"For 1 "/*18N*/
-                    : /*I*/("Trade " + numFrom + " " + SOCResourceConstants.resName(typeFrom) + " for 1 ")/*18N*/)
-                   + SOCResourceConstants.resName(typeTo));
-            tradeNum = numFrom;
-            tradeFrom = typeFrom;
-            tradeTo = typeTo;
-            shortTxt = shortText;
-            if (tradeFrom == tradeTo)
-                setEnabled(false);
-        }
-
-        /**
-         * Update menu item text to new cost of trade.
-         * @param numFrom Trade this many resources;
-         *                if the number is unchanged, the text is not updated.
-         */
-        public void setCost(int numFrom)
-        {
-            if (tradeNum == numFrom)
-                return;
-            tradeNum = numFrom;
-            if (shortTxt)
-                setLabel(/*I*/"For 1 " + SOCResourceConstants.resName(tradeTo)/*18N*/);
-            else
-                setLabel(/*I*/"Trade " + numFrom + " " + SOCResourceConstants.resName(tradeFrom)
-                        + " for 1 " + SOCResourceConstants.resName(tradeTo)/*18N*/);
-        }
-
-        /**
-         * Enable or disable this menu item.
-         * If from-to resources are same, always disabled.
-         */
-        @Override
-        public void setEnabled(boolean enable)
-        {
-            if (tradeFrom == tradeTo)
-                enable = false;
-            super.setEnabled(enable);
-        }
-
-        /**
-         * @return the resource type to trade from, shown in this menu item text
-         */
-        public int getTradeFrom()
-        {
-            return tradeFrom;
-        }
-
-        /**
-         * @return the resource type to trade to, shown in this menu item text
-         */
-        public int getTradeTo()
-        {
-            return tradeTo;
-        }
-
-        /**
-         * Create a bank-trade-request, send to the server.
-         */
-        public void createBankTradeRequest(SOCHandPanel hp)
-        {
-            // Code like actionPerformed for BANK button
-            SOCGame game = hp.getGame();
-            if (game.getGameState() != SOCGame.PLAY1)
-            {
-                hp.getPlayerInterface().print("* "+/*I*/"You cannot trade at this time."/*18N*/+"\n");
-                return;
-            }
-
-            int[] give = new int[5];
-            int[] get = new int[5];
-            give[tradeFrom - 1] = tradeNum;
-            get[tradeTo - 1] = 1;
-            hp.createSendBankTradeRequest(game, give, get);
-        }
-
-    }  // ResourceTradeMenuItem
-
-    /**
-     * Menu for right-click on resource square to trade with bank/port.
-     *
-     * @see SOCHandPanel.ResourceTradeTypeMenu
-     * @see SOCBoardPanel.ResourceTradeAllMenu
-     * @author Jeremy D Monin <jeremy@nand.net>
-     */
-    /* package-access */ static abstract class ResourceTradePopupMenu extends PopupMenu
-    {
-        protected SOCHandPanel hpan;
-
-        protected ResourceTradePopupMenu(SOCHandPanel hp, String title)
-        {
-            super(title);
-            hpan = hp;
-        }
-
-        /**
-         * Show menu at this position. Before showing, enable or
-         * disable based on gamestate and player's resources.
-         * 
-         * @param x   Mouse x-position relative to colorsquare
-         * @param y   Mouse y-position relative to colorsquare
-         *
-         * @see #setEnabledIfCanTrade(boolean)
-         */
-        public abstract void show(int x, int y);
-
-        /**
-         * Enable or disable based on gamestate and player's resources.
-         *
-         * @param itemsOnly If true, enable/disable items, instead of the menu itself.
-         */
-        public abstract void setEnabledIfCanTrade(boolean itemsOnly);
-
-        /** Cleanup, for removing this menu. */
-        public abstract void destroy();
-
-    }  /* static nested class ResourceTradePopupMenu */
-
-    /**
-     * Menu for right-click on resource square to trade one resource type with bank/port.
-     *
-     * @author Jeremy D Monin <jeremy@nand.net>
-     */
-    /* package-access */ static class ResourceTradeTypeMenu extends ResourceTradePopupMenu
-        implements java.awt.event.MouseListener, java.awt.event.ActionListener
-    {
-        private ColorSquare resSq;
-        private int resTypeFrom;
-        private int costFrom;
-        boolean isForThree1;
-        private ResourceTradeMenuItem[] tradeForItems;
-
-        /** Menu attached to a resource colorsquare in the client player's handpanel */
-        public ResourceTradeTypeMenu(SOCHandPanel hp, int typeFrom, ColorSquare sq, int numFrom)
-        {
-          super(hp, /*I*/"Bank/Port Trade"/*18N*/);
-          init(typeFrom, sq, numFrom, false);
-        }
-
-        /**
-         * One-time-use menu for board popup menu.
-         *
-         * @param hp  Handpanel with player's information (including trade costs)
-         * @param typeFrom Resource type from which to trade
-         * @param forThree1 Is part of a 3-for-1 port trade menu, with all resource types
-         *
-         * @throws IllegalStateException If client not current player
-         */
-        public ResourceTradeTypeMenu(SOCHandPanel hp, int typeFrom, boolean forThree1)
-            throws IllegalStateException
-        {
-            super(hp, /*I*/"Trade Port"/*18N*/);
-            if (! hp.getPlayerInterface().clientIsCurrentPlayer())
-                throw new IllegalStateException("Not current player");
-            init(typeFrom, null, hp.resourceTradeCost[typeFrom], forThree1);
-        }
-
-        /** Common to both constructors */
-        private void init(int typeFrom, ColorSquare sq, int numFrom, boolean forThree1)
-        {
-          resSq = sq;
-          resTypeFrom = typeFrom;
-          costFrom = numFrom;
-          isForThree1 = forThree1;
-          if (forThree1)
-              setLabel(/*I*/"Trade " + costFrom + " "
-                  + SOCResourceConstants.resName(typeFrom) + " "/*18N*/);
-
-          if (resSq != null)
-          {
-              resSq.add(this);
-              resSq.addMouseListener(this);
-          }
-          tradeForItems = new ResourceTradeMenuItem[5];
-          for (int i = 0; i < 5; ++i)
-          {
-              tradeForItems[i] = new ResourceTradeMenuItem(numFrom, typeFrom, i+1, forThree1);
-              add(tradeForItems[i]);
-              tradeForItems[i].addActionListener(this);
-          }
-        }
-
-        /**
-         * Show menu at this position. Before showing, enable or
-         * disable based on gamestate and player's resources.
-         * 
-         * @param x   Mouse x-position relative to colorsquare
-         * @param y   Mouse y-position relative to colorsquare
-         */
-        @Override
-        public void show(int x, int y)
-        {
-            setEnabledIfCanTrade(true);  // enable/disable each item
-            super.show(resSq, x, y);
-        }
-
-        /**
-         * Enable or disable based on gamestate and player's resources.
-         *
-         * @param itemsOnly If true, enable/disable items, instead of the menu itself.
-         */
-        @Override
-        public void setEnabledIfCanTrade(boolean itemsOnly)
-        {
-            final SOCPlayer p = hpan.player;
-            boolean canTrade = (hpan.getGame().getGameState() == SOCGame.PLAY1)
-                && (hpan.getGame().getCurrentPlayerNumber() == hpan.playerNumber)
-                && (costFrom <= p.getResources().getAmount(resTypeFrom));
-            if (itemsOnly)
-            {
-                for (int i = 0; i < 5; ++i)
-                    tradeForItems[i].setEnabled(canTrade);
-            }
-            else
-            {
-                setEnabled(canTrade);
-            }
-        }
-
-        /** Update cost of trade; update menu item text. */
-        public void updateCost(int newCost)
-        {
-            if (costFrom == newCost)
-                return;
-            costFrom = newCost;
-            for (int i = 0; i < 5; ++i)
-                tradeForItems[i].setCost(newCost);
-        }
-
-        /**
-         * @return the resource type number from which this menu trades
-         */
-        public int getResourceType()
-        {
-            return resTypeFrom;
-        }
-
-        /**
-         * @return the cost to trade this resource (3-for-1 returns 3, etc)
-         */
-        public int getResourceCost()
-        {
-            return costFrom;
-        }
-
-        /** Handling the menu item **/
-        public void actionPerformed(ActionEvent e)
-        {
-            try
-            {
-                Object src = e.getSource();
-                ResourceTradeMenuItem mi = null;
-                for (int i = 0; i < 5; ++i)
-                {
-                    if (src == tradeForItems[i])
-                    {
-                        mi = tradeForItems[i];
-                        break;
-                    }
-                }
-                if (mi == null)
-                    return;
-
-                mi.createBankTradeRequest(hpan);
-
-            } catch (Throwable th) {
-                hpan.getPlayerInterface().chatPrintStackTrace(th);
-            }
-        }
-
-        /**
-         * Handle popup-click on resource colorsquare.
-         * mousePressed has xwindows/OS-X popup trigger.
-         */
-        public void mousePressed(MouseEvent evt)
-        {
-            mouseClicked(evt);  // same desired code: react to isPopupTrigger
-        }
-
-        /**
-         * Handle popup-click on resource colorsquare.
-         */
-        public void mouseClicked(MouseEvent evt)
-        {
-            try {
-                if ((resSq == evt.getSource()) && evt.isPopupTrigger())
-                {
-                    evt.consume();
-                    show(evt.getX(), evt.getY());
-                }
-            } catch (Throwable th) {
-                hpan.getPlayerInterface().chatPrintStackTrace(th);
-            }
-        }
-
-        /**
-         * Handle popup-click on resource colorsquare.
-         * mouseReleased has win32 popup trigger.
-         */
-        public void mouseReleased(MouseEvent evt)
-        {
-            mouseClicked(evt);  // same desired code: react to isPopupTrigger
-        }
-
-        /** Stub required for MouseListener */
-        public void mouseEntered(MouseEvent evt) {}
-
-        /** Stub required for MouseListener */
-        public void mouseExited(MouseEvent evt) {}
-
-        /** Cleanup, for removing this menu. */
-        @Override
-        public void destroy()
-        {
-            for (int i = 0; i < 5; ++i)
-            {
-                if (tradeForItems[i] != null)
-                {
-                    ResourceTradeMenuItem mi = tradeForItems[i];
-                    tradeForItems[i] = null;
-                    mi.removeActionListener(this);
-                }
-            }
-            hpan = null;
-            if (resSq != null)
-            {
-                resSq.remove(this);
-                resSq.removeMouseListener(this);
-                resSq = null;
-            }
-            removeAll();
-        }
-
-    }  /* static nested class ResourceTradeTypeMenu */
-
-}  // class SOCHandPanel
+/**
+ * Java Settlers - An online multiplayer version of the game Settlers of Catan
+ * Copyright (C) 2003  Robert S. Thomas <thomas@infolab.northwestern.edu>
+ * Portions of this file Copyright (C) 2007-2013 Jeremy D Monin <jeremy@nand.net>
+ * Portions of this file Copyright (C) 2012-2013 Paul Bilnoski <paul@bilnoski.net>
+ *
+ * This program is free software; you can redistribute it and/or
+ * modify it under the terms of the GNU General Public License
+ * as published by the Free Software Foundation; either version 3
+ * of the License, or (at your option) any later version.
+ *
+ * This program is distributed in the hope that it will be useful,
+ * but WITHOUT ANY WARRANTY; without even the implied warranty of
+ * MERCHANTABILITY or FITNESS FOR A PARTICULAR PURPOSE.  See the
+ * GNU General Public License for more details.
+ *
+ * You should have received a copy of the GNU General Public License
+ * along with this program.  If not, see <http://www.gnu.org/licenses/>.
+ *
+ * The maintainer of this program can be reached at jsettlers@nand.net
+ **/
+package soc.client;
+
+import soc.disableDebug.D;
+
+import soc.game.SOCBoard;
+import soc.game.SOCDevCard;
+import soc.game.SOCDevCardConstants;
+import soc.game.SOCDevCardSet;
+import soc.game.SOCGame;
+import soc.game.SOCGameOption;
+import soc.game.SOCPlayer;
+import soc.game.SOCPlayingPiece;
+import soc.game.SOCResourceConstants;
+import soc.game.SOCResourceSet;
+import soc.game.SOCTradeOffer;
+
+import java.awt.Button;
+import java.awt.Color;
+import java.awt.Dimension;
+import java.awt.Font;
+import java.awt.FontMetrics;
+import java.awt.Label;
+import java.awt.List;
+import java.awt.MenuItem;
+import java.awt.Panel;
+import java.awt.PopupMenu;
+import java.awt.event.ActionEvent;
+import java.awt.event.ActionListener;
+import java.awt.event.MouseEvent;
+import java.awt.event.MouseListener;
+
+import java.util.ArrayList;
+import java.util.Timer;  // For auto-roll
+import java.util.TimerTask;
+
+
+/**
+ * This panel displays a player's information.
+ * If the player is us, then more information is
+ * displayed than in another player's hand panel.
+ *<P>
+ * To update most of the values shown in the handpanel,
+ * call {@link #updateValue(int)} after receiving
+ * a {@link SOCPlayerElement} message or after something
+ * else changes the game state.
+ *<P>
+ * Custom layout: see {@link #doLayout()}.
+ * To set this panel's position or size, please use {@link #setBounds(int, int, int, int)},
+ * because it is overridden to also update {@link #getBlankStandIn()}.
+ */
+public class SOCHandPanel extends Panel
+    implements ActionListener, MouseListener
+{
+    /** Minimum desired width, in pixels */
+    public static final int WIDTH_MIN = 218;
+
+    /** Items to update via {@link #updateValue(int)};
+     * for items not appearing in {@link SOCPlayerElement}.
+     * All these item numbers are negative, so they won't
+     * conflict with any SOCPlayerElement element type.
+     *<P>
+     * </tt>NUMDEVCARDS</tt> won't appear in the client's handpanel, only in other players'.
+     */
+    public static final int
+        NUMRESOURCES = -3,
+        NUMDEVCARDS = -4,
+        VICTORYPOINTS = -6,
+        LONGESTROAD = -7,
+        LARGESTARMY = -8,
+        SPECIALVICTORYPOINTS = 9;
+
+    /** Auto-roll timer countdown, 5 seconds unless changed at program start. */
+    public static int AUTOROLL_TIME = 5;
+
+    /** Array of five zeroes, one per resource type; for {@link #sqPanel}. */
+    protected static final int[] zero = { 0, 0, 0, 0, 0 };
+    /** Before game starts, use {@link #pname} to show if a seat is no-robots-allowed. */
+    protected static final String SITLOCKED = /*I*/"Locked: No robot"/*18N*/;
+    protected static final String SIT = /*I*/"Sit Here"/*18N*/;
+    protected static final String START = /*I*/"Start Game"/*18N*/;
+    protected static final String ROBOT = /*I*/"Robot"/*18N*/;
+    protected static final String TAKEOVER = /*I*/"Take Over"/*18N*/;
+    protected static final String LOCKSEAT = /*I*/"Lock"/*18N*/;
+    protected static final String UNLOCKSEAT = /*I*/"Unlock"/*18N*/;
+    private static final String LOCKSEATTIP = /*I*/"Lock to prevent a robot from sitting here."/*18N*/;
+    private static final String UNLOCKSEATTIP = /*I*/"Unlock to have a robot sit here when the game starts."/*18N*/;
+    protected static final String ROLL = /*I*/"Roll"/*18N*/;
+    protected static final String QUIT = /*I*/"Quit"/*18N*/;
+    protected static final String DONE = /*I*/"Done"/*18N*/;
+    /** Text of Done button at end of game becomes Restart button. If you set this, set {@link #doneButIsRestart}. */
+    protected static final String DONE_RESTART = /*I*/"Restart"/*18N*/;
+    protected static final String CLEAR = /*I*/"Clear"/*18N*/;
+    protected static final String SEND = /*I*/"Offer"/*18N*/;
+    protected static final String BANK = /*I*/"Bank/Port"/*18N*/;
+    private static final String BANK_UNDO = /*I*/"Undo Trade"/*18N*/;
+    protected static final String CARD = /*I*/"  Play Card  "/*18N*/;
+    protected static final String GIVE = /*I*/"I Give:"/*18N*/;  // No trailing space (room for wider colorsquares)
+    protected static final String GET = /*I*/"I Get:"/*18N*/;
+    private static final String RESOURCES = /*I*/"Resources: "/*18N*/;  // for other players (! playerIsClient)
+    private static final String RESOURCES_TOTAL = /*I*/"Total: "/*18N*/;  // for playerIsClient
+    protected static final String AUTOROLL_COUNTDOWN = /*I*/"Auto-Roll in: "/*18N*/;
+    protected static final String ROLL_OR_PLAY_CARD = /*I*/"Roll or Play Card"/*18N*/;
+    protected static final String OFFERBUTTIP_ENA = /*I*/"Send trade offer to other players"/*18N*/;
+    protected static final String OFFERBUTTIP_DIS = /*I*/"To offer a trade, first click resources"/*18N*/;
+    private static final String ROBOTLOCKBUT_U = /*I*/"Unlocked"/*18N*/;
+    private static final String ROBOTLOCKBUT_L = /*I*/"Locked"/*18N*/;
+    private static final String ROBOTLOCKBUT_M = /*I*/"Marked"/*18N*/;  // C is for lockstate Clear on Reset
+    private static final String ROBOTLOCKBUTTIP_L
+        = /*I*/"Click to mark or unlock; is locked to prevent a human from taking over this robot."/*18N*/;
+    private static final String ROBOTLOCKBUTTIP_U
+        = /*I*/"Click to lock or mark; is unlocked, a human can take over this robot."/*18N*/;
+    private static final String ROBOTLOCKBUTTIP_M
+        = /*I*/"Click to unmark; is marked to remove this robot if the game is reset."/*18N*/;
+    private static final String ROBOTLOCKBUTTIP_L_OLD
+        = /*I*/"Click to unlock; is locked to prevent a human from taking over this robot."/*18N*/;
+    private static final String ROBOTLOCKBUTTIP_U_OLD
+        = /*I*/"Click to lock; is unlocked, a human can take over this robot."/*18N*/;
+
+    /**
+     * Show that a non-client player is discarding resources after 7 is rolled.
+     * Call {@link #setDiscardOrPickMsg(boolean)} to show.
+     * Same methods are used by discard and by {@link #TRADEMSG_PICKING}.
+     * @since 1.1.00
+     */
+    private static final String TRADEMSG_DISCARD = /*I*/"Discarding..."/*18N*/;
+
+    /**
+     * Show that a non-client player is picking resources for the gold hex.
+     * Uses same variables and methods as {@link #TRADEMSG_DISCARD}:
+     * {@link #offerIsDiscardOrPickMessage}, {@link #setDiscardOrPickMsg(boolean)}, etc.
+     * @since 2.0.00
+     */
+    private static final String TRADEMSG_PICKING = /*I*/"Picking\nResources..."/*18N*/;
+
+    /** Panel text color, and player name color when not current player */
+    protected static final Color COLOR_FOREGROUND = Color.BLACK;
+    /** Player name background color when current player (foreground does not change) */
+    protected Color pnameActiveBG;
+
+    /**
+     * Blank area which is normally hidden, except during addPlayer when handpanel is hidden.
+     * This prevents a big black area on the display (which looks like a crash).
+     * For perf/display-bugs during component layout (OSX firefox).
+     * Added to pi's layout by {@link SOCPlayerInterface#initInterfaceElements(boolean)}.
+     * @since 1.1.06
+     */
+    private ColorSquare blankStandIn;
+
+    /**
+     * When player has joined but not sat, the "Sit Here" button.  After
+     * they sit down, this button is used for the anti-robot "Lock" button.
+     * ({@link #LOCKSEAT} / {@link #UNLOCKSEAT}, when {@link #sitButIsLock} true.)
+     * Disappears when the game begins.
+     * @see #renameSitButLock()
+     * @see #sittingRobotLockBut
+     */
+    protected Button sitBut;
+
+    /**
+     * Hint for "Lock/Unlock" button before game starts ({@link #sitBut};
+     * non-null only if {@link #sitButIsLock}.
+     * @see #LOCKSEATTIP
+     * @see #UNLOCKSEATTIP
+     * @since 1.1.12
+     */
+    private AWTToolTip sitButTip;
+
+    protected Button robotBut;
+    protected Button startBut;
+    protected Button takeOverBut;
+
+    /** Seat lock/unlock shown in robot handpanels during game play,
+     *  to prevent/allow humans to join and take over a robot's seat.
+     *  Used during different game states than {@link #sitBut}.
+     *<P>
+     *  Labels are {@link #ROBOTLOCKBUT_U}, {@link #ROBOTLOCKBUT_L}, {@link #ROBOTLOCKBUT_M}.
+     *  Tooltip is {@link #robotLockButTip}.
+     *  Click method is {@link #clickRobotSeatLockButton(soc.game.SOCGame.SeatLockState)}.
+     *  @see #sitBut
+     */
+    protected Button sittingRobotLockBut;
+
+    /** When true, the game is still forming, player has chosen a seat;
+     *  "Sit Here" button is labeled as "Lock".  Humans can use this to
+     *  lock robots out of that seat, so as to start a game with fewer
+     *  players and some vacant seats.
+     *<P>
+     *  Set by {@link #renameSitButLock()}, cleared elsewhere.
+     *  This affects {@link #sitBut} and not {@link #sittingRobotLockBut}.
+     *  @see #addPlayer(String)
+     *  @see #updateSeatLockButton()
+     */
+    protected boolean sitButIsLock;
+
+    /**
+     * Face icon; can right-click/triple-click for face chooser popup.
+     * @since 1.1.00
+     */
+    protected SOCFaceButton faceImg;
+
+    protected Label pname;
+    protected Label vpLab;
+    protected ColorSquare vpSq;
+
+    /** Label for Special Victory Points.  Hidden if {@link SOCPlayer#getSpecialVP()} is 0.
+     *  Null unless {@link SOCGame#hasSeaBoard}.
+     *  @since 2.0.00
+     */
+    private Label svpLab;
+
+    /** Special Victory Points, if > 0.  Hidden if 0.
+     *  Null unless {@link SOCGame#hasSeaBoard}.
+     *  @since 2.0.00
+     */
+    private ColorSquare svpSq;
+
+    protected Label larmyLab;
+    protected Label lroadLab;
+    protected ColorSquare claySq;
+    protected ColorSquare oreSq;
+    protected ColorSquare sheepSq;
+    protected ColorSquare wheatSq;
+    protected ColorSquare woodSq;
+    protected ColorSquare resourceSqDivLine;
+    protected Label clayLab;
+    protected Label oreLab;
+    protected Label sheepLab;
+    protected Label wheatLab;
+    protected Label woodLab;
+
+    /**
+     * For right-click resource to trade - If playerIsClient, track cost
+     * of bank/port trade per resource. Index 0 unused; index 1 is
+     * {@link SOCResourceConstants#CLAY}, etc. Highest index is 5.
+     * Null, unless playerIsClient and addPlayer has been called.
+     */
+    protected int[] resourceTradeCost;
+
+    /**
+     * For right-click resource to trade - If playerIsClient, popup menus
+     * to bank/port trade resources. Index 0 unused; index 1 is
+     * {@link SOCResourceConstants#CLAY}, etc. Highest index is 5.
+     * Null, unless playerIsClient and addPlayer has been called.
+     */
+    protected ResourceTradeTypeMenu[] resourceTradeMenu;
+
+    protected ColorSquare settlementSq;
+    protected ColorSquare citySq;
+    protected ColorSquare roadSq;
+    /** shipSq = the number of ships remaining, or null if not {@link SOCGame#hasSeaBoard}. @since 2.0.00 */
+    protected ColorSquare shipSq;
+    protected Label settlementLab;
+    protected Label cityLab;
+    protected Label roadLab;
+    protected Label shipLab;
+    /** Resource card count */
+    protected ColorSquare resourceSq;
+    protected Label resourceLab;
+    /** Development card count */
+    protected ColorSquare developmentSq;
+    protected Label developmentLab;
+    /** Soldier/Knight count */
+    protected ColorSquare knightsSq;
+    protected Label knightsLab;
+    /** Player's development card names, from {@link #cardListItems}; updated frequently by {@link #updateDevCards()} */
+    protected List cardList;
+    /** Player's development cards for {@link #cardList}; updated frequently by {@link #updateDevCards()} */
+    private ArrayList<SOCDevCard> cardListItems;
+        // eventually, cardListItems should be refactored into SOCPlayer.
+    protected Button playCardBut;
+    /** Trade offer resource squares; visible only for client's own player */
+    protected SquaresPanel sqPanel;
+    /** Cloth count, for scenario _SC_CLVI; null otherwise. @since 2.0.00 */
+    protected ColorSquare clothSq;
+    protected Label clothLab;
+
+    // Trading interface
+
+    /**
+     * Game option NT: If true, only bank trading is allowed,
+     * trading between players is disabled.
+     * @since 1.1.07
+     */
+    protected boolean playerTradingDisabled;
+
+    protected Label giveLab;
+    protected Label getLab;
+    /** "Offer" button for player trading: send offer to server */
+    protected Button offerBut;
+
+    /**
+     * Hint for "Offer" button; non-null only if interactive
+     *   and if playerTradingDisabled == false.
+     * @see #OFFERBUTTIP_DIS
+     * @see #OFFERBUTTIP_ENA
+     * @see #interactive
+     */
+    protected AWTToolTip offerButTip;
+
+    /**
+     * Hint for "Lock/Unlock" button ({@link #sittingRobotLockBut};
+     * non-null only if a robot is sitting there.
+     * @see #ROBOTLOCKBUTTIP_L
+     * @see #ROBOTLOCKBUTTIP_U
+     * @see #ROBOTLOCKBUTTIP_M
+     * @since 1.1.12
+     */
+    protected AWTToolTip robotLockButTip;
+
+    /** Clear the current trade offer at client and server */
+    protected Button clearOfferBut;
+
+    /** Trade resources with the bank or port */
+    protected Button bankBut;
+
+    /**
+     * Bank or port trade's give/get resource info;
+     * used for Undo.
+     * @since 1.1.13
+     */
+    private SOCResourceSet bankGive, bankGet;
+
+    /**
+     * Undo previous trade with the bank or port
+     * @since 1.1.13
+     */
+    protected Button bankUndoBut;
+
+    /**
+     * Checkboxes to send to the other 3 or 5 players.
+     * Enabled/disabled at removeStartBut().
+     * Updated at start of each turn in {@link #clearOffer(boolean)}.
+     *<P>
+     * This is null if {@link #playerTradingDisabled}.
+     *
+     * @see #playerSendMap
+     * @see #playerSendForPrevTrade
+     */
+    protected ColorSquare[] playerSend;
+
+    /**
+     * The {@link #playerSend} checkboxes selected during the
+     * previous trade offer; if no previous offer, all are selected.
+     *<P>
+     * This is null if {@link #playerTradingDisabled}, because {@link #playerSend} is null.
+     * @since 1.1.13
+     */
+    private boolean[] playerSendForPrevTrade;
+
+    // end of most Trading interface fields; a few more below.
+
+    /** displays auto-roll countdown, or prompts to roll/play card.
+     * @see #setRollPrompt(String, boolean)
+     */
+    protected Label rollPromptCountdownLab;
+    protected boolean rollPromptInUse;
+    protected TimerTask autoRollTimerTask;  // Created every turn when countdown needed
+    protected Button rollBut;
+
+    /** "Done" with turn during play; also "Restart" for board reset at end of game */
+    protected Button doneBut;
+
+    /** True when {@link #doneBut}'s label is Restart ({@link #DONE_RESTART}) */
+    protected boolean doneButIsRestart;
+
+    protected Button quitBut;
+    protected SOCPlayerInterface playerInterface;
+    protected SOCPlayerClient client;
+    protected SOCGame game;
+    protected SOCPlayer player;
+
+    /**
+     * Our player number.  Set in {@link #creation(SOCPlayerInterface, SOCPlayer, boolean)}
+     * to {@link #player}.{@link SOCPlayer#getPlayerNumber() getPlayerNumber()}
+     * @since 1.1.16
+     */
+    private int playerNumber = -1;
+
+    /** Does this panel represent our client's own hand?  If true, implies {@link #interactive}. */
+    protected boolean playerIsClient;
+
+    /** Is this panel's player the game's current player?  Used for hilight - set in updateAtTurn() */
+    protected boolean playerIsCurrent;
+
+    /** Do we have any seated player? Set by {@link #addPlayer(String)}, cleared by {@link #removePlayer()}. */
+    protected boolean inPlay;
+
+    // More Trading interface/message balloon fields:
+
+    /** Three player numbers to send trade offers to.
+     *  For i from 0 to 2, playerSendMap[i] is playerNumber for checkbox i.
+     *  This is null if {@link #playerTradingDisabled}.
+     *
+     * @see #playerSend
+     */
+    protected int[] playerSendMap;
+
+    /**
+     * Display other players' trade offers and related messages.
+     * Does not apply to client's hand panel (<tt>playerIsClient</tt> == true).
+     * Both offer and counter-offer display are part of this object.
+     * Also used to display board-reset vote messages.
+     * When displaying a message, looks like a {@link SpeechBalloon}.
+     *<P>
+     * If the handpanel is not tall enough, other controls will be obscured by this one.
+     * This low height is indicated by {@link #offerHidesControls} and possibly {@link #offerCounterHidesFace}.
+     *
+     * @see #offerIsResetMessage
+     * @see #offerIsDiscardOrPickMessage
+     */
+    protected TradeOfferPanel offer;
+
+    /**
+     * If true, the handpanel isn't tall enough, so when the {@link #offer} message panel
+     * is showing something, we must hide other controls.
+     * Does not apply to client's hand panel.
+     *
+     * @see #hideTradeMsgShowOthers(boolean)
+     * @since 1.1.08
+     */
+    private boolean offerHidesControls, offerCounterHidesFace;
+    
+    /**
+     * When handpanel isn't tall enough, are we currently in the situation described
+     * at {@link #offerHidesControls} or {@link #offerCounterHidesFace}?
+     * @since 1.1.08
+     */
+    private boolean offerHidingControls, offerCounterHidingFace;
+
+    /**
+     * Board-reset voting: If true, {@link #offer} is holding a message related to a board-reset vote.
+     * @see #offerIsDiscardOrPickMessage
+     */
+    protected boolean offerIsResetMessage;
+
+    /**
+     * Board-reset voting: If true, {@link #offer} is holding a discard message
+     * ({@link #TRADEMSG_DISCARD}) or a gold hex pick-resources message
+     * ({@link #TRADEMSG_PICKING}).
+     * Set by {@link #setDiscardOrPickMsg(boolean)},
+     * cleared by {@link #clearDiscardOrPickMsg()}.
+     * @see #offerIsResetMessage
+     */
+    private boolean offerIsDiscardOrPickMessage;
+
+    /**
+     * Board-reset voting: If true, {@link #offer} was holding an active trade offer
+     * before {@link #offerIsResetMessage} or {@link #offerIsDiscardOrPickMessage} was set.
+     */
+    protected boolean offerIsMessageWasTrade;
+
+    // End of Trading interface/message balloon fields.
+
+    /**
+     * When this flag is true, the panel is interactive.
+     * If {@link #playerIsClient} true, implies interactive.
+     */
+    protected boolean interactive;
+
+    /**
+     * make a new hand panel
+     *
+     * @param pi  the interface that this panel is a part of
+     * @param pl  the player associated with this panel
+     * @param in  the interactive flag setting
+     */
+    public SOCHandPanel(SOCPlayerInterface pi, SOCPlayer pl, boolean in)
+    {
+        super(null);
+        creation(pi, pl, in);
+    }
+
+    /**
+     * make a new hand panel
+     *
+     * @param pi  the interface that this panel is a part of
+     * @param pl  the player associated with this panel
+     */
+    public SOCHandPanel(SOCPlayerInterface pi, SOCPlayer pl)
+    {
+        this(pi, pl, true);
+    }
+
+    /**
+     * Stuff to do when a SOCHandPanel is created.
+     *   Calls {@link #removePlayer()} as part of creation.
+     *
+     * @param pi   player interface
+     * @param pl   the player data, cannot be null
+     * @param in   the interactive flag setting
+     */
+    protected void creation(SOCPlayerInterface pi, SOCPlayer pl, boolean in)
+    {
+        playerInterface = pi;
+        client = pi.getClient();
+        game = pi.getGame();
+        player = pl;
+        playerNumber = player.getPlayerNumber();
+        playerIsCurrent = false;
+        playerIsClient = false;  // confirmed by call to removePlayer() at end of method.
+        interactive = in;
+
+        // Note no AWT layout is used - custom layout, see doLayout().
+
+        final Color pcolor = playerInterface.getPlayerColor(playerNumber);
+        setBackground(pcolor);
+        setForeground(COLOR_FOREGROUND);
+        setFont(new Font("SansSerif", Font.PLAIN, 10));
+
+        blankStandIn = new ColorSquare(pcolor, /*I*/"One moment..."/*18N*/);
+        blankStandIn.setVisible(false);
+        // playerinterface.initInterfaceElements will add blankStandIn to its layout, and set its size/position.
+
+        faceImg = new SOCFaceButton(playerInterface, playerNumber);
+        add(faceImg);
+
+        pname = new Label();
+        pname.setFont(new Font("Serif", Font.PLAIN, 14));
+        add(pname);
+        pnameActiveBG = null;  // Will be calculated at first turn
+
+        startBut = new Button(START);
+        startBut.addActionListener(this);
+        // this button always enabled
+        add(startBut);
+
+        vpLab = new Label(/*I*/"Points: "/*18N*/);
+        add(vpLab);
+        vpSq = new ColorSquare(ColorSquare.GREY, 0);
+        vpSq.setTooltipText(/*I*/"Total victory points for this opponent"/*18N*/);
+        if (game.vp_winner <= 12)
+        {
+            vpSq.setTooltipHighWarningLevel(/*I*/"Close to winning"/*18N*/, game.vp_winner - 2);  // (win checked in SOCGame.checkForWinner)
+        } else {
+            vpSq.setTooltipHighWarningLevel(/*I*/"Close to winning"/*18N*/, game.vp_winner - 3);
+        }
+        add(vpSq);
+
+        if (game.hasSeaBoard)
+        {
+            svpLab = new Label(/*I*/"SVP: "/*18N*/);
+            svpLab.setVisible(false);
+            add(svpLab);
+            new AWTToolTip(/*I*/"Special Victory Points for this player"/*18N*/, svpLab);
+            svpLab.addMouseListener(this);
+            svpSq = new ColorSquare(ColorSquare.GREY, 0);
+            svpSq.setVisible(false);
+            svpSq.setTooltipText(/*I*/"Special Victory Points, click for details"/*18N*/);
+            add(svpSq);
+            svpSq.addMouseListener(this);
+        } else {
+            svpLab = null;
+            svpSq = null;
+        }
+
+        larmyLab = new Label("", Label.CENTER);
+        larmyLab.setForeground(new Color(142, 45, 10));
+        larmyLab.setFont(new Font("SansSerif", Font.BOLD, 12));
+        add(larmyLab);
+
+        lroadLab = new Label("", Label.CENTER);
+        lroadLab.setForeground(new Color(142, 45, 10));
+        lroadLab.setFont(new Font("SansSerif", Font.BOLD, 12));
+        add(lroadLab);
+
+        clayLab = new Label(/*I*/"Clay:"/*18N*/);
+        add(clayLab);
+        claySq = new ColorSquare(ColorSquare.CLAY, 0);
+        add(claySq);
+        claySq.setTooltipText(/*I*/"Right-click to trade clay"/*18N*/);
+
+        oreLab = new Label(/*I*/"Ore:"/*18N*/);
+        add(oreLab);
+        oreSq = new ColorSquare(ColorSquare.ORE, 0);
+        add(oreSq);
+        oreSq.setTooltipText(/*I*/"Right-click to trade ore"/*18N*/);
+
+        sheepLab = new Label(/*I*/"Sheep:"/*18N*/);
+        add(sheepLab);
+        sheepSq = new ColorSquare(ColorSquare.SHEEP, 0);
+        add(sheepSq);
+        sheepSq.setTooltipText(/*I*/"Right-click to trade sheep"/*18N*/);
+
+        wheatLab = new Label(/*I*/"Wheat:"/*18N*/);
+        add(wheatLab);
+        wheatSq = new ColorSquare(ColorSquare.WHEAT, 0);
+        add(wheatSq);
+        wheatSq.setTooltipText(/*I*/"Right-click to trade wheat"/*18N*/);
+
+        woodLab = new Label(/*I*/"Wood:"/*18N*/);
+        add(woodLab);
+        woodSq = new ColorSquare(ColorSquare.WOOD, 0);
+        add(woodSq);
+        woodSq.setTooltipText(/*I*/"Right-click to trade wood"/*18N*/);
+
+        resourceSqDivLine = new ColorSquare(Color.BLACK);
+        add(resourceSqDivLine);
+
+        //cardLab = new Label("Cards:");
+        //add(cardLab);
+        cardListItems = new ArrayList<SOCDevCard>();
+        cardList = new List(0, false);
+        cardList.addActionListener(this);  // double-click support
+        add(cardList);
+
+        roadSq = new ColorSquare(ColorSquare.GREY, 0);
+        add(roadSq);
+        roadSq.setTooltipText(/*I*/"Pieces available to place"/*18N*/);
+        roadSq.setTooltipLowWarningLevel(/*I*/"Almost out of roads to place"/*18N*/, 2);
+        roadSq.setTooltipZeroText(/*I*/"No more roads available"/*18N*/);
+        roadLab = new Label(/*I*/"Roads:"/*18N*/);
+        add(roadLab);
+
+        settlementSq = new ColorSquare(ColorSquare.GREY, 0);
+        add(settlementSq);
+        settlementSq.setTooltipText(/*I*/"Pieces available to place"/*18N*/);
+        settlementSq.setTooltipLowWarningLevel(/*I*/"Almost out of settlements to place"/*18N*/, 1);
+        settlementSq.setTooltipZeroText(/*I*/"No more settlements available"/*18N*/);
+        settlementLab = new Label(/*I*/"Stlmts:"/*18N*/);
+        add(settlementLab);
+
+        citySq = new ColorSquare(ColorSquare.GREY, 0);
+        add(citySq);
+        citySq.setTooltipText(/*I*/"Pieces available to place"/*18N*/);
+        citySq.setTooltipLowWarningLevel(/*I*/"Almost out of cities to place"/*18N*/, 1);
+        citySq.setTooltipZeroText(/*I*/"No more cities available"/*18N*/);
+        cityLab = new Label(/*I*/"Cities:"/*18N*/);
+        add(cityLab);
+
+        if (game.hasSeaBoard)
+        {
+            shipSq = new ColorSquare(ColorSquare.GREY, 0);
+            add(shipSq);
+            shipSq.setTooltipText(/*I*/"Pieces available to place"/*18N*/);
+            shipSq.setTooltipLowWarningLevel(/*I*/"Almost out of ships to place"/*18N*/, 2);
+            shipSq.setTooltipZeroText(/*I*/"No more ships available"/*18N*/);
+            shipLab = new Label(/*I*/"Ships:"/*18N*/);
+            add(shipLab);
+        } else {
+            // shipSq, shipLab already null
+        }
+
+        if (game.isGameOptionSet(SOCGameOption.K_SC_CLVI))
+        {
+            clothLab = new Label(/*I*/"Cloth:"/*18N*/);  // No trailing space (room for wider colorsquares at left)
+            add(clothLab);
+            clothSq = new ColorSquare(ColorSquare.GREY, 0);
+            add(clothSq);
+            clothSq.setTooltipText(/*I*/"Amount of cloth traded from villages"/*18N*/);
+        } else {
+            // clothSq, clothLab already null
+        }
+
+        knightsLab = new Label(/*I*/"Soldiers:"/*18N*/);  // No trailing space (room for wider colorsquares at left)
+        add(knightsLab);
+        knightsSq = new ColorSquare(ColorSquare.GREY, 0);
+        add(knightsSq);
+        knightsSq.setTooltipText(/*I*/"Size of this army"/*18N*/);
+
+        resourceLab = new Label(RESOURCES);
+        add(resourceLab);
+        resourceSq = new ColorSquare(ColorSquare.GREY, 0);
+        add(resourceSq);
+        resourceSq.setTooltipText(/*I*/"Amount in hand"/*18N*/);
+        resourceSq.setTooltipHighWarningLevel(/*I*/"If 7 is rolled, would discard half these resources"/*18N*/, 8);
+
+        developmentLab = new Label(/*I*/"Dev. Cards: "/*18N*/);
+        add(developmentLab);
+        developmentSq = new ColorSquare(ColorSquare.GREY, 0);
+        add(developmentSq);
+        developmentSq.setTooltipText(/*I*/"Amount in hand"/*18N*/);
+
+        sittingRobotLockBut = new Button(ROBOTLOCKBUT_U);  // button text will change soon in updateSeatLockButton()
+        sittingRobotLockBut.addActionListener(this);
+        sittingRobotLockBut.setEnabled(interactive);
+        add(sittingRobotLockBut);
+
+        takeOverBut = new Button(TAKEOVER);
+        takeOverBut.addActionListener(this);
+        takeOverBut.setEnabled(interactive);
+        add(takeOverBut);
+
+        sitBut = new Button(SIT);
+        sitBut.addActionListener(this);
+        sitBut.setEnabled(interactive);
+        add(sitBut);
+        sitButIsLock = false;
+
+        robotBut = new Button(ROBOT);
+        robotBut.addActionListener(this);
+        robotBut.setEnabled(interactive);
+        add(robotBut);
+
+        playCardBut = new Button(CARD);
+        playCardBut.addActionListener(this);
+        playCardBut.setEnabled(interactive);
+        add(playCardBut);
+
+        playerTradingDisabled = game.isGameOptionSet("NT");
+
+        giveLab = new Label(GIVE);
+        add(giveLab);
+
+        getLab = new Label(GET);
+        add(getLab);
+
+        sqPanel = new SquaresPanel(interactive, this);
+        add(sqPanel);
+        sqPanel.setVisible(false); // will become visible only for seated client player
+
+        if (playerTradingDisabled)
+        {
+            offerBut = null;
+            offerButTip = null;
+        } else {
+            offerBut = new Button(SEND);
+            offerBut.addActionListener(this);
+            offerBut.setEnabled(interactive);
+            add(offerBut);
+            if (interactive)
+                offerButTip = new AWTToolTip(OFFERBUTTIP_ENA, offerBut);
+        }
+
+        // clearOfferBut used by bank/port trade, and player trade
+        clearOfferBut = new Button(CLEAR);
+        clearOfferBut.addActionListener(this);
+        clearOfferBut.setEnabled(interactive);
+        add(clearOfferBut);
+
+        bankBut = new Button(BANK);
+        bankBut.addActionListener(this);
+        bankBut.setEnabled(interactive);
+        add(bankBut);
+
+        bankUndoBut = new Button(BANK_UNDO);
+        bankUndoBut.addActionListener(this);
+        bankUndoBut.setEnabled(false);
+        add(bankUndoBut);
+
+        if (playerTradingDisabled)
+        {
+            // playerSend, playerSendMap, playerSendForPrevTrade already null
+        } else {
+            playerSend = new ColorSquare[game.maxPlayers-1];
+            playerSendMap = new int[game.maxPlayers-1];
+            playerSendForPrevTrade = new boolean[game.maxPlayers-1];
+
+            // set the trade buttons correctly
+            int cnt = 0;
+            for (int pn = 0; pn < game.maxPlayers; pn++)
+            {
+                if (pn != playerNumber)
+                {
+                    Color color = playerInterface.getPlayerColor(pn);
+                    playerSendMap[cnt] = pn;
+                    playerSendForPrevTrade[cnt] = true;
+                    playerSend[cnt] = new ColorSquare(ColorSquare.CHECKBOX, true, color);
+                    playerSend[cnt].setColor(playerInterface.getPlayerColor(pn));
+                    playerSend[cnt].setBoolValue(true);
+                    add(playerSend[cnt]);
+                    cnt++;
+                }
+            }
+        }  // if(playerTradingDisabled)
+
+        rollPromptCountdownLab = new Label(" ");
+        add(rollPromptCountdownLab);
+        rollPromptInUse = false;   // Nothing yet (no game in progress)
+        autoRollTimerTask = null;  // Nothing yet
+
+        rollBut = new Button(ROLL);
+        rollBut.addActionListener(this);
+        rollBut.setEnabled(interactive);
+        add(rollBut);
+
+        doneBut = new Button(DONE);
+        doneBut.addActionListener(this);
+        doneBut.setEnabled(interactive);
+        doneButIsRestart = false;
+        add(doneBut);
+
+        quitBut = new Button(QUIT);
+        quitBut.addActionListener(this);
+        quitBut.setEnabled(interactive);
+        add(quitBut);
+
+        offer = new TradeOfferPanel(this, playerNumber);
+        offer.setVisible(false);
+        offerIsResetMessage = false;
+        add(offer);
+
+        // set the starting state of the panel
+        removePlayer();
+    }
+
+    /**
+     * @return the player interface
+     */
+    public SOCPlayerInterface getPlayerInterface()
+    {
+        return playerInterface;
+    }
+
+    /**
+     * @return the player
+     */
+    public SOCPlayer getPlayer()
+    {
+        return player;
+    }
+
+    /**
+     * @return the client
+     */
+    public SOCPlayerClient getClient()
+    {
+        return client;
+    }
+
+    /**
+     * @return the game
+     */
+    public SOCGame getGame()
+    {
+        return game;
+    }
+
+    /**
+     * handle interaction
+     */
+    public void actionPerformed(ActionEvent e)
+    {
+        try {
+        String target = e.getActionCommand();
+
+        SOCPlayerClient client = playerInterface.getClient();
+        SOCGame game = playerInterface.getGame();
+
+        if (target == LOCKSEAT)
+        {
+            // Seat Lock while game forming (gamestate NEW); see below for ROBOTLOCKBUT_L etc
+            client.getGameManager().setSeatLock(game, playerNumber, SOCGame.SeatLockState.LOCKED);
+        }
+        else if (target == UNLOCKSEAT)
+        {
+            // Unlock while game forming
+            client.getGameManager().setSeatLock(game, playerNumber, SOCGame.SeatLockState.UNLOCKED);
+        }
+        else if (target == TAKEOVER)
+        {
+            client.getGameManager().sitDown(game, playerNumber);
+        }
+        else if (target == SIT)
+        {
+            client.getGameManager().sitDown(game, playerNumber);
+        }
+        else if (target == START)
+        {
+            client.getGameManager().startGame(game);
+        }
+        else if (target == ROBOT)
+        {
+            // cf.cc.addRobot(cf.cname, playerNum);
+        }
+        else if (target == ROLL)
+        {
+            if (autoRollTimerTask != null)
+            {
+                autoRollTimerTask.cancel();
+                autoRollTimerTask = null;
+            }
+            clickRollButton();
+        }
+        else if (target == QUIT)
+        {
+            SOCQuitConfirmDialog.createAndShow(playerInterface.getGameDisplay(), playerInterface);
+        }
+        else if (target == DONE)
+        {
+            // sqPanel.setValues(zero, zero);
+            client.getGameManager().endTurn(game);
+        }
+        else if (target == DONE_RESTART)
+        {
+            playerInterface.resetBoardRequest(game.isPractice && ! game.isInitialPlacement());
+        }
+        else if (target == CLEAR)
+        {
+            clearOffer(true);    // Zero the square panel numbers, unless board-reset vote in progress
+            if (game.getGameState() == SOCGame.PLAY1)
+            {
+                client.getGameManager().clearOffer(game);
+            }
+        }
+        else if (target == BANK)
+        {
+            int gstate = game.getGameState();
+            if (gstate == SOCGame.PLAY1)
+            {
+                int[] give = new int[5];
+                int[] get = new int[5];
+                sqPanel.getValues(give, get);
+                client.getGameManager().clearOffer(game);
+                createSendBankTradeRequest(game, give, get);
+            }
+            else if (gstate == SOCGame.OVER)
+            {
+                String msg = game.gameOverMessageToPlayer(player);
+                    // msg = "The game is over; you are the winner!";
+                    // msg = "The game is over; <someone> won.";
+                    // msg = "The game is over; no one won.";
+                playerInterface.print("* " + msg);
+            }
+        }
+        else if (target == BANK_UNDO)
+        {
+            if ((bankGive != null) && (bankGet != null))
+            {
+                client.getGameManager().bankTrade(game, bankGet, bankGive);  // reverse the previous order to undo it
+                bankGive = null;
+                bankGet = null;
+                bankUndoBut.setEnabled(false);
+            }
+        }
+        else if (target == ROBOTLOCKBUT_L)
+        {
+            // Seat Lock while game in progress; see above for UNLOCKSEAT etc
+            clickRobotSeatLockButton(SOCGame.SeatLockState.LOCKED);
+        }
+        else if (target == ROBOTLOCKBUT_U)
+        {
+            clickRobotSeatLockButton(SOCGame.SeatLockState.UNLOCKED);
+        }
+        else if (target == ROBOTLOCKBUT_M)
+        {
+            clickRobotSeatLockButton(SOCGame.SeatLockState.CLEAR_ON_RESET);
+        }
+        else if (target == SEND)
+        {
+            if (playerTradingDisabled)
+                return;
+
+            if (game.getGameState() == SOCGame.PLAY1)
+            {
+                int[] give = new int[5];
+                int[] get = new int[5];
+                int giveSum = 0;
+                int getSum = 0;
+                sqPanel.getValues(give, get);
+
+                for (int i = 0; i < 5; i++)
+                {
+                    giveSum += give[i];
+                    getSum += get[i];
+                }
+
+                SOCResourceSet giveSet = new SOCResourceSet(give);
+                SOCResourceSet getSet = new SOCResourceSet(get);
+
+                if (!player.getResources().contains(giveSet))
+                {
+                    playerInterface.print("*** "+/*I*/"You can't offer what you don't have."/*18N*/);
+                }
+                else if ((giveSum == 0) || (getSum == 0))
+                {
+                    playerInterface.print("*** "+/*I*/"A trade must contain at least one resource card from each player."/*18N*/);
+                }
+                else
+                {
+                    // bool array elements begin as false
+                    boolean[] to = new boolean[game.maxPlayers];
+                    boolean toAny = false;
+
+                    if (game.getCurrentPlayerNumber() == playerNumber)
+                    {
+                        for (int i = 0; i < (game.maxPlayers - 1); i++)
+                        {
+                            if (playerSend[i].getBoolValue() && ! game.isSeatVacant(playerSendMap[i]))
+                            {
+                                to[playerSendMap[i]] = true;
+                                toAny = true;
+                                playerSendForPrevTrade[i] = true;
+                            } else {
+                                playerSendForPrevTrade[i] = false;
+                            }
+                        }
+                    }
+                    else
+                    {
+                        // can only offer to current player
+                        to[game.getCurrentPlayerNumber()] = true;
+                        toAny = true;
+                    }
+
+                    if (! toAny)
+                    {
+                        playerInterface.print("*** "+/*I*/"Please choose at least one opponent's checkbox."/*18N*/);
+                    }
+                    else
+                    {
+                        SOCTradeOffer tradeOffer =
+                            new SOCTradeOffer(game.getName(),
+                                              playerNumber,
+                                              to, giveSet, getSet);
+                        client.getGameManager().offerTrade(game, tradeOffer);
+                        disableBankUndoButton();
+                    }
+                }
+            }
+        }
+        else if ((e.getSource() == cardList) || (target == CARD))
+        {
+            clickPlayCardButton();
+        }
+        } catch (Throwable th) {
+            playerInterface.chatPrintStackTrace(th);
+        }
+    }
+
+    /**
+     * Handle clicks on {@link #svpSq} or {@link #svpLab} to get more info.
+     * @since 2.0.00
+     */
+    public void mouseClicked(MouseEvent e)
+    {
+        StringBuilder sb = new StringBuilder();
+        sb.append(/*I*/"Total Special Victory Points: " + player.getSpecialVP()/*18N*/);
+
+        ArrayList<SOCPlayer.SpecialVPInfo> svpis = player.getSpecialVPInfo();
+        if ((svpis != null) && (svpis.size() > 0))
+        {
+            sb.append("\n");
+
+            // null shouldn't happen: server sends svp info when SVPs are awarded,
+            //  or when the client joins a game in progress.
+            for (SOCPlayer.SpecialVPInfo svpi : svpis)
+            {
+                sb.append("\n");
+                sb.append(/*I*/svpi.svp+": "+svpi.desc/*18N*/);
+            }
+        }
+
+        NotifyDialog.createAndShow(playerInterface.getGameDisplay(), playerInterface, sb.toString(), null, true);
+    }
+
+    /** required stub for MouseListener */
+    public void mousePressed(MouseEvent e) {}
+
+    /** required stub for MouseListener */
+    public void mouseReleased(MouseEvent e) {}
+
+    /** required stub for MouseListener */
+    public void mouseEntered(MouseEvent e) {}
+
+    /** required stub for MouseListener */
+    public void mouseExited(MouseEvent e) {}
+
+    /**
+     * Create and send a bank/port trade request.
+     * Remember the resources for the "undo" button.
+     * @param game  Our game
+     * @param give  Resources to give, same format as {@link SOCResourceSet#SOCResourceSet(int[])
+     * @param get   Resources to get, same format as {@link SOCResourceSet#SOCResourceSet(int[])
+     * @since 1.1.13
+     */
+    private void createSendBankTradeRequest
+        (SOCGame game, final int[] give, final int[] get)
+    {
+        SOCResourceSet giveSet = new SOCResourceSet(give);
+        SOCResourceSet getSet = new SOCResourceSet(get);
+        getClient().getGameManager().bankTrade(game, giveSet, getSet);
+
+        bankGive = giveSet;
+        bankGet = getSet;
+        bankUndoBut.setEnabled(true);  // TODO what if trade is not allowed
+    }
+
+    /**
+     * Disable the bank/port trade undo button.
+     * Call when a non-trade game action is sent by the client.
+     * @since 1.1.13
+     */
+    public void disableBankUndoButton()
+    {
+        if (bankGive == null)
+            return;
+        bankGive = null;
+        bankGet = null;
+        bankUndoBut.setEnabled(false);
+    }
+
+    /**
+     * During game play, handle a click on a sitting robot's Lock/Unlock/Mark button, 
+     * ask the server to advance to the next seat lock state.
+     * Called from {@link #actionPerformed(ActionEvent)}.
+     * @param current  Current lock state/button label
+     * @since 2.0.00
+     */
+    private final void clickRobotSeatLockButton(SOCGame.SeatLockState current)
+    {
+        final SOCGame.SeatLockState slNext;
+        switch (current)
+        {
+        case UNLOCKED:  slNext = SOCGame.SeatLockState.LOCKED;  break;
+
+        case CLEAR_ON_RESET:  slNext = SOCGame.SeatLockState.UNLOCKED;  break;
+
+        default:  // == case LOCKED:
+            if (game.isPractice || (client.sVersion >= 2000))
+                slNext = SOCGame.SeatLockState.CLEAR_ON_RESET;
+            else
+                slNext = SOCGame.SeatLockState.UNLOCKED;  // old servers don't support CLEAR_ON_RESET
+
+            break;
+        }
+
+        client.getGameManager().setSeatLock(game, playerNumber, slNext);
+    }
+
+
+    /**
+     * Handle a click on the "play card" button, or double-click
+     * on an item in the list of cards held.
+     * Called from actionPerformed()
+     */
+    public void clickPlayCardButton()
+    {
+        //TODO Logic must be changed to allow i18n
+        String item;
+        int itemNum;  // Which one to play from list?
+        SOCDevCard itemCard = null;
+
+        setRollPrompt(null, false);  // Clear prompt if Play Card clicked (instead of Roll clicked)
+        if (playerIsCurrent && player.hasPlayedDevCard())
+        {
+            playerInterface.print("*** "+/*I*/"You may play only one card per turn."/*18N*/);
+            playCardBut.setEnabled(false);
+            return;
+        }
+
+        item = cardList.getSelectedItem();
+        itemNum = cardList.getSelectedIndex();
+
+        if (item == null || item.length() == 0)
+        {
+            if (cardList.getItemCount() == 1)
+            {
+                // No card selected, but only one to choose from
+                item = cardList.getItem(0);
+                itemNum = 0;
+                if (item.length() == 0)
+                    return;
+                itemCard = cardListItems.get(0);
+            } else {
+                /**
+                 * No card selected, multiple are in the list.
+                 * See if only one card isn't a "(VP)" card, isn't new.
+                 * If more than one, but they're all same type (ex.
+                 * unplayed Robbers), pretend there's only one.
+                 */
+                itemNum = -1;  // Nothing yet
+                String itemNumText = null;
+                for (int i = cardList.getItemCount() - 1; i >= 0; --i)
+                {
+                    item = cardList.getItem(i);
+                    if ((item != null) && (item.length() > 0))
+                    {
+                        SOCDevCard dev = cardListItems.get(i);
+                        if (! (dev.isVPCard() || dev.isNew()))
+                        {
+                            // Non-VP non-new card found
+                            if (itemCard == null)
+                            {
+                                itemNum = i;
+                                itemNumText = item;
+                                itemCard = dev;
+                            }
+                            else if (itemCard.ctype != dev.ctype)
+                            {
+                                itemNum = -1;  // More than one found, and they aren't the same type;
+                                break;         // we can't auto-pick among them, so stop looking through the list.
+                            }
+                        }
+                    }
+                }
+                if ((itemNum == -1) || (itemCard == null))
+                {
+                    playerInterface.print("* "+/*I*/"Please click a card first to select it."/*18N*/);
+                    return;
+                }
+                item = itemNumText;
+            }
+        } else {
+            // get selected item's Card object
+            if (itemNum < cardListItems.size())
+                itemCard = cardListItems.get(itemNum);
+        }
+
+        // At this point, itemNum is the index of the card we want,
+        // and item is its text string.
+        // itemCard is its SOCDevCard object (card type and new/old flag).
+
+        if ((! playerIsCurrent) || (itemCard == null))
+        {
+            return;  // <--- Early Return: Not current player ---
+        }
+
+        if (itemCard.isVPCard())
+        {
+            playerInterface.print("*** You secretly played this VP card when you bought it.");
+            itemNum = cardList.getSelectedIndex();
+            if (itemNum >= 0)
+                cardList.deselect(itemNum);
+
+            return;  // <--- Early Return: Can't play a VP card ---
+        }
+
+        int cardTypeToPlay = -1;
+
+        switch (itemCard.ctype)
+        {
+        case SOCDevCardConstants.KNIGHT:
+            if (game.canPlayKnight(playerNumber))
+            {
+                cardTypeToPlay = SOCDevCardConstants.KNIGHT;
+            }
+            else if (game.isGameOptionSet(SOCGameOption.K_SC_PIRI))
+            {
+                playerInterface.print("* You cannot convert a ship to a warship right now.");   
+            }
+            break;
+
+        case SOCDevCardConstants.ROADS:
+            if (game.canPlayRoadBuilding(playerNumber))
+            {
+                cardTypeToPlay = SOCDevCardConstants.ROADS;
+            }
+            else if (player.getNumPieces(SOCPlayingPiece.ROAD) == 0)
+            {
+                playerInterface.print("* You have no roads left to place.");
+            }
+            break;
+
+        case SOCDevCardConstants.DISC:
+            if (game.canPlayDiscovery(playerNumber))
+            {
+                cardTypeToPlay = SOCDevCardConstants.DISC;
+            }
+            break;
+
+        case SOCDevCardConstants.MONO:
+            if (game.canPlayMonopoly(playerNumber))
+            {
+                cardTypeToPlay = SOCDevCardConstants.MONO;
+            }
+            break;
+
+        default:
+            playerInterface.print("L1198 internal error: Unknown card type " + itemCard.ctype + ": " + item);
+
+        }
+
+        if (cardTypeToPlay != -1)
+        {
+            client.getGameManager().playDevCard(game, cardTypeToPlay);
+            disableBankUndoButton();
+        }
+    }
+
+    /** Handle a click on the roll button.
+     *  Called from actionPerformed() and the auto-roll timer task.
+     */
+    public void clickRollButton()
+    {
+        if (rollPromptInUse)
+            setRollPrompt(null, false);  // Clear it
+        client.getGameManager().rollDice(game);
+        rollBut.setEnabled(false);  // Only one roll per turn
+    }
+
+    /**
+     * Add the "lock" button for when a robot is currently playing in this position.
+     * This is not the large "lock" button seen in empty positions when the
+     * game is forming, which prevents a robot from sitting down. That button
+     * is actually {@link #sitBut} with a different label.
+     *<P>
+     * This method was <tt>addSeatLockBut()</tt> before 1.1.07.
+     */
+    public void addSittingRobotLockBut()
+    {
+        final String lbl, tipText;
+        switch (game.getSeatLock(playerNumber))
+        {
+        case LOCKED:
+            lbl = ROBOTLOCKBUT_L;
+            if (game.isPractice || (client.sVersion >= 2000))
+                tipText = ROBOTLOCKBUTTIP_L;
+            else
+                tipText = ROBOTLOCKBUTTIP_L_OLD;
+            break;
+
+        case CLEAR_ON_RESET:
+            lbl = ROBOTLOCKBUT_M;
+            tipText = ROBOTLOCKBUTTIP_M;
+            break;
+
+        default:  // == case UNLOCKED:
+            lbl = ROBOTLOCKBUT_U;
+            if (game.isPractice || (client.sVersion >= 2000))
+                tipText = ROBOTLOCKBUTTIP_U;
+            else
+                tipText = ROBOTLOCKBUTTIP_U_OLD;
+            break;
+        }
+
+        sittingRobotLockBut.setLabel(lbl);
+        sittingRobotLockBut.setVisible(true);
+
+        if (robotLockButTip != null)
+            robotLockButTip.setTip(tipText);
+        else
+            robotLockButTip = new AWTToolTip(tipText, sittingRobotLockBut);
+    }
+
+    /**
+     * DOCUMENT ME!
+     */
+    public void addTakeOverBut()
+    {
+        takeOverBut.setVisible(true);
+    }
+
+    /**
+     * Add the "Sit Here" button. If this button has been used as
+     * a "lock" button to keep out a robot, revert the label to "Sit Here"
+     * unless clientHasSatAlready.
+     *<P>
+     * <b>Note:</b> Does not check if the seat is vacant (in case we're
+     * removing a player, and game state is not yet updated);
+     * please call {@link SOCGame#isSeatVacant(int)} before calling this.
+     *
+     * @param clientHasSatAlready Is the client seated in this game?
+     *   If so, button label should be "lock"/"unlock" (about robots).
+     *   (Added in 1.1.07)
+     * @see #renameSitButLock()
+     */
+    public void addSitButton(boolean clientHasSatAlready)
+    {
+        if (sitButIsLock && ! clientHasSatAlready)
+        {
+            sitBut.setLabel(SIT);
+            sitButIsLock = false;
+            if (sitButTip != null)
+            {
+                sitButTip.destroy();
+                sitButTip = null;
+            }
+        } else if (clientHasSatAlready && ! sitButIsLock)
+        {
+            renameSitButLock();
+        }
+        sitBut.setVisible(true);
+    }
+
+    /**
+     * DOCUMENT ME!
+     */
+    public void addRobotButton()
+    {
+        robotBut.setVisible(true);
+    }
+
+    /**
+     * Change the face image
+     *
+     * @param id  the id of the image
+     */
+    public void changeFace(int id)
+    {
+        faceImg.setFace(id);
+    }
+
+
+    /**
+     * remove this player.
+     * To prevent inconsistencies, call this <em>before</em> calling
+     * {@link SOCGame#removePlayer(String)}.
+     * Also called from constructor, before {@link #doLayout()}.
+     * @see #addPlayer(String)
+     */
+    public void removePlayer()
+    {
+        if (blankStandIn != null)
+            blankStandIn.setVisible(true);
+        setVisible(false);
+
+        //D.ebugPrintln("REMOVE PLAYER");
+        //D.ebugPrintln("NAME = "+player.getName());
+        vpLab.setVisible(false);
+        vpSq.setVisible(false);
+        if (svpSq != null)
+        {
+            svpLab.setVisible(false);
+            svpSq.setVisible(false);
+        }
+        faceImg.setVisible(false);
+        pname.setVisible(false);
+        roadSq.setVisible(false);
+        roadLab.setVisible(false);
+        settlementLab.setVisible(false);
+        settlementSq.setVisible(false);
+        cityLab.setVisible(false);
+        citySq.setVisible(false);
+        if (shipSq != null)
+        {
+            shipSq.setVisible(false);
+            shipLab.setVisible(false);
+        }
+        knightsSq.setVisible(false);
+        knightsLab.setVisible(false);
+        if (clothSq != null)
+        {
+            clothLab.setVisible(false);
+            clothSq.setVisible(false);
+        }
+
+        offer.setVisible(false);
+
+        larmyLab.setVisible(false);
+        lroadLab.setVisible(false);
+        resourceLab.setVisible(false);
+        resourceSq.setVisible(false);
+        resourceSqDivLine.setVisible(false);
+
+        offerHidingControls = false;
+        offerCounterHidingFace = false;
+
+        if (playerIsClient)
+        {
+            // Clean up, since we're leaving the game
+            if (playerInterface.getClientHand() == this)
+                playerInterface.setClientHand(null);
+            playerIsClient = false;
+        } else if (game.getGameState() == SOCGame.NEW)
+        {
+            // Un-hide "Sit Here" or "Lock" button
+            boolean clientAlreadySitting = (playerInterface.getClientHand() != null);
+            addSitButton(clientAlreadySitting);
+        }
+
+        /* Hide items in case this was our hand */
+        claySq.setVisible(false);
+        clayLab.setVisible(false);
+        oreSq.setVisible(false);
+        oreLab.setVisible(false);
+        sheepSq.setVisible(false);
+        sheepLab.setVisible(false);
+        wheatSq.setVisible(false);
+        wheatLab.setVisible(false);
+        woodSq.setVisible(false);
+        woodLab.setVisible(false);
+
+        resourceTradeCost = null;
+        if (resourceTradeMenu != null)
+        {
+            for (int i = 0; i < resourceTradeMenu.length; ++i)
+            {
+                if (resourceTradeMenu[i] != null)
+                {
+                    resourceTradeMenu[i].destroy();
+                    resourceTradeMenu[i] = null;
+                }
+            }
+            resourceTradeMenu = null;
+        }
+
+        //cardLab.setVisible(false);
+        cardList.setVisible(false);
+        playCardBut.setVisible(false);
+
+        giveLab.setVisible(false);
+        getLab.setVisible(false);
+        sqPanel.setVisible(false);
+        clearOfferBut.setVisible(false);
+        bankBut.setVisible(false);
+        bankUndoBut.setVisible(false);
+
+        if (! playerTradingDisabled)
+        {
+            offerBut.setVisible(false);  // also hides offerButTip if created
+            for (int i = 0; i < (game.maxPlayers - 1); i++)
+            {
+                playerSend[i].setVisible(false);
+            }
+        }
+
+        rollBut.setVisible(false);
+        doneBut.setVisible(false);
+        quitBut.setVisible(false);
+
+        setRollPrompt(null, true);  // Clear it, and cancel autoRollTimerTask if running
+
+        /* other player's hand */
+        developmentLab.setVisible(false);
+        developmentSq.setVisible(false);
+        faceImg.removeFacePopupMenu();  // Also disables left-click to change
+
+        removeTakeOverBut();
+        removeSittingRobotLockBut();
+
+        inPlay = false;
+
+        validate();  // doLayout() will lay things out for empty seat
+        if (blankStandIn != null)
+            blankStandIn.setVisible(false);
+        setVisible(true);
+        repaint();
+    }
+
+    /**
+     * Remove elements to clean up this panel.
+     * Calls removePlayer() as part of cleanup.
+     */
+    public void destroy()
+    {
+        removePlayer();
+        removeAll();
+    }
+
+    /**
+     * Add a player (human or robot) at this currently-vacant seat position.
+     * Update controls at this handpanel.
+     * Also update ALL OTHER handpanels in our {@link #playerInterface} this way:
+     * Remove all of the sit and take over buttons.
+     * If game still forming, can lock seats (for fewer players/robots).
+     *
+     * @param name Name of player to add
+     * @see #removePlayer()
+     */
+    public void addPlayer(String name)
+    {
+        if (blankStandIn != null)
+            blankStandIn.setVisible(true);
+        setVisible(false);
+
+        /* This is visible for both our hand and opponent hands */
+        if (! game.isBoardReset())
+        {
+            faceImg.setDefaultFace();
+        }
+        else
+        {
+            changeFace(player.getFaceId());
+        }
+        faceImg.setVisible(true);
+
+        pname.setText(name);
+        pname.setVisible(true);
+
+        larmyLab.setVisible(true);
+        lroadLab.setVisible(true);
+
+        roadSq.setVisible(true);
+        roadLab.setVisible(true);
+        settlementSq.setVisible(true);
+        settlementLab.setVisible(true);
+        citySq.setVisible(true);
+        cityLab.setVisible(true);
+        if (shipSq != null)
+        {
+            shipSq.setVisible(true);
+            shipLab.setVisible(true);
+        }
+        knightsLab.setVisible(true);
+        knightsSq.setVisible(true);
+        if (clothSq != null)
+        {
+            clothLab.setVisible(true);
+            clothSq.setVisible(true);
+        }
+
+        resourceLab.setVisible(true);
+        resourceSq.setVisible(true);
+
+        if (svpSq != null)
+        {
+            final int newSVP = player.getSpecialVP();
+            svpSq.setIntValue(newSVP);
+            final boolean vis = (newSVP != 0);
+            svpSq.setVisible(vis);
+            svpLab.setVisible(vis);
+        }
+
+        playerIsCurrent = (game.getCurrentPlayerNumber() == playerNumber);
+
+        if (player.getName().equals(client.getNickname()))
+        {
+            // this is our hand
+
+            playerIsClient = true;
+            playerInterface.setClientHand(this);
+
+            knightsSq.setTooltipText(/*I*/"Size of your army"/*18N*/);
+            vpSq.setTooltipText(/*I*/"Your victory point total"/*18N*/);
+
+            // show 'Victory Points' and hide "Start Button" if game in progress
+            if (game.getGameState() == SOCGame.NEW)
+            {
+                startBut.setVisible(true);
+            }
+            else
+            {
+                vpLab.setVisible(true);
+                vpSq.setVisible(true);
+            }
+
+            faceImg.addFacePopupMenu();  // Also enables left-click to change
+
+            claySq.setVisible(true);
+            clayLab.setVisible(true);
+            oreSq.setVisible(true);
+            oreLab.setVisible(true);
+            sheepSq.setVisible(true);
+            sheepLab.setVisible(true);
+            wheatSq.setVisible(true);
+            wheatLab.setVisible(true);
+            woodSq.setVisible(true);
+            woodLab.setVisible(true);
+            resourceSqDivLine.setVisible(true);
+            resourceSq.setBorderColor(ColorSquare.ORE);  // dark gray
+            resourceLab.setText(RESOURCES_TOTAL);
+
+            resourceTradeCost = new int[6];
+            if (resourceTradeMenu != null)
+            {
+                // Must have forgot to call removePlayer;
+                //   clean it up now
+                for (int i = 0; i < resourceTradeMenu.length; ++i)
+                {
+                    if (resourceTradeMenu[i] != null)
+                    {
+                        resourceTradeMenu[i].destroy();
+                        resourceTradeMenu[i] = null;
+                    }
+                }
+            }
+            else
+            {
+                resourceTradeMenu = new ResourceTradeTypeMenu[6];
+            }
+            updateResourceTradeCosts(true);
+
+            //cardLab.setVisible(true);
+            cardList.setVisible(true);
+            playCardBut.setVisible(true);
+
+            giveLab.setVisible(true);
+            getLab.setVisible(true);
+            sqPanel.setVisible(true);
+
+            clearOfferBut.setVisible(true);
+            bankBut.setVisible(true);
+            if (game.isPractice || (client.sVersion >= 1113))  // server version 1.1.13 and up
+                bankUndoBut.setVisible(true);
+
+            if (! playerTradingDisabled)
+            {
+                offerBut.setVisible(true);
+                for (int i = 0; i < (game.maxPlayers - 1); i++)
+                {
+                    playerSend[i].setBoolValue(true);
+                    playerSend[i].setEnabled(true);
+                    playerSend[i].setVisible(true);
+                }
+            }
+            rollBut.setVisible(true);
+            doneButIsRestart = ((game.getGameState() <= SOCGame.START3B)
+                 || (game.getGameState() == SOCGame.OVER));
+            if (doneButIsRestart)
+                doneBut.setLabel(DONE_RESTART);
+            else
+                doneBut.setLabel(DONE);
+            doneBut.setVisible(true);
+            quitBut.setVisible(true);
+
+            // Remove all of the sit and take over buttons.
+            // If game still forming, can lock seats (for fewer players/robots).
+            boolean gameForming = (game.getGameState() == SOCGame.NEW);
+            for (int i = 0; i < game.maxPlayers; i++)
+            {
+                playerInterface.getPlayerHandPanel(i).removeTakeOverBut();
+                if (gameForming && (i != playerNumber) && game.isSeatVacant(i))
+                    playerInterface.getPlayerHandPanel(i).renameSitButLock();
+                else
+                    playerInterface.getPlayerHandPanel(i).removeSitBut();
+            }
+
+            updateButtonsAtAdd();  // Enable,disable the proper buttons
+        }
+        else
+        {
+            /* This is another player's hand */
+
+            D.ebugPrintln("**** SOCHandPanel.addPlayer(name) ****");
+            D.ebugPrintln("player.getPlayerNumber() = " + playerNumber);
+            D.ebugPrintln("player.isRobot() = " + player.isRobot());
+            D.ebugPrintln("player.getSeatLock(" + playerNumber + ") = " + game.getSeatLock(playerNumber));
+            D.ebugPrintln("game.getPlayer(client.getNickname()) = " + game.getPlayer(client.getNickname()));
+
+            knightsSq.setTooltipText(/*I*/"Size of this opponent's army"/*18N*/);
+
+            // To see if client already sat down at this game,
+            // we can't call playerInterface.getClientHand() yet,
+            // because it may not have been set at this point.
+            // Use game.getPlayer(client.getNickname()) instead:
+
+            if (player.isRobot() && (game.getPlayer(client.getNickname()) == null)
+                && (game.getSeatLock(playerNumber) != SOCGame.SeatLockState.LOCKED))
+            {
+                addTakeOverBut();
+            }
+
+            if (player.isRobot() && (game.getPlayer(client.getNickname()) != null))
+            {
+                addSittingRobotLockBut();
+            }
+            else
+            {
+                removeSittingRobotLockBut();
+            }
+
+            vpLab.setVisible(true);
+            vpSq.setVisible(true);
+            resourceSq.setBorderColor(Color.BLACK);
+            resourceLab.setText(RESOURCES);
+
+            developmentLab.setVisible(true);
+            developmentSq.setVisible(true);
+
+            removeSitBut();
+            removeRobotBut();
+        }
+
+        inPlay = true;
+
+        validate();  // doLayout() will lay things out for our hand or other player's hand
+        if (blankStandIn != null)
+            blankStandIn.setVisible(false);
+        setVisible(true);
+        repaint();
+    }
+
+    /** Player is client, is current, and has no playable cards,
+     *  so begin auto-roll countdown.
+     *
+     * Called by autoRollOrPromptPlayer when that condition is met.
+     * Countdown begins with AUTOROLL_TIME seconds.
+     *
+     * @see #autoRollOrPromptPlayer()
+     */
+    protected void autoRollSetupTimer()
+    {
+        Timer piTimer = playerInterface.getEventTimer();
+        if (autoRollTimerTask != null)
+            autoRollTimerTask.cancel();  // cancel any previous
+        if (! game.canRollDice(playerNumber))
+            return;
+
+        // Set up to run once per second, it will cancel
+        //   itself after AUTOROLL_TIME seconds.
+        autoRollTimerTask = new HandPanelAutoRollTask();
+        piTimer.scheduleAtFixedRate(autoRollTimerTask, 0, 1000 /* ms */ );
+    }
+
+    /**
+     * Handpanel interface updates at start of each turn (not just our turn).
+     * Calls {@link #updateTakeOverButton()}, and checks if current player (for hilight).
+     * Called from client when server sends {@link soc.message.SOCMessage#TURN}.
+     * Called also at start of game by {@link SOCPlayerInterface#updateAtGameState()},
+     * because the server sends no TURN between the last road (gamestate START2B)
+     * and the first player's turn (state PLAY).
+     */
+    public void updateAtTurn()
+    {
+        playerIsCurrent = (game.getCurrentPlayerNumber() == playerNumber);
+        if (playerIsCurrent)
+        {
+            if (pnameActiveBG == null)
+                pnameCalcColors();
+
+            if (playerIsClient)
+                updateRollDoneBankButtons();
+        }
+
+        // show current player, or for debugging, current Free Placement player
+        {
+            boolean showAsCurrent;
+            if (! game.isDebugFreePlacement())
+            {
+                showAsCurrent = playerIsCurrent;
+            } else {
+                showAsCurrent =
+                    (playerNumber == playerInterface.getBoardPanel().getPlayerNumber());
+                if (pnameActiveBG == null)
+                    pnameCalcColors();
+            }
+
+            if (showAsCurrent)
+                pname.setBackground(pnameActiveBG);
+            else
+                pname.setBackground(this.getBackground());
+        }
+
+        updateTakeOverButton();
+        if (playerIsClient)
+        {
+            final int gs = game.getGameState();
+            boolean normalTurnStarting = (gs == SOCGame.PLAY || gs == SOCGame.PLAY1);
+            clearOffer(normalTurnStarting);  // Zero the square panel numbers, etc. (TODO) better descr.
+                // at any player's turn, not just when playerIsCurrent.
+            if (! playerIsCurrent)
+            {
+                rollBut.setEnabled(false);
+                doneBut.setEnabled(false);
+            }
+
+            if (doneButIsRestart)
+            {
+                if (normalTurnStarting)
+                {
+                    doneBut.setLabel(DONE);
+                    doneButIsRestart = false;
+                } else {
+                    doneBut.setEnabled(true);  // "Restart" during game-start (label DONE_RESTART)
+                }
+            }
+            normalTurnStarting = normalTurnStarting && playerIsCurrent;
+            playCardBut.setEnabled(normalTurnStarting && (cardList.getItemCount() > 0));
+        }
+
+        bankGive = null;
+        bankGet = null;
+        if (bankUndoBut.isEnabled())
+            bankUndoBut.setEnabled(false);
+
+        // Although this method is called at the start of our turn,
+        // the call to autoRollOrPromptPlayer() is not made here.
+        // That call is made when the server says it's our turn to
+        // roll, via a SOCRollDicePrompt message.
+        // We can then avoid tracking the game's current and
+        // previous states in various places in the UI;
+        // the server sends such messages at other times (states)
+        // besides start-of-turn.
+    }
+
+    /**
+     * Client is current player; state changed.
+     * Enable or disable the Roll, Done and Bank buttons.
+     *<P>
+     * Should not be called except by client's playerinterface.
+     * Call only when if player is client and is current player.
+     *<P>
+     * Before 2.0.00, this was updateAtPlay1().
+     */
+    void updateAtOurGameState()
+    {
+        if (! playerIsClient)
+            return;
+
+        updateRollDoneBankButtons();
+    }
+
+    /** Enable,disable the proper buttons
+     * when the client (player) is added to a game.
+     * Call only if {@link #playerIsClient}.
+     */
+    private void updateButtonsAtAdd()
+    {
+        if (playerIsCurrent)
+        {
+            updateRollDoneBankButtons();
+        }
+        else
+        {
+            rollBut.setEnabled(false);
+            doneBut.setEnabled(false);
+            playCardBut.setEnabled(false);
+            bankBut.setEnabled(false);  // enabled by updateAtOurGameState()
+        }
+
+        bankUndoBut.setEnabled(false);
+        clearOfferBut.setEnabled(false);  // No trade offer has been set yet
+        if (! playerTradingDisabled)
+        {
+            offerBut.setEnabled(false);
+            if (offerButTip != null)
+                offerButTip.setTip(OFFERBUTTIP_DIS);
+        }
+    }
+
+    /**
+     * During this player's first turn, calculate the player name label's
+     * background color for current player.
+     */
+    protected void pnameCalcColors()
+    {
+        if (pnameActiveBG != null)
+            return;
+        pnameActiveBG = SOCPlayerInterface.makeGhostColor(getBackground());
+    }
+
+    /** If trade offer is set/cleared, enable/disable buttons accordingly. */
+    public void sqPanelZerosChange(boolean notAllZero)
+    {
+        int gs = game.getGameState();
+        clearOfferBut.setEnabled(notAllZero);
+        if (playerTradingDisabled)
+            return;
+
+        final boolean enaOfferBut = notAllZero && ((gs == SOCGame.PLAY) || (gs == SOCGame.PLAY1));
+        offerBut.setEnabled(enaOfferBut);
+        if (offerButTip != null)
+        {
+            if (enaOfferBut)
+                offerButTip.setTip(OFFERBUTTIP_ENA);
+            else
+                offerButTip.setTip(OFFERBUTTIP_DIS);
+        }
+    }
+
+    /**
+     * Callback from {@link TradeOfferPanel}.
+     * For players who aren't the client:
+     * If our {@link TradeOfferPanel} shows/hides the counter offer,
+     * may need to rearrange or hide controls under it.
+     * This should be called when in {@link TradeOfferPanel#OFFER_MODE},
+     * not in {@link TradeOfferPanel#MESSAGE_MODE}.
+     *
+     * @param counterVisible Is the counter-offer showing?
+     * @since 1.1.08
+     */
+    public void offerCounterOfferVisibleChanged(final boolean counterVisible)
+    {
+        if (! offerCounterHidesFace)
+            return;
+        hideTradeMsgShowOthers(false);  // move 'offer' around if needed, hide/show faceImg.
+    }
+
+    /**
+     * If the player (client) has no playable
+     * cards, begin auto-roll countdown,
+     * Otherwise, prompt them to roll or pick a card.
+     *<P>
+     * Call only if panel's player is the client, and the game's current player.
+     *<P>
+     * Called when server sends a
+     * {@link soc.message.SOCRollDicePrompt ROLLDICEPROMPT} message.
+     *
+     * @see #updateAtTurn()
+     * @see #autoRollSetupTimer()
+     */
+    public void autoRollOrPromptPlayer()
+    {
+        updateAtTurn();  // Game state may have changed
+        if (player.hasUnplayedDevCards()
+                && ! player.hasPlayedDevCard())
+            setRollPrompt(ROLL_OR_PLAY_CARD, false);
+        else
+            autoRollSetupTimer();
+    }
+
+    /**
+     * Update the displayed list of player's development cards,
+     * and enable or disable the "Play Card" button.
+     *<P>
+     * Updates {@link #cardList} and {@link #cardListItems} to keep them in sync.
+     */
+    public void updateDevCards()
+    {
+        //TODO i18n being changed by game logic change
+        SOCDevCardSet cards = player.getDevCards();
+
+        int[] cardTypes = { SOCDevCardConstants.DISC,
+                            SOCDevCardConstants.KNIGHT,
+                            SOCDevCardConstants.MONO,
+                            SOCDevCardConstants.ROADS,
+                            SOCDevCardConstants.CAP,
+                            SOCDevCardConstants.LIB,
+                            SOCDevCardConstants.TEMP,
+                            SOCDevCardConstants.TOW,
+                            SOCDevCardConstants.UNIV };
+        boolean hasOldCards = false;
+
+        synchronized (cardList.getTreeLock())
+        {
+            cardList.removeAll();
+            cardListItems.clear();
+
+            // add items to the list for each new and old card, of each type
+            for (int i = 0; i < cardTypes.length; i++)
+            {
+                final int ctype = cardTypes[i];
+                int numOld = cards.getAmount(SOCDevCardSet.OLD, ctype);
+                int numNew = cards.getAmount(SOCDevCardSet.NEW, ctype);
+                if (numOld > 0)
+                    hasOldCards = true;
+
+                for (int j = 0; j < numOld; j++)
+                {
+                    cardList.add(SOCDevCard.getCardTypeName(ctype, game, false));
+                    cardListItems.add(new SOCDevCard(ctype, false));
+                }
+                for (int j = 0; j < numNew; j++)
+                {
+                    // VP cards are valid immediately, so don't mark them new
+                    String prefix = (SOCDevCard.isVPCard(i)) ? "" : /*I*/"*NEW* "/*18N*/;
+                    cardList.add(prefix + SOCDevCard.getCardTypeName(ctype, game, false));
+                    cardListItems.add(new SOCDevCard(ctype, true));
+                }
+            }
+        }
+
+        playCardBut.setEnabled(hasOldCards && playerIsCurrent);
+    }
+
+    /**
+     * Remove the "lock" button seen when a robot is currently playing in this position.
+     *<P>
+     * This method was <tt>removeSeatLockBut()</tt> before 1.1.07.
+     *
+     * @see #addSittingRobotLockBut()
+     * @see #removeSitBut()
+     */
+    public void removeSittingRobotLockBut()
+    {
+        sittingRobotLockBut.setVisible(false);
+        if (robotLockButTip != null)
+        {
+            robotLockButTip.destroy();
+            robotLockButTip = null;
+        }
+    }
+
+    /**
+     * DOCUMENT ME!
+     */
+    public void removeTakeOverBut()
+    {
+        takeOverBut.setVisible(false);
+    }
+
+    /**
+     * Remove the sit-here / lockout-robot button.
+     * If it's currently "lockout", revert button text to "sit-here",
+     * and hide the "locked, no robot" text label.
+     * @see #renameSitButLock()
+     * @see #addSittingRobotLockBut()
+     */
+    public void removeSitBut()
+    {
+        if (sitBut.isVisible())
+            sitBut.setVisible(false);
+        if (sitButIsLock)
+        {
+            sitBut.setLabel(SIT);
+            sitButIsLock = false;
+            if ((player == null) || (player.getName() == null))
+                pname.setVisible(false);  // Hide "Locked: No robot" text
+        }
+    }
+
+    /**
+     * Remove the sit-here/lockout-robot button, only if its label
+     * is currently "lockout". (sitButIsLock == true).  This button
+     * is also used for newly joining players to choose a seat.  If the
+     * button label is "sit here", our interface is a newly joining
+     * player to a game that's already started; otherwise they arrived
+     * while the game was forming, and now it's started, so clean up the window.
+     */
+    public void removeSitLockoutBut()
+    {
+        if (sitButIsLock)
+            removeSitBut();
+    }
+
+    /**
+     * If game is still forming (state NEW), and player has
+     * just chosen a seat, can lock empty seats for a game
+     * with fewer players/robots. This uses the same server-interface as
+     * the "lock" button shown when robot is playing in the position,
+     * but a different button in the client (the sit-here button).
+     * @see #addSitButton(boolean)
+     * @see #updateSeatLockButton()
+     */
+    public void renameSitButLock()
+    {
+        if (game.getGameState() != SOCGame.NEW)
+            return;  // TODO consider IllegalStateException
+        final String buttonText, ttipText;
+        if (game.getSeatLock(playerNumber) == SOCGame.SeatLockState.LOCKED)
+        {
+            buttonText = UNLOCKSEAT;  // actionPerformed target becomes UNLOCKSEAT
+            ttipText = UNLOCKSEATTIP;
+            pname.setText(SITLOCKED);
+            pname.setVisible(true);
+        }
+        else
+        {
+            buttonText = LOCKSEAT;
+            ttipText = LOCKSEATTIP;
+        }
+        sitBut.setLabel(buttonText);
+        if (sitButTip == null)
+            sitButTip = new AWTToolTip(ttipText, sitBut);
+        else
+            sitButTip.setTip(ttipText);
+        sitButIsLock = true;
+        sitBut.repaint();
+    }
+
+    /**
+     * DOCUMENT ME!
+     */
+    public void removeRobotBut()
+    {
+        robotBut.setVisible(false);
+    }
+
+    /**
+     * Internal mechanism to remove start button (if visible) and add VP label.
+     * Also refreshes status of "send-offer" checkboxes vs. vacant seats.
+     */
+    public void removeStartBut()
+    {
+        // First, hide or show victory-point buttons
+        {
+            final boolean seatTaken = ! game.isSeatVacant(playerNumber);
+            vpLab.setVisible(seatTaken);
+            vpSq.setVisible(seatTaken);
+        }
+
+        startBut.setVisible(false);
+
+        // Update the player-trading checkboxes
+        if (! playerTradingDisabled)
+        {
+            for (int i = 0; i < (game.maxPlayers - 1); i++)
+            {
+                boolean seatTaken = ! game.isSeatVacant(playerSendMap[i]);
+                playerSend[i].setBoolValue(seatTaken);
+                playerSend[i].setEnabled(seatTaken);
+                if (seatTaken)
+                {
+                    String pname = game.getPlayer(playerSendMap[i]).getName();
+                    if (pname != null)
+                        playerSend[i].setTooltipText(pname);
+                }
+            }
+        }
+    }
+
+    /**
+     * Display or update this player's trade offer, or hide if none.
+     * If a game reset request is in progress, don't show the offer, because
+     * they use the same display component ({@link #offer}).  In that case
+     * the trade offer will be refreshed after the reset is cancelled.
+     *<P>
+     * Does not display if playerIsClient.
+     */
+    public void updateCurrentOffer()
+    {
+        if (inPlay)
+        {
+            SOCTradeOffer currentOffer = player.getCurrentOffer();
+
+            if (currentOffer != null)
+            {
+                if (! (offerIsResetMessage || offerIsDiscardOrPickMessage))
+                {
+                    if (! playerIsClient)
+                    {
+                        offer.setOffer(currentOffer);
+                        offer.setVisible(true);
+                        if (offerHidesControls)
+                            hideTradeMsgShowOthers(false);
+                        offer.repaint();
+                    }
+                }
+                else
+                    offerIsMessageWasTrade = true;  // Will show after voting
+            }
+            else
+            {
+                clearOffer(false);
+            }
+        }
+    }
+
+    /**
+     * Show that this player (who isn't the client) has rejected another player's offer.
+     * For robots, do nothing unless {@link SOCGame#hasTradeOffers()}, because the bots
+     * will sometimes reject another player's offer after a bank trade.
+     */
+    public void rejectOfferShowNonClient()
+    {
+        if (playerIsClient)
+            return;
+        if (player.isRobot())
+        {
+            if (! game.hasTradeOffers())
+                return;
+        }
+        offer.setMessage(/*I*/"No thanks."/*18N*/);
+        if (offerHidesControls)
+            hideTradeMsgShowOthers(false);
+        offer.setVisible(true);
+        //validate();
+        repaint();
+    }
+
+    /**
+     * Client is rejecting the current offer from another player.
+     * Send to the server, hide the trade message, trigger a repaint.
+     * @since 1.1.08
+     */
+    public void rejectOfferAtClient()
+    {
+        client.getGameManager().rejectOffer(game);
+        if (offerHidesControls)
+            hideTradeMsgShowOthers(false);
+        repaint();
+    }
+
+    /**
+     * If the trade-offer panel is showing a message
+     * (not a trade offer), clear and hide it.
+     * Assumes this hand's player is not the client.
+     * @see #tradeSetMessage(String)
+     */
+    public void clearTradeMsg()
+    {
+        if ((offer.getMode() == TradeOfferPanel.MESSAGE_MODE)
+            && ! (offerIsResetMessage || offerIsDiscardOrPickMessage))
+        {
+            offer.setMessage(null);
+            offer.setVisible(false);
+            if (offerHidesControls)
+                hideTradeMsgShowOthers(true);
+            repaint();
+        }
+    }
+
+    /**
+     * If handpanel isn't tall enough, when the {@link #offer}
+     * message panel is showing, we must hide other controls.
+     *<P>
+     * This method does <b>not</b> hide/show the trade offer;
+     * other methods do that, and then call this method to show/hide
+     * the controls that would be obscured by it.
+     *<P>
+     * If {@link #offerCounterHidesFace}, will check {@link TradeOfferPanel#isCounterOfferMode()}
+     * and redo layout (to hide/move) if needed.
+     *
+     * @param hideTradeMsg Are we hiding, or showing, the trade offer message panel?
+     * @see #tradeSetMessage(String)
+     * @see #clearTradeMsg()
+     * @see #offerHidesControls
+     * @since 1.1.08
+     */
+    private void hideTradeMsgShowOthers(final boolean hideTradeMsg)
+    {
+        if (! offerHidesControls)
+            return;
+
+        if (offerHidingControls == hideTradeMsg)
+        {
+            knightsLab.setVisible(hideTradeMsg);
+            knightsSq.setVisible(hideTradeMsg);
+            if (clothSq != null)
+            {
+                clothLab.setVisible(hideTradeMsg);
+                clothSq.setVisible(hideTradeMsg);
+            }
+            resourceLab.setVisible(hideTradeMsg);
+            resourceSq.setVisible(hideTradeMsg);
+            developmentLab.setVisible(hideTradeMsg);
+            developmentSq.setVisible(hideTradeMsg);
+            roadSq.setVisible(hideTradeMsg);
+            roadLab.setVisible(hideTradeMsg);
+            settlementSq.setVisible(hideTradeMsg);
+            settlementLab.setVisible(hideTradeMsg);
+            citySq.setVisible(hideTradeMsg);
+            cityLab.setVisible(hideTradeMsg);
+            if (shipSq != null)
+            {
+                shipSq.setVisible(hideTradeMsg);
+                shipLab.setVisible(hideTradeMsg);
+            }
+    
+            if (inPlay && player.isRobot())
+            {
+                final boolean clientAlreadySat = (null != playerInterface.getClientHand());
+    
+                if (clientAlreadySat)
+                    sittingRobotLockBut.setVisible(hideTradeMsg);
+                else if (game.getSeatLock(playerNumber) != SOCGame.SeatLockState.LOCKED)
+                    takeOverBut.setVisible(hideTradeMsg);
+            }
+
+            offerHidingControls = ! hideTradeMsg;
+        }
+
+        if (! offerCounterHidesFace)
+            return;
+
+        final boolean counterIsShowing = offer.isCounterOfferMode();
+        if (offerCounterHidingFace != counterIsShowing)
+        {
+            faceImg.setVisible(! counterIsShowing);
+            pname.setVisible(! counterIsShowing);
+            vpLab.setVisible(! counterIsShowing);
+            vpSq.setVisible(! counterIsShowing);
+            larmyLab.setVisible(! counterIsShowing);
+            lroadLab.setVisible(! counterIsShowing);
+            if (svpSq != null)
+            {
+                final boolean vis = (! counterIsShowing) && (player.getSpecialVP() > 0);
+                svpLab.setVisible(vis);
+                svpSq.setVisible(vis);
+            }
+
+            offerCounterHidingFace = counterIsShowing;
+            invalidate();
+            doLayout();  // must move offer panel
+            repaint();
+        }
+    }
+
+    /**
+     * Clear the current offer.
+     * If player is client, clear the numbers in the resource "offer" squares,
+     * and disable the "offer" and "clear" buttons (since no resources are selected).
+     * Otherwise just hide the last-displayed offer.
+     *
+     * @param updateSendCheckboxes If true, and player is client, update the
+     *    selection checkboxes for which opponents are sent the offer.
+     *    If it's currently our turn, check all boxes where the seat isn't empty.
+     *    Otherwise, check only the box for the opponent whose turn it is.
+     */
+    public void clearOffer(boolean updateSendCheckboxes)
+    {
+        if (! offerIsResetMessage)
+        {
+            offer.setVisible(false);
+            offer.clearOffer();  // Clear to zero the offer and counter-offer
+        }
+
+        if (playerIsClient)
+        {
+            // clear the squares panel
+            sqPanel.setValues(zero, zero);
+
+            // reset the send squares (checkboxes)
+            if (updateSendCheckboxes && ! playerTradingDisabled)
+            {
+                final int pcurr = game.getCurrentPlayerNumber();  // current player number
+                final boolean pIsCurr = (pcurr == playerNumber);  // are we current?
+                for (int i = 0; i < game.maxPlayers - 1; i++)
+                {
+                    boolean canSend, wantSend;
+                    if (pIsCurr)
+                    {
+                        // send to any occupied seat
+                        canSend = ! game.isSeatVacant(playerSendMap[i]);
+                        wantSend = canSend && playerSendForPrevTrade[i];
+                    } else {
+                        // send only to current player
+                        canSend = (pcurr == playerSendMap[i]);
+                        wantSend = canSend;
+                    }
+                    playerSend[i].setBoolValue(wantSend);
+                    playerSend[i].setEnabled(canSend);
+                }
+            }
+
+            clearOfferBut.setEnabled(false);
+            if (! playerTradingDisabled)
+            {
+                offerBut.setEnabled(false);
+                offerButTip.setTip(OFFERBUTTIP_DIS);
+            }
+        }
+        else if (offerHidesControls)
+        {
+            hideTradeMsgShowOthers(true);
+        }
+        validate();
+        repaint();
+    }
+
+    /**
+     * Show or hide a message in the trade-panel.
+     * Should not be client player, only other players.
+     * Sets offerIsMessageWasTrade, but does not set boolean modes (offerIsResetMessage, offerIsDiscardMessage, etc.)
+     * Will clear boolean modes if message null.
+     *
+     * @param message Message to show, or null to hide (and return tradepanel to previous display, if any)
+     */
+    private void tradeSetMessage(String message)
+    {
+        if (playerIsClient)
+            return;
+        if (message != null)
+        {
+            offerIsMessageWasTrade = (offer.isVisible() && (offer.getMode() == TradeOfferPanel.OFFER_MODE));
+            offer.setMessage(message);
+            if (offerHidesControls)
+                hideTradeMsgShowOthers(false);
+            offer.setVisible(true);
+            repaint();
+        }
+        else
+        {
+            // restore previous state of offer panel
+            offerIsDiscardOrPickMessage = false;
+            offerIsResetMessage = false;
+            if ((! offerIsMessageWasTrade) || (! inPlay))
+                clearTradeMsg();
+            else
+                updateCurrentOffer();
+        }
+    }
+
+    /**
+     * Show or hide a message related to board-reset voting.
+     *
+     * @param message Message to show, or null to hide
+     * @throws IllegalStateException if offerIsDiscardMessage true when called
+     */
+    public void resetBoardSetMessage(String message)
+        throws IllegalStateException
+    {
+        if (! inPlay)
+            return;
+        if (offerIsDiscardOrPickMessage)
+            throw new IllegalStateException("Cannot call resetmessage when discard msg");
+        tradeSetMessage(message);
+        offerIsResetMessage = (message != null);
+    }
+
+    /**
+     * Show the "discarding..." or "picking resources..." message in the trade panel.
+     * Indicates discard on a 7, or picking resources on a gold hex.
+     * Assumes player can't be discarding and asking for board-reset at same time.
+     * Not called for the client player, only for other players.
+     *<P>
+     * Normally, this will be cleared by {@link #updateValue(int)} for NUMRESOURCES,
+     * because that's what the server sends all other players on the player's discard or pick.
+     *
+     * @see #clearDiscardOrPickMsg()
+     * @see SOCPlayerInterface#discardOrPickTimerSet(boolean)
+     * @param isDiscard  True to show {@link #TRADEMSG_DISCARD}, false for {@link #TRADEMSG_PICKING}.
+     * @return true if set, false if not set because was in reset-mode already.
+     */
+    public boolean setDiscardOrPickMsg(final boolean isDiscard)
+    {
+        if (! inPlay)
+            return false;
+        if (offerIsResetMessage)
+            return false;
+        tradeSetMessage(isDiscard ? TRADEMSG_DISCARD : TRADEMSG_PICKING);
+        offerIsDiscardOrPickMessage = true;
+        return true;
+    }
+
+    /**
+     * Clear the "discarding..." or "picking resources..." message in the trade panel.
+     * Assumes player can't be discarding and asking for board-reset at same time.
+     * If wasn't in discardMessage mode, do nothing.
+     * @see #setDiscardOrPickMsg(boolean)
+     */
+    public void clearDiscardOrPickMsg()
+    {
+        if (! offerIsDiscardOrPickMessage)
+            return;
+        tradeSetMessage(null);
+        offerIsDiscardOrPickMessage = false;
+    }
+
+    /**
+     * update the takeover button so that it only
+     * allows takover when it's not the robot's turn
+     */
+    public void updateTakeOverButton()
+    {
+        if ((game.getSeatLock(playerNumber) != SOCGame.SeatLockState.LOCKED) &&
+            (game.getCurrentPlayerNumber() != playerNumber))
+        {
+            takeOverBut.setLabel(TAKEOVER);
+        }
+        else
+        {
+            takeOverBut.setLabel(/*I*/"* Seat Locked *"/*18N*/);
+        }
+    }
+
+    /**
+     * Client is current player; enable or disable buttons according to game state:
+     * {@link #rollBut}, {@link #doneBut}, {@link #bankBut}.
+     * Call only if {@link #playerIsCurrent} and {@link #playerIsClient}.
+     */
+    private void updateRollDoneBankButtons()
+    {
+        final int gs = game.getGameState();
+        rollBut.setEnabled(gs == SOCGame.PLAY);
+        doneBut.setEnabled((gs == SOCGame.PLAY1) || (gs == SOCGame.SPECIAL_BUILDING)
+            || (gs <= SOCGame.START3B) || doneButIsRestart);
+        bankBut.setEnabled(gs == SOCGame.PLAY1);
+    }
+
+    /**
+     * update the seat lock button so that it
+     * allows a player to lock an unlocked seat
+     * and vice versa. Called from client when server
+     * sends a SETSEATLOCK message. Updates both
+     * buttons: The robot-seat-lock (when robot playing at
+     * this position) and the robot-lockout (game forming,
+     * seat vacant, no robot here please) buttons.
+     */
+    public void updateSeatLockButton()
+    {
+        final SOCGame.SeatLockState sl = game.getSeatLock(playerNumber);
+
+        final String lbl, tipText;
+        switch (sl)
+        {
+        case LOCKED:
+            lbl = ROBOTLOCKBUT_L;
+            if (game.isPractice || (client.sVersion >= 2000))
+                tipText = ROBOTLOCKBUTTIP_L;
+            else
+                tipText = ROBOTLOCKBUTTIP_L_OLD;
+            break;
+
+        case CLEAR_ON_RESET:
+            lbl = ROBOTLOCKBUT_M;
+            tipText = ROBOTLOCKBUTTIP_M;
+            break;
+
+        default:  // == case UNLOCKED:
+            lbl = ROBOTLOCKBUT_U;
+            if (game.isPractice || (client.sVersion >= 2000))
+                tipText = ROBOTLOCKBUTTIP_U;
+            else
+                tipText = ROBOTLOCKBUTTIP_U_OLD;
+            break;
+        }
+
+        sittingRobotLockBut.setLabel(lbl);
+        if (robotLockButTip != null)
+        {
+            final String prevTip = robotLockButTip.getTip();
+            if (prevTip != tipText)  // constant string ref, so don't need equals()
+                robotLockButTip.setTip(tipText);
+        }
+
+        if (sitButIsLock)
+        {
+            // game is still forming, so update the other "lock" button.
+
+            boolean noPlayer = (player == null) || (player.getName() == null);
+            final String buttonText, ttipText;
+            if (sl == SOCGame.SeatLockState.LOCKED)
+            {
+                buttonText = UNLOCKSEAT;
+                ttipText = UNLOCKSEATTIP;
+                if (noPlayer)
+                {
+                    pname.setText(SITLOCKED);
+                    pname.setVisible(true);
+                }
+            }
+            else
+            {
+                buttonText = LOCKSEAT;
+                ttipText = LOCKSEATTIP;
+                if (noPlayer)
+                {
+                    pname.setText(" ");
+                    pname.setVisible(false);
+                }
+            }
+            sitBut.setLabel(buttonText);
+            if (sitButTip == null)
+                sitButTip = new AWTToolTip(ttipText, sitBut);
+            else
+                sitButTip.setTip(ttipText);
+
+            repaint();
+        }
+    }
+
+    /**
+     * turn the "largest army" label on or off
+     *
+     * @param haveIt  true if this player has the largest army
+     */
+    protected void setLArmy(boolean haveIt)
+    {
+        larmyLab.setText(haveIt ? /*I*/"L. Army"/*18N*/ : "");
+    }
+
+    /**
+     * Turn the "longest road" label on or off.  If the game uses the large sea board,
+     * the label shows "L. Route" instead of "L. Road".
+     *
+     * @param haveIt  true if this player has the longest road
+     */
+    protected void setLRoad(boolean haveIt)
+    {
+        lroadLab.setText(haveIt ? (game.hasSeaBoard ? /*I*/"L. Route"/*18N*/ : /*I*/"L. Road"/*18N*/) : "");
+    }
+
+    /**
+     * update the value of a player element.
+     * Call this after updating game data.
+     *<P>
+     * If {@link #VICTORYPOINTS} is updated, and game state is {@link SOCGame#OVER}, check for winner
+     * and update (player name label, victory-points tooltip, disable bank/trade btn)
+     *
+     * @param vt  the type of value, such as {@link #VICTORYPOINTS}
+     *            or {@link SOCPlayerElement#SHEEP}.
+     */
+    public void updateValue(PlayerClientListener.UpdateType utype)
+    {
+        boolean updateTotalResCount = false;
+
+        /**
+         * We say that we're getting the total vp, but
+         * for other players this will automatically get
+         * the public vp because we will assume their
+         * dev card vp total is zero.
+         */
+        switch (utype)
+        {
+        case VictoryPoints:
+            {
+                int newVP = player.getTotalVP();
+                vpSq.setIntValue(newVP);
+                if (game.getGameState() == SOCGame.OVER)
+                {
+                    if (game.getPlayerWithWin() == player)
+                    {
+                        vpSq.setTooltipText(/*I*/"Winner with " + newVP + " victory points"/*18N*/);
+                        pname.setText(/*I*/player.getName() + " - Winner"/*18N*/);
+                    }
+                    if (interactive)
+                    {
+                        bankBut.setEnabled(false);
+                        bankUndoBut.setEnabled(false);
+                        playCardBut.setEnabled(false);
+                    }
+                    doneBut.setLabel(DONE_RESTART);
+                    doneBut.setEnabled(true);  // In case it's another player's turn
+                    doneButIsRestart = true;
+                }
+            }
+            break;
+
+        case SpecialVictoryPoints:
+            if (svpSq != null)
+            {
+                final int newSVP = player.getSpecialVP();
+                svpSq.setIntValue(newSVP);
+                final boolean vis = (newSVP != 0) && ! offerCounterHidingFace;
+                svpSq.setVisible(vis);
+                svpLab.setVisible(vis);
+            }
+            break;
+
+        case LongestRoad:
+
+            setLRoad(player.hasLongestRoad());
+
+            break;
+
+        case LargestArmy:
+
+            setLArmy(player.hasLargestArmy());
+
+            break;
+
+        case Clay:
+            claySq.setIntValue(player.getResources().getAmount(SOCResourceConstants.CLAY));
+            updateTotalResCount = true;
+            break;
+
+        case Ore:
+            oreSq.setIntValue(player.getResources().getAmount(SOCResourceConstants.ORE));
+            updateTotalResCount = true;
+            break;
+
+        case Sheep:
+            sheepSq.setIntValue(player.getResources().getAmount(SOCResourceConstants.SHEEP));
+            updateTotalResCount = true;
+            break;
+
+        case Wheat:
+            wheatSq.setIntValue(player.getResources().getAmount(SOCResourceConstants.WHEAT));
+            updateTotalResCount = true;
+            break;
+
+        case Wood:
+            woodSq.setIntValue(player.getResources().getAmount(SOCResourceConstants.WOOD));
+            updateTotalResCount = true;
+            break;
+
+        case Resources:
+            updateTotalResCount = true;
+            break;
+
+        case Road:
+            roadSq.setIntValue(player.getNumPieces(SOCPlayingPiece.ROAD));
+            break;
+
+        case Settlement:
+            settlementSq.setIntValue(player.getNumPieces(SOCPlayingPiece.SETTLEMENT));
+            if (playerIsClient)
+                updateResourceTradeCosts(false);
+            break;
+
+        case City:
+            citySq.setIntValue(player.getNumPieces(SOCPlayingPiece.CITY));
+            break;
+
+        case Ship:
+            if (shipSq != null)
+                shipSq.setIntValue(player.getNumPieces(SOCPlayingPiece.SHIP));
+            break;
+
+        case DevCards:
+
+            developmentSq.setIntValue(player.getDevCards().getTotal());
+
+            break;
+
+        case Knight:
+            knightsSq.setIntValue(player.getNumKnights());
+            break;
+
+        case Cloth:
+            if (clothSq != null)
+                clothSq.setIntValue(player.getCloth());
+            break;
+
+        }
+
+        if (updateTotalResCount)
+        {
+            resourceSq.setIntValue(player.getResources().getTotal());
+            if (offerIsDiscardOrPickMessage)
+            {
+                final int gs = game.getGameState();
+                if (gs != SOCGame.WAITING_FOR_PICK_GOLD_RESOURCE)
+                {
+                    clearDiscardOrPickMsg();
+                } else {
+                    // Clear pick-resources message is handled above
+                    // by updateValue(NUM_PICK_GOLD_HEX_RESOURCES)
+                }
+            }
+        }
+    }
+
+    /**
+     * This player must pick this many gold hex resources, or no longer needs to pick them.
+     * Called after {@link SOCPlayer#setNeedToPickGoldHexResources(int)}.
+     * Informational only: do not display a {@link SOCDiscardOrGainResDialog}.
+     *<P>
+     * "Clear" is handled here (has picked, numPick == 0, no longer needs to pick some).
+     * "Set" (numPick &gt; 0) is handled in {@link SOCPlayerInterface#updateAtGameState()}
+     * which will display "Picking resources..." in the handpanel for any non-client
+     * players who need to pick.
+     */
+    public void updatePickGoldHexResources()
+    {
+        if (offerIsDiscardOrPickMessage && (0 == player.getNeedToPickGoldHexResources()))
+        {
+            clearDiscardOrPickMsg();
+            // Clear is handled here.
+            // Set is handled in SOCPlayerInterface.updateAtGameState
+            // by setting a timer: SOCPlayerInterface.discardOrPickTimerSet(false)
+        }
+    }
+
+    /**
+     * Re-read player's resource info and victory points, update the
+     * display and resource trade costs and resourceTradeMenu text.
+     */
+    public void updateResourcesVP()
+    {
+        if (playerIsClient)
+        {
+            updateValue(PlayerClientListener.UpdateType.Clay);
+            updateValue(PlayerClientListener.UpdateType.Ore);
+            updateValue(PlayerClientListener.UpdateType.Sheep);
+            updateValue(PlayerClientListener.UpdateType.Wheat);
+            updateValue(PlayerClientListener.UpdateType.Wood);
+            updateResourceTradeCosts(false);
+        }
+        else
+        {
+            updateValue(PlayerClientListener.UpdateType.Resources);
+        }
+        updateValue(PlayerClientListener.UpdateType.VictoryPoints);
+    }
+
+    /**
+     * If playerIsClient, update cost of bank/port trade per resource.
+     * Update resourceTradeCost numbers and resourceTradeMenu text.
+     *
+     * @param doInit If true, fill resourceTradeMenu[] with newly constructed menus.
+     */
+    public void updateResourceTradeCosts(boolean doInit)
+    {
+        boolean has3Port = player.getPortFlag(SOCBoard.MISC_PORT);
+
+        for (int i = SOCResourceConstants.CLAY;
+                i <= SOCResourceConstants.WOOD; ++i)
+        {
+            int oldCost = resourceTradeCost[i];
+            int newCost;
+            if (player.getPortFlag(i))
+                newCost = 2;
+            else if (has3Port)
+                newCost = 3;
+            else
+                newCost = 4;
+
+            if (doInit || (newCost != oldCost))
+            {
+                resourceTradeCost[i] = newCost;
+
+                /**
+                 * Update menu text
+                 */
+                if (! doInit)
+                {
+                    resourceTradeMenu[i].updateCost(newCost);
+                }
+                else
+                {
+                    ColorSquare resSq;
+                    switch (i)
+                    {
+                    case SOCResourceConstants.CLAY:
+                        resSq = claySq;  break;
+                    case SOCResourceConstants.ORE:
+                        resSq = oreSq;   break;
+                    case SOCResourceConstants.SHEEP:
+                        resSq = sheepSq; break;
+                    case SOCResourceConstants.WHEAT:
+                        resSq = wheatSq; break;
+                    case SOCResourceConstants.WOOD:
+                        resSq = woodSq;  break;
+                    default:
+                        // Should not happen
+                        resSq = null;
+                    }
+                    resourceTradeMenu[i] = new
+                        ResourceTradeTypeMenu(this, i, resSq, newCost);
+                }
+            }
+        }
+    }
+
+    /**
+     * Is this panel showing the client's player?
+     * @see #isClientAndCurrentPlayer()
+     */
+    public boolean isClientPlayer()
+    {
+        return (playerIsClient);
+    }
+
+    /**
+     * Is this panel showing the client's player,
+     * and is that player the game's current player?
+     *<P>
+     * Note that because of the order of network messages,
+     * after this player's turn, there's a brief time when
+     * the state becomes PLAY again, before the current player
+     * is changed to the next player.  So, it appears that
+     * this player can roll again, but they cannot.
+     * To guard against this, use {@link #isClientAndCurrentlyCanRoll()} instead.
+     */
+    public boolean isClientAndCurrentPlayer()
+    {
+        return (playerIsClient && playerIsCurrent);
+    }
+
+    /**
+     * Is this panel showing the client's player,
+     * and is that player the game's current player,
+     * and are they able to roll the dice right now?
+     * @since 1.1.09
+     */
+    public boolean isClientAndCurrentlyCanRoll()
+    {
+        return playerIsClient && playerIsCurrent
+           && (rollBut != null) && rollBut.isEnabled();
+    }
+
+    /** Set or clear the roll prompt / auto-roll countdown display.
+     *
+     * @param prompt The message to display, or null to clear it.
+     * @param cancelTimer Cancel {@link #autoRollTimerTask}, for use with null prompt
+     */
+    protected void setRollPrompt(String prompt, final boolean cancelTimer)
+    {
+        boolean wasUse = rollPromptInUse;
+        rollPromptInUse = (prompt != null);
+        if (rollPromptInUse)
+        {
+            rollPromptCountdownLab.setText(prompt);
+            rollPromptCountdownLab.repaint();
+        }
+        else if (wasUse)
+        {
+            rollPromptCountdownLab.setText(" ");
+            rollPromptCountdownLab.repaint();
+        }
+
+        if (cancelTimer)
+        {
+            if (autoRollTimerTask != null)
+            {
+                autoRollTimerTask.cancel();
+                autoRollTimerTask = null;
+            }
+        }
+    }
+
+    /**
+     * For {@link SOCPlayerInterface}'s use, to set its size and position
+     * @return the stand-in blank colorsquare: not a subcomponent, but shows up when handpanel is hidden
+     * @see #setBounds(int, int, int, int)
+     * @since 1.1.06
+     */
+    public ColorSquare getBlankStandIn()
+    {
+        return blankStandIn;
+    }
+
+    /**
+     * Overriden to also update {@link #getBlankStandIn()} bounds.
+     * @since 1.1.06
+     */
+    @Override
+    public void setBounds(int x, int y, int width, int height)
+    {
+        super.setBounds(x, y, width, height);
+        if (blankStandIn != null)
+            blankStandIn.setBounds(x, y, width, height);
+    }
+
+    /**
+     * Custom layout for player hand panel.
+     * Different arrangements for our hand, other player's hand, or empty seat.
+     * See comments for arrangement details.
+     */
+    @Override
+    public void doLayout()
+    {
+        final Dimension dim = getSize();
+        final int inset = 3;  // margin from edge of panel; was 8 before 1.1.08
+        final int space = 2;  // vertical and horizontal spacing between most items
+
+        final FontMetrics fm = this.getFontMetrics(this.getFont());
+        final int lineH = ColorSquare.HEIGHT;  // layout's basic line height; most rows have a ColorSquare
+        final int faceW = 40;  // face icon width
+        final int pnameW = dim.width - (inset + faceW + inset + inset);  // player name width, to right of face
+
+        if (!inPlay)
+        {
+            /* just show the 'sit' button */
+            /* and the 'robot' button     */
+            /* and the pname label        */
+            sitBut.setBounds((dim.width - 60) / 2, (dim.height - 82) / 2, 60, 40);
+            pname.setBounds(inset + faceW + inset, inset, pnameW, lineH);
+        }
+        else
+        {
+            //TODO i18n match with actual label above
+            final int stlmtsW = fm.stringWidth("Stlmts:_");  // Bug in stringWidth does not give correct size for ' '
+            final int knightsW = fm.stringWidth("Soldiers:") + 2;  // +2 because Label text is inset from column 0
+            // (for item count labels, either Settlements or Soldiers/Knights is widest text)
+
+            // Top of panel: Face icon, player name to right
+            faceImg.setBounds(inset, inset, faceW, faceW);
+            pname.setBounds(inset + faceW + inset, inset, pnameW, lineH);
+
+            // To right of face, below player name:
+            // Victory Points count, Largest Army, Longest Road
+            final int vpW = fm.stringWidth(vpLab.getText().replace(' ','_'));
+            int y = inset + lineH + 2*space;
+            vpLab.setBounds(inset + faceW + inset, y, vpW, lineH);
+            vpSq.setBounds(inset + faceW + inset + vpW + space, y, ColorSquare.WIDTH, ColorSquare.HEIGHT);
+
+            final int topStuffW = inset + faceW + inset + vpW + space + ColorSquare.WIDTH + space;
+
+            // always position these: though they may not be visible
+            larmyLab.setBounds(topStuffW, y, (dim.width - (topStuffW + inset + space)) / 2, lineH);
+            lroadLab.setBounds(topStuffW + ((dim.width - (topStuffW + inset + space)) / 2) + space, y,
+                (dim.width - (topStuffW + inset + space)) / 2, lineH);
+
+            // SVP goes below Victory Points count; usually invisible
+            if (svpSq != null)
+            {
+                y += (lineH + 1);
+                svpLab.setBounds(inset + faceW + inset, y, vpW, lineH);
+                svpSq.setBounds(inset + faceW + inset + vpW + space, y, ColorSquare.WIDTH, ColorSquare.HEIGHT);
+            }
+
+            //if (true) {
+            if (playerIsClient)
+            {
+                /* This is our hand */
+
+                // Top has name, then a row with VP count, largest army, longest road
+                //   (If game hasn't started yet, "Start Game" button is here instead of that row)
+                //   SVP is under VP count, if applicable
+                // To left below top area: Trade area
+                //   (Give/Get and SquaresPanel; below that, Offer button and checkboxes, then Clear/Bank buttons)
+                // To left below trade area: Resource counts
+                //   (Clay, Ore, Sheep, Wheat, Wood, Total)
+                // To right below top area: Piece counts
+                //   (Soldiers, Roads, Settlements, Cities, Ships)
+                // To right below piece counts: Dev card list, Play button
+                // Bottom of panel: 1 button row: Quit to left; Roll, Restart to right
+
+                final Dimension sqpDim = sqPanel.getSize();  // Trading SquaresPanel (doesn't include Give/Get labels)
+                final int sheepW = fm.stringWidth("Sheep:_");  // Bug in stringWidth does not give correct size for ' '
+                final int pcW = fm.stringWidth(CARD.replace(' ','_'));  // Bug in stringWidth
+                final int giveW = fm.stringWidth(GIVE.replace(' ','_'));  // Width of trading Give/Get labels
+                // int clearW = fm.stringWidth(CLEAR.replace(' ','_'));
+                // int bankW = fm.stringWidth(BANK.replace(' ','_'));
+                final int resCardsH = 5 * (lineH + space);   // Clay,Ore,Sheep,Wheat,Wood
+                final int tradeH = sqpDim.height + space + (2 * (lineH + space));  // sqPanel + 2 rows of buttons
+                final int sectionSpace = (dim.height - (inset + faceW + resCardsH + tradeH + lineH + inset)) / 3;
+                final int tradeY = inset + faceW + sectionSpace;  // top of trade area
+                final int devCardsY = tradeY + tradeH + sectionSpace;  // top of dev card list
+
+                // Always reposition everything
+                startBut.setBounds(inset + faceW + inset, inset + lineH + space, dim.width - (inset + faceW + inset + inset), lineH);
+
+                // Below face, player name, VP count, etc:
+                // Section spacer, then:
+                // Trade area to left; item counts to right (soldiers,roads,settlements,cities,ships)
+
+                // Trading: Give,Get labels to left of SquaresPanel
+                giveLab.setBounds(inset, tradeY, giveW, lineH);
+                getLab.setBounds(inset, tradeY + ColorSquareLarger.HEIGHT_L, giveW, lineH);
+                sqPanel.setLocation(inset + giveW + space, tradeY);
+
+                // Button rows Below SquaresPanel:
+                // Offer button, playerSend checkboxes (3 or 5)
+                // Clear, Bank/Port
+                // Undo button (below Bank/Port, leaving room on left for resource card counts)
+
+                final int tbW = ((giveW + sqpDim.width) / 2);
+                final int tbX = inset;
+                int tbY = tradeY + sqpDim.height + space;
+                if (offerBut != null)
+                {
+                    if (game.maxPlayers == 4)
+                        offerBut.setBounds(tbX, tbY, tbW, lineH);
+                    else  // 6-player: leave room for 5 checkboxes
+                        offerBut.setBounds(tbX, tbY, (2 * tbW) + space - (5 * (1 + ColorSquare.WIDTH)), lineH);
+                }
+                clearOfferBut.setBounds(tbX, tbY + lineH + space, tbW, lineH);
+                bankBut.setBounds(tbX + tbW + space, tbY + lineH + space, tbW, lineH);
+                bankUndoBut.setBounds(tbX + tbW + space, tbY + 2 * (lineH + space), tbW, lineH);
+
+                if (! playerTradingDisabled)
+                {
+                    // Checkboxes to select players to send trade offers
+                    if (game.maxPlayers == 4)
+                    {
+                        playerSend[0].setBounds(tbX + tbW + space, tbY, ColorSquare.WIDTH, ColorSquare.HEIGHT);
+                        playerSend[1].setBounds(tbX + tbW + space + ((tbW - ColorSquare.WIDTH) / 2), tbY, ColorSquare.WIDTH, ColorSquare.HEIGHT);
+                        playerSend[2].setBounds((tbX + tbW + space + tbW) - ColorSquare.WIDTH, tbY, ColorSquare.WIDTH, ColorSquare.HEIGHT);
+                    } else {
+                        // 6-player: 5 checkboxes
+                        int px = tbX + (2 * (space + tbW)) - ColorSquare.WIDTH - 1;
+                        for (int pi = 4; pi >=0; --pi, px -= (ColorSquare.WIDTH + 1))
+                            playerSend[pi].setBounds(px, tbY, ColorSquare.WIDTH, ColorSquare.HEIGHT);
+                    }
+                }
+
+                // Various item counts, to the right of give/get/offer/trade area
+                if (clothSq != null)
+                {
+                    clothLab.setBounds(dim.width - inset - knightsW - ColorSquare.WIDTH - space, tradeY - (lineH + space), knightsW, lineH);
+                    clothSq.setBounds(dim.width - inset - ColorSquare.WIDTH, tradeY - (lineH + space), ColorSquare.WIDTH, ColorSquare.HEIGHT);
+                }
+                knightsLab.setBounds(dim.width - inset - knightsW - ColorSquare.WIDTH - space, tradeY, knightsW, lineH);
+                knightsSq.setBounds(dim.width - inset - ColorSquare.WIDTH, tradeY, ColorSquare.WIDTH, ColorSquare.HEIGHT);
+                roadLab.setBounds(dim.width - inset - knightsW - ColorSquare.WIDTH - space, tradeY + lineH + space, knightsW, lineH);
+                roadSq.setBounds(dim.width - inset - ColorSquare.WIDTH, tradeY + lineH + space, ColorSquare.WIDTH, ColorSquare.HEIGHT);
+                settlementLab.setBounds(dim.width - inset - knightsW - ColorSquare.WIDTH - space, tradeY + (2 * (lineH + space)), knightsW, lineH);
+                settlementSq.setBounds(dim.width - inset - ColorSquare.WIDTH, tradeY + (2 * (lineH + space)), ColorSquare.WIDTH, ColorSquare.HEIGHT);
+                cityLab.setBounds(dim.width - inset - knightsW - ColorSquare.WIDTH - space, tradeY + (3 * (lineH + space)), knightsW, lineH);
+                citySq.setBounds(dim.width - inset - ColorSquare.WIDTH, tradeY + (3 * (lineH + space)), ColorSquare.WIDTH, ColorSquare.HEIGHT);
+                if (shipSq != null)
+                {
+                    shipLab.setBounds(dim.width - inset - knightsW - ColorSquare.WIDTH - space, tradeY + (4 * (lineH + space)), knightsW, lineH);
+                    shipSq.setBounds(dim.width - inset - ColorSquare.WIDTH, tradeY + (4 * (lineH + space)), ColorSquare.WIDTH, ColorSquare.HEIGHT);
+                }
+
+                // Player's resource counts
+                //   center the group vertical between bottom of Clear button, top of Quit button
+                tbY = (((dim.height - lineH - inset) + (tbY + (2 * lineH) + space)) / 2)
+                  - (3 * (lineH + space));
+                clayLab.setBounds(inset, tbY, sheepW, lineH);
+                claySq.setBounds(inset + sheepW + space, tbY, ColorSquare.WIDTH, ColorSquare.HEIGHT);
+                tbY += (lineH + space);
+                oreLab.setBounds(inset, tbY, sheepW, lineH);
+                oreSq.setBounds(inset + sheepW + space, tbY, ColorSquare.WIDTH, ColorSquare.HEIGHT);
+                tbY += (lineH + space);
+                sheepLab.setBounds(inset, tbY, sheepW, lineH);
+                sheepSq.setBounds(inset + sheepW + space, tbY, ColorSquare.WIDTH, ColorSquare.HEIGHT);
+                tbY += (lineH + space);
+                wheatLab.setBounds(inset, tbY, sheepW, lineH);
+                wheatSq.setBounds(inset + sheepW + space, tbY, ColorSquare.WIDTH, ColorSquare.HEIGHT);
+                tbY += (lineH + space);
+                woodLab.setBounds(inset, tbY, sheepW, lineH);
+                woodSq.setBounds(inset + sheepW + space, tbY, ColorSquare.WIDTH, ColorSquare.HEIGHT);
+                // Line between woodSq, resourceSq
+                tbY += (lineH + space);
+                resourceSqDivLine.setBounds(inset + space, tbY - 1, sheepW + ColorSquare.WIDTH, 1);
+                // Total Resources
+                ++tbY;
+                resourceLab.setBounds(inset, tbY, sheepW, lineH);
+                resourceSq.setBounds(inset + sheepW + space, tbY, ColorSquare.WIDTH, ColorSquare.HEIGHT);
+
+                // To the right of resource counts:
+                // Development Card list, Play button below
+                final int clW = dim.width - (inset + sheepW + space + ColorSquare.WIDTH + (4 * space) + inset);
+                final int clX = inset + sheepW + space + ColorSquare.WIDTH + (4 * space);
+                cardList.setBounds(clX, devCardsY, clW, (4 * (lineH + space)) - 2);
+                playCardBut.setBounds(((clW - pcW) / 2) + clX, devCardsY + (4 * (lineH + space)), pcW, lineH);
+
+                // Bottom of panel:
+                // 1 button row: Quit to left; Roll, Restart to right
+                final int bbW = 50;
+                tbY = dim.height - lineH - inset;
+                // Label lines up over Roll button
+                rollPromptCountdownLab.setBounds(dim.width - (bbW + space + bbW + inset), tbY - lineH, dim.width - 2*inset, lineH);
+                // Bottom row of buttons
+                quitBut.setBounds(inset, tbY, bbW, lineH);
+                rollBut.setBounds(dim.width - (bbW + space + bbW + inset), tbY, bbW, lineH);
+                doneBut.setBounds(dim.width - inset - bbW, tbY, bbW, lineH);
+
+                offerHidesControls = false;  // since it won't ever be showing
+                offerCounterHidesFace = false;
+            }
+            else
+            {
+                /* This is another player's hand */
+
+                // Top has name, VP count, largest army, longest road; SVP under VP count if applicable
+                // Trade offers appear in center when a trade is active
+                // Bottom has columns of item counts on left, right:
+                //   Soldiers, Res, Dev Cards to left;
+                //   Ships, Roads, Settlements, Cities to right
+                //   Robot lock button (during play) in bottom center
+
+                final int balloonH = dim.height - (inset + (4 * (lineH + space)) + inset);  // offer-message panel
+                final int dcardsW = fm.stringWidth("Dev._Cards:_");  //Bug in stringWidth does not give correct size for ' '
+
+                if (player.isRobot())
+                {
+                    if (game.getPlayer(client.getNickname()) == null)
+                    {
+                        // If client not seated at this game, show "Take Over" button
+                        // just above the lower-left, lower-right columns of item counts
+                        int yb = (inset + balloonH) - 10;
+                        if (game.hasSeaBoard)
+                            yb -= (lineH + space);
+                        takeOverBut.setBounds(10, yb, dim.width - 20, 20);
+                    }
+                    else if (sittingRobotLockBut.isVisible())
+                    {
+                        //seatLockBut.setBounds(10, inset+balloonH-10, dim.width-20, 20);
+                        // Lock button during play: Bottom of panel, between the 2 columns of item counts
+                        sittingRobotLockBut.setBounds
+                            (inset + dcardsW + space + ColorSquare.WIDTH + space, inset + balloonH + (lineH + space) + (lineH / 2),
+                             (dim.width - (2 * (inset + ColorSquare.WIDTH + (2 * space))) - stlmtsW - dcardsW), 2 * (lineH + space));
+                    }
+                }
+
+                // Are we tall enough for room, after the offer, for other controls?
+                // If not, they will be hid when offer is visible.
+                offerHidesControls = (dim.height - (inset + faceW + space + balloonH))
+                    < (3 * (lineH + space));
+                if (offerHidesControls)
+                {
+                    // This field is calculated based on height.
+                    offerCounterHidesFace =
+                        ((dim.height - TradeOfferPanel.OFFER_HEIGHT - TradeOfferPanel.OFFER_COUNTER_HEIGHT + TradeOfferPanel.OFFER_BUTTONS_HEIGHT)
+                        < faceW);
+
+                    // This is a dynamic flag, set by hideTradeMsgShowOthers
+                    // when the user clicks button to show/hide the counter-offer.
+                    // If true, hideTradeMsgShowOthers has already hid faceImg,
+                    // pname, vpLab and vpSq, to make room for it.
+                    if (offerCounterHidingFace)
+                    {
+                        offer.setBounds(inset, inset, dim.width - (2 * inset), dim.height - (2 * inset));
+                    } else {
+                        offer.setBounds(inset, inset + faceW + space, dim.width - (2 * inset), dim.height - (inset + faceW + 2 * space));
+                    }
+                    offer.setCounterHidesBalloonPoint(offerCounterHidingFace);
+                } else {
+                    offer.setBounds(inset, inset + faceW + space, dim.width - (2 * inset), balloonH);
+                    offerCounterHidesFace = false;
+                }
+                offer.doLayout();
+
+                // Lower-left: Column of item counts:
+                // Cloth, Soldiers, Resources, Dev Cards
+                resourceLab.setBounds(inset, inset + balloonH + (2 * (lineH + space)), dcardsW, lineH);
+                resourceSq.setBounds(inset + dcardsW + space, inset + balloonH + (2 * (lineH + space)), ColorSquare.WIDTH, ColorSquare.HEIGHT);
+                developmentLab.setBounds(inset, inset + balloonH + (3 * (lineH + space)), dcardsW, lineH);
+                developmentSq.setBounds(inset + dcardsW + space, inset + balloonH + (3 * (lineH + space)), ColorSquare.WIDTH, ColorSquare.HEIGHT);
+                knightsLab.setBounds(inset, inset + balloonH + (lineH + space), dcardsW, lineH);
+                knightsSq.setBounds(inset + dcardsW + space, inset + balloonH + (lineH + space), ColorSquare.WIDTH, ColorSquare.HEIGHT);
+                if (clothSq != null)
+                {
+                    clothLab.setBounds(inset, inset + balloonH, dcardsW, lineH);
+                    clothSq.setBounds(inset + dcardsW + space, inset + balloonH, ColorSquare.WIDTH, ColorSquare.HEIGHT);
+                }
+
+                // Lower-right: Column of piece counts:
+                // Ships, Roads, Settlements, Cities
+                if (shipSq != null)
+                {
+                    shipLab.setBounds(dim.width - inset - stlmtsW - ColorSquare.WIDTH - space, inset + balloonH, stlmtsW, lineH);
+                    shipSq.setBounds(dim.width - inset - ColorSquare.WIDTH, inset + balloonH, ColorSquare.WIDTH, ColorSquare.HEIGHT);
+                }
+                roadLab.setBounds(dim.width - inset - stlmtsW - ColorSquare.WIDTH - space, inset + balloonH + (lineH + space), stlmtsW, lineH);
+                roadSq.setBounds(dim.width - inset - ColorSquare.WIDTH, inset + balloonH + (lineH + space), ColorSquare.WIDTH, ColorSquare.HEIGHT);
+                settlementLab.setBounds(dim.width - inset - stlmtsW - ColorSquare.WIDTH - space, inset + balloonH + (2 * (lineH + space)), stlmtsW, lineH);
+                settlementSq.setBounds(dim.width - inset - ColorSquare.WIDTH, inset + balloonH + (2 * (lineH + space)), ColorSquare.WIDTH, ColorSquare.HEIGHT);
+                cityLab.setBounds(dim.width - inset - stlmtsW - ColorSquare.WIDTH - space, inset + balloonH + (3 * (lineH + space)), stlmtsW, lineH);
+                citySq.setBounds(dim.width - inset - ColorSquare.WIDTH, inset + balloonH + (3 * (lineH + space)), ColorSquare.WIDTH, ColorSquare.HEIGHT);
+            }
+        }
+    }
+
+
+    /**
+     * Used for countdown before auto-roll of the current player.
+     * Updates on-screen countdown, fires auto-roll at 0.
+     *
+     * @see SOCHandPanel#AUTOROLL_TIME
+     * @see SOCHandPanel#autoRollSetupTimer()
+     *
+     * @author Jeremy D Monin <jeremy@nand.net>
+     */
+    protected class HandPanelAutoRollTask extends java.util.TimerTask
+    {
+        int timeRemain;  // seconds displayed, seconds at start of "run" tick
+
+        protected HandPanelAutoRollTask()
+        {
+            timeRemain = AUTOROLL_TIME;
+        }
+
+        @Override
+        public void run()
+        {
+            // for debugging
+            if (Thread.currentThread().getName().startsWith("Thread-"))
+            {
+                try {
+                    Thread.currentThread().setName("timertask-autoroll");
+                }
+                catch (Throwable th) {}
+            }
+
+            // autoroll function
+            try
+            {
+                if (timeRemain > 0)
+                {
+                    setRollPrompt(AUTOROLL_COUNTDOWN + Integer.toString(timeRemain), false);
+                } else {
+                    clickRollButton();  // Clear prompt, click Roll
+                    cancel();  // End of countdown for this timer
+                }
+            }
+            catch (Throwable thr)
+            {
+                playerInterface.chatPrintStackTrace(thr);
+            }
+            finally
+            {
+                --timeRemain;  // for next tick
+            }
+        }
+
+    }  // inner class HandPanelAutoRollTask
+
+    /**
+     * Menu item for right-click on resource square to trade with bank/port.
+     *
+     * @see soc.client.SOCHandPanel.ResourceTradePopupMenu
+     * @author Jeremy D Monin <jeremy@nand.net>
+     */
+    protected static class ResourceTradeMenuItem extends MenuItem
+    {
+        private int tradeFrom, tradeTo;
+        private int tradeNum;
+        private boolean shortTxt;
+
+        /**
+         * Create a bank/port trade MenuItem, with text such as "Trade 2 brick for 1 wheat".
+         *
+         * @param numFrom  Number of resources to trade for 1 resource
+         * @param typeFrom Source resource type, as in {@link SOCResourceConstants}.
+         * @param typeTo   Target resource type, as in {@link SOCResourceConstants}.
+         *                 If typeFrom == typeTo, menuitem will be disabled.
+         * @param shortText If true, short ("For 1 wheat") vs full "Trade 2 brick for 1 wheat"
+         */
+        public ResourceTradeMenuItem(int numFrom, int typeFrom, int typeTo, boolean shortText)
+        {
+            super( (shortText
+                    ? /*I*/"For 1 "/*18N*/
+                    : /*I*/("Trade " + numFrom + " " + SOCResourceConstants.resName(typeFrom) + " for 1 ")/*18N*/)
+                   + SOCResourceConstants.resName(typeTo));
+            tradeNum = numFrom;
+            tradeFrom = typeFrom;
+            tradeTo = typeTo;
+            shortTxt = shortText;
+            if (tradeFrom == tradeTo)
+                setEnabled(false);
+        }
+
+        /**
+         * Update menu item text to new cost of trade.
+         * @param numFrom Trade this many resources;
+         *                if the number is unchanged, the text is not updated.
+         */
+        public void setCost(int numFrom)
+        {
+            if (tradeNum == numFrom)
+                return;
+            tradeNum = numFrom;
+            if (shortTxt)
+                setLabel(/*I*/"For 1 " + SOCResourceConstants.resName(tradeTo)/*18N*/);
+            else
+                setLabel(/*I*/"Trade " + numFrom + " " + SOCResourceConstants.resName(tradeFrom)
+                        + " for 1 " + SOCResourceConstants.resName(tradeTo)/*18N*/);
+        }
+
+        /**
+         * Enable or disable this menu item.
+         * If from-to resources are same, always disabled.
+         */
+        @Override
+        public void setEnabled(boolean enable)
+        {
+            if (tradeFrom == tradeTo)
+                enable = false;
+            super.setEnabled(enable);
+        }
+
+        /**
+         * @return the resource type to trade from, shown in this menu item text
+         */
+        public int getTradeFrom()
+        {
+            return tradeFrom;
+        }
+
+        /**
+         * @return the resource type to trade to, shown in this menu item text
+         */
+        public int getTradeTo()
+        {
+            return tradeTo;
+        }
+
+        /**
+         * Create a bank-trade-request, send to the server.
+         */
+        public void createBankTradeRequest(SOCHandPanel hp)
+        {
+            // Code like actionPerformed for BANK button
+            SOCGame game = hp.getGame();
+            if (game.getGameState() != SOCGame.PLAY1)
+            {
+                hp.getPlayerInterface().print("* "+/*I*/"You cannot trade at this time."/*18N*/+"\n");
+                return;
+            }
+
+            int[] give = new int[5];
+            int[] get = new int[5];
+            give[tradeFrom - 1] = tradeNum;
+            get[tradeTo - 1] = 1;
+            hp.createSendBankTradeRequest(game, give, get);
+        }
+
+    }  // ResourceTradeMenuItem
+
+    /**
+     * Menu for right-click on resource square to trade with bank/port.
+     *
+     * @see SOCHandPanel.ResourceTradeTypeMenu
+     * @see SOCBoardPanel.ResourceTradeAllMenu
+     * @author Jeremy D Monin <jeremy@nand.net>
+     */
+    /* package-access */ static abstract class ResourceTradePopupMenu extends PopupMenu
+    {
+        protected SOCHandPanel hpan;
+
+        protected ResourceTradePopupMenu(SOCHandPanel hp, String title)
+        {
+            super(title);
+            hpan = hp;
+        }
+
+        /**
+         * Show menu at this position. Before showing, enable or
+         * disable based on gamestate and player's resources.
+         * 
+         * @param x   Mouse x-position relative to colorsquare
+         * @param y   Mouse y-position relative to colorsquare
+         *
+         * @see #setEnabledIfCanTrade(boolean)
+         */
+        public abstract void show(int x, int y);
+
+        /**
+         * Enable or disable based on gamestate and player's resources.
+         *
+         * @param itemsOnly If true, enable/disable items, instead of the menu itself.
+         */
+        public abstract void setEnabledIfCanTrade(boolean itemsOnly);
+
+        /** Cleanup, for removing this menu. */
+        public abstract void destroy();
+
+    }  /* static nested class ResourceTradePopupMenu */
+
+    /**
+     * Menu for right-click on resource square to trade one resource type with bank/port.
+     *
+     * @author Jeremy D Monin <jeremy@nand.net>
+     */
+    /* package-access */ static class ResourceTradeTypeMenu extends ResourceTradePopupMenu
+        implements java.awt.event.MouseListener, java.awt.event.ActionListener
+    {
+        private ColorSquare resSq;
+        private int resTypeFrom;
+        private int costFrom;
+        boolean isForThree1;
+        private ResourceTradeMenuItem[] tradeForItems;
+
+        /** Menu attached to a resource colorsquare in the client player's handpanel */
+        public ResourceTradeTypeMenu(SOCHandPanel hp, int typeFrom, ColorSquare sq, int numFrom)
+        {
+          super(hp, /*I*/"Bank/Port Trade"/*18N*/);
+          init(typeFrom, sq, numFrom, false);
+        }
+
+        /**
+         * One-time-use menu for board popup menu.
+         *
+         * @param hp  Handpanel with player's information (including trade costs)
+         * @param typeFrom Resource type from which to trade
+         * @param forThree1 Is part of a 3-for-1 port trade menu, with all resource types
+         *
+         * @throws IllegalStateException If client not current player
+         */
+        public ResourceTradeTypeMenu(SOCHandPanel hp, int typeFrom, boolean forThree1)
+            throws IllegalStateException
+        {
+            super(hp, /*I*/"Trade Port"/*18N*/);
+            if (! hp.getPlayerInterface().clientIsCurrentPlayer())
+                throw new IllegalStateException("Not current player");
+            init(typeFrom, null, hp.resourceTradeCost[typeFrom], forThree1);
+        }
+
+        /** Common to both constructors */
+        private void init(int typeFrom, ColorSquare sq, int numFrom, boolean forThree1)
+        {
+          resSq = sq;
+          resTypeFrom = typeFrom;
+          costFrom = numFrom;
+          isForThree1 = forThree1;
+          if (forThree1)
+              setLabel(/*I*/"Trade " + costFrom + " "
+                  + SOCResourceConstants.resName(typeFrom) + " "/*18N*/);
+
+          if (resSq != null)
+          {
+              resSq.add(this);
+              resSq.addMouseListener(this);
+          }
+          tradeForItems = new ResourceTradeMenuItem[5];
+          for (int i = 0; i < 5; ++i)
+          {
+              tradeForItems[i] = new ResourceTradeMenuItem(numFrom, typeFrom, i+1, forThree1);
+              add(tradeForItems[i]);
+              tradeForItems[i].addActionListener(this);
+          }
+        }
+
+        /**
+         * Show menu at this position. Before showing, enable or
+         * disable based on gamestate and player's resources.
+         * 
+         * @param x   Mouse x-position relative to colorsquare
+         * @param y   Mouse y-position relative to colorsquare
+         */
+        @Override
+        public void show(int x, int y)
+        {
+            setEnabledIfCanTrade(true);  // enable/disable each item
+            super.show(resSq, x, y);
+        }
+
+        /**
+         * Enable or disable based on gamestate and player's resources.
+         *
+         * @param itemsOnly If true, enable/disable items, instead of the menu itself.
+         */
+        @Override
+        public void setEnabledIfCanTrade(boolean itemsOnly)
+        {
+            final SOCPlayer p = hpan.player;
+            boolean canTrade = (hpan.getGame().getGameState() == SOCGame.PLAY1)
+                && (hpan.getGame().getCurrentPlayerNumber() == hpan.playerNumber)
+                && (costFrom <= p.getResources().getAmount(resTypeFrom));
+            if (itemsOnly)
+            {
+                for (int i = 0; i < 5; ++i)
+                    tradeForItems[i].setEnabled(canTrade);
+            }
+            else
+            {
+                setEnabled(canTrade);
+            }
+        }
+
+        /** Update cost of trade; update menu item text. */
+        public void updateCost(int newCost)
+        {
+            if (costFrom == newCost)
+                return;
+            costFrom = newCost;
+            for (int i = 0; i < 5; ++i)
+                tradeForItems[i].setCost(newCost);
+        }
+
+        /**
+         * @return the resource type number from which this menu trades
+         */
+        public int getResourceType()
+        {
+            return resTypeFrom;
+        }
+
+        /**
+         * @return the cost to trade this resource (3-for-1 returns 3, etc)
+         */
+        public int getResourceCost()
+        {
+            return costFrom;
+        }
+
+        /** Handling the menu item **/
+        public void actionPerformed(ActionEvent e)
+        {
+            try
+            {
+                Object src = e.getSource();
+                ResourceTradeMenuItem mi = null;
+                for (int i = 0; i < 5; ++i)
+                {
+                    if (src == tradeForItems[i])
+                    {
+                        mi = tradeForItems[i];
+                        break;
+                    }
+                }
+                if (mi == null)
+                    return;
+
+                mi.createBankTradeRequest(hpan);
+
+            } catch (Throwable th) {
+                hpan.getPlayerInterface().chatPrintStackTrace(th);
+            }
+        }
+
+        /**
+         * Handle popup-click on resource colorsquare.
+         * mousePressed has xwindows/OS-X popup trigger.
+         */
+        public void mousePressed(MouseEvent evt)
+        {
+            mouseClicked(evt);  // same desired code: react to isPopupTrigger
+        }
+
+        /**
+         * Handle popup-click on resource colorsquare.
+         */
+        public void mouseClicked(MouseEvent evt)
+        {
+            try {
+                if ((resSq == evt.getSource()) && evt.isPopupTrigger())
+                {
+                    evt.consume();
+                    show(evt.getX(), evt.getY());
+                }
+            } catch (Throwable th) {
+                hpan.getPlayerInterface().chatPrintStackTrace(th);
+            }
+        }
+
+        /**
+         * Handle popup-click on resource colorsquare.
+         * mouseReleased has win32 popup trigger.
+         */
+        public void mouseReleased(MouseEvent evt)
+        {
+            mouseClicked(evt);  // same desired code: react to isPopupTrigger
+        }
+
+        /** Stub required for MouseListener */
+        public void mouseEntered(MouseEvent evt) {}
+
+        /** Stub required for MouseListener */
+        public void mouseExited(MouseEvent evt) {}
+
+        /** Cleanup, for removing this menu. */
+        @Override
+        public void destroy()
+        {
+            for (int i = 0; i < 5; ++i)
+            {
+                if (tradeForItems[i] != null)
+                {
+                    ResourceTradeMenuItem mi = tradeForItems[i];
+                    tradeForItems[i] = null;
+                    mi.removeActionListener(this);
+                }
+            }
+            hpan = null;
+            if (resSq != null)
+            {
+                resSq.remove(this);
+                resSq.removeMouseListener(this);
+                resSq = null;
+            }
+            removeAll();
+        }
+
+    }  /* static nested class ResourceTradeTypeMenu */
+
+}  // class SOCHandPanel