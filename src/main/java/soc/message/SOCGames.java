/**
 * Java Settlers - An online multiplayer version of the game Settlers of Catan
 * Copyright (C) 2003  Robert S. Thomas <thomas@infolab.northwestern.edu>
 * Portions of this file Copyright (C) 2009-2010,2014,2016-2017,2020 Jeremy D Monin <jeremy@nand.net>
 * Portions of this file Copyright (C) 2012 Paul Bilnoski <paul@bilnoski.net>
 *
 * This program is free software; you can redistribute it and/or
 * modify it under the terms of the GNU General Public License
 * as published by the Free Software Foundation; either version 3
 * of the License, or (at your option) any later version.
 *
 * This program is distributed in the hope that it will be useful,
 * but WITHOUT ANY WARRANTY; without even the implied warranty of
 * MERCHANTABILITY or FITNESS FOR A PARTICULAR PURPOSE.  See the
 * GNU General Public License for more details.
 *
 * You should have received a copy of the GNU General Public License
 * along with this program.  If not, see <http://www.gnu.org/licenses/>.
 *
 * The maintainer of this program can be reached at jsettlers@nand.net
 **/
package soc.message;

import java.util.ArrayList;
import java.util.List;
import java.util.StringTokenizer;


/**
 * This backwards-compatibility message lists the names of all the games currently
 * created on a server, without their {@link soc.game.SOCGameOption game options}.
 * It's constructed and sent to each connecting client
 * having an old version which doesn't support game options.
 * Sent only by servers older than v3.0 ({@link soc.game.SOCBoardLarge#VERSION_FOR_ALSO_CLASSIC});
 * v3.0 and higher always send {@link SOCGamesWithOptions} instead.
 *<P>
 * Version 1.1.07 and later clients are sent {@link SOCGamesWithOptions}
 * instead of this message type. (Check {@link SOCNewGameWithOptions#VERSION_FOR_NEWGAMEWITHOPTIONS})
 *<P>
 * Version 1.1.06 and later:
 * Any game's name within the list may start with the "unjoinable"
 * marker prefix {@link #MARKER_THIS_GAME_UNJOINABLE}.
 *<P>
 * Servers older than v1.1.07 always sent this message;
 * {@link SOCGamesWithOptions} was not yet defined.
 *
 * @author Robert S Thomas
 * @see SOCGamesWithOptions
 * @see SOCGameMembers
 */
public class SOCGames extends SOCMessage
{
    private static final long serialVersionUID = 2000L;  // last structural change v2.0.00

    /**
     * If this is the first character of a game name,
     * the client is too limited to be able to play that game,
     * due to properties of the game (large board, expansion rules, etc.)
     * which may require a newer client.
     *<P>
     * This marker may be used in other message types which may introduce a new game,
     * such as {@link SOCNewGame} and {@link SOCNewGameWithOptions}.
     * Besides those, this marker is not used in any other message types, such as {@link SOCDeleteGame}.
     * The game name appears 'un-marked' in those other types.
     *<P>
     * This marker becomes '?' when sent to JSON clients (via protobuf).
     *
     * @since 1.1.06
     */
    public static final char MARKER_THIS_GAME_UNJOINABLE = '\077';  // 0x7F

    /**
     * Minimum version (1.1.06) of client/server which recognize
     * and send {@link #MARKER_THIS_GAME_UNJOINABLE}.
     *
     * @since 1.1.06
     */
    public static final int VERSION_FOR_UNJOINABLE = 1106;


    /**
     * List of games (Strings)
     */
    private List<String> games;

    /**
     * Create a Games message at server.
     *
     * @param ga  the game names, as a mixed-content list of Strings and/or {@link SOCGame}s;
     *     if a client can't join a game, it should be a String prefixed with
     *     {@link SOCGames#MARKER_THIS_GAME_UNJOINABLE}. Any {@link SOCGame#getGameOptions()} will be ignored.
     * @since 2.4.10
     */
    public SOCGames(final List<?> ga)
    {
        this(new ArrayList<String>(), false);

        for (Object ob : ga)
            if (ob instanceof SOCGame)
                games.add(((SOCGame) ob).getName());
            else
                games.add(ob.toString());  // ob's almost certainly a String already
    }

    /**
     * Create a Games message at client.
     *
     * @param ga  list of game names (Strings).
     *         Mark unjoinable games with the prefix
     *         {@link #MARKER_THIS_GAME_UNJOINABLE}.
     * @param clientMarker  Parameter is here only to differentiate the public server-side (List&lt;Object>) constructor
     *     from this private/client-side (List&lt;String>) one
     */
    private SOCGames(List<String> ga, final boolean clientMarker)
    {
        messageType = GAMES;
        games = ga;
    }

    /**
     * @return the list of game names
     */
    public List<String> getGames()
    {
        return games;
    }

    /**
     * This method is required, but this message is not sent by v3 or newer server or client.
     *
     * @throws UnsupportedOperationException in v3 and newer
     */
    @Override
    public String toCmd()
    {
<<<<<<< HEAD
        throw new UnsupportedOperationException();
=======
        StringBuilder cmd = new StringBuilder();
        cmd.append(GAMES);
        cmd.append(sep);

        boolean first = true;
        for (Object ob : games)
        {
            if (! first)
                cmd.append(sep2);
            else
                first = false;

            if (ob instanceof SOCGame)
                cmd.append(((SOCGame) ob).getName());
            else
                cmd.append(ob.toString());  // ob's almost certainly a String already
        }

        return cmd.toString();
>>>>>>> 5c865e0d
    }

    /**
     * Parse the command String into a Games message
     *
     * @param s   the String to parse
     * @return    a Games message, or null if the data is garbled
     */
    public static SOCGames parseDataStr(String s)
    {
        ArrayList<String> ga = new ArrayList<String>();
        StringTokenizer st = new StringTokenizer(s, sep2);

        try
        {
            while (st.hasMoreTokens())
            {
                ga.add(st.nextToken());
            }
        }
        catch (Exception e)
        {
            System.err.println("SOCGames parseDataStr ERROR - " + e);

            return null;
        }

        return new SOCGames(ga, true);
    }

    /**
     * @return a human readable form of the message
     */
    @Override
    public String toString()
    {
        StringBuilder sb = new StringBuilder("SOCGames:games=");
        if (games != null)
            sb.append(games);  // "[game1, game2, ...]"

        return sb.toString();
    }

}<|MERGE_RESOLUTION|>--- conflicted
+++ resolved
@@ -133,29 +133,7 @@
     @Override
     public String toCmd()
     {
-<<<<<<< HEAD
         throw new UnsupportedOperationException();
-=======
-        StringBuilder cmd = new StringBuilder();
-        cmd.append(GAMES);
-        cmd.append(sep);
-
-        boolean first = true;
-        for (Object ob : games)
-        {
-            if (! first)
-                cmd.append(sep2);
-            else
-                first = false;
-
-            if (ob instanceof SOCGame)
-                cmd.append(((SOCGame) ob).getName());
-            else
-                cmd.append(ob.toString());  // ob's almost certainly a String already
-        }
-
-        return cmd.toString();
->>>>>>> 5c865e0d
     }
 
     /**
