/**
 * Java Settlers - An online multiplayer version of the game Settlers of Catan
 * Copyright (C) 2003  Robert S. Thomas <thomas@infolab.northwestern.edu>
 * This file Copyright (C) 2009,2011,2013-2019 Jeremy D Monin <jeremy@nand.net>
 * Portions of this file Copyright (C) 2012 Paul Bilnoski <paul@bilnoski.net>
 *
 * This program is free software; you can redistribute it and/or
 * modify it under the terms of the GNU General Public License
 * as published by the Free Software Foundation; either version 3
 * of the License, or (at your option) any later version.
 *
 * This program is distributed in the hope that it will be useful,
 * but WITHOUT ANY WARRANTY; without even the implied warranty of
 * MERCHANTABILITY or FITNESS FOR A PARTICULAR PURPOSE.  See the
 * GNU General Public License for more details.
 *
 * You should have received a copy of the GNU General Public License
 * along with this program.  If not, see <http://www.gnu.org/licenses/>.
 *
 * The maintainer of this program can be reached at jsettlers@nand.net
 **/
package soc.message;

import java.util.ArrayList;
import java.util.List;

import soc.game.SOCGame;
import soc.game.SOCGameOption;
import soc.proto.Message;
import soc.util.SOCGameList;

/**
 * List of all games currently on the server, including
 * their {@link soc.game.SOCGameOption game options}.
<<<<<<< HEAD
 * It's constructed and sent for each connecting client
 * which can understand game options (1.1.07 and newer),
 * by calling {@link #SOCGamesWithOptions(List, int)}.
=======
 * Sent to each connecting client which can
 * understand game options (1.1.07 and newer).
>>>>>>> 6c5c9794
 *<P>
 * Robot clients don't need to know about or handle this message type,
 * because they don't create games.
 *<P>
 * Introduced in 1.1.07; check client version against
 * {@link soc.message.SOCNewGameWithOptions#VERSION_FOR_NEWGAMEWITHOPTIONS}.
 *
 * @author Jeremy D Monin &lt;jeremy@nand.net&gt;
 * @since 1.1.07
 * @see SOCGames
 * @see SOCGameMembers
 */
public class SOCGamesWithOptions extends SOCMessageTemplateMs
{
    private static final long serialVersionUID = 2000L;  // last structural change v2.0.00

    /**
     * Constructor for client to parse server's list of games.
     * This collects the paired games and options into a string list,
     * but doesn't parse the game option strings into {@link soc.game.SOCGameOption}
     * objects; call {@link soc.game.SOCGameOption#parseOptionsToMap(String)} for that.
     *<P>
     * The server instead calls {@link #SOCGamesWithOptions(List, int)}.
     *
     * @param gl  Game list; can be empty, but not null
     */
    protected SOCGamesWithOptions(List<String> gl)
    {
        super(GAMESWITHOPTIONS, parseData_FindEmptyStrs(gl));
            // Transforms EMPTYSTR -> "" to sanitize;
            // won't find any EMPTYSTR unless data was malformed when passed to toCmd() at server
    }

    /**
     * Constructor from a set of game objects; used at server side.
     *<P>
     * Before v3.0.00 this was a static {@code toCmd(..)} method.
     *
     * @param ga  the list of games, as a mixed-content list of Strings and/or {@link SOCGame}s;
     *            if a client can't join a game, it should be a String prefixed with
     *            {@link SOCGames#MARKER_THIS_GAME_UNJOINABLE}.
     * @param cliVers  Client version; assumed >= {@link SOCNewGameWithOptions#VERSION_FOR_NEWGAMEWITHOPTIONS}.
     *            If any game's options need adjustment for an older client, cliVers triggers that.
     * @return    the command string
     */
    public SOCGamesWithOptions(List<?> ga, final int cliVers)
    {
        this(null);
        pa = new ArrayList<String>();

        for (int i = 0; i < ga.size(); ++i)
        {
            Object ob = ga.get(i);
            if (ob instanceof SOCGame)
            {
                pa.add(((SOCGame) ob).getName());
                pa.add(SOCGameOption.packOptionsToString(((SOCGame) ob).getGameOptions(), false, cliVers));
            } else {
                pa.add((String) ob);  // ob is most likely a String already
                pa.add("-");
            }
        }
    }

    /**
     * Get the list of games (and option strings).
     * List contains each game's name and option strings sent from server, as packed by
     * {@link soc.game.SOCGameOption#packOptionsToString(java.util.Map, boolean) SOCGameOption.packOptionsToString(opts, boolean)}.
     *<P>
     * Game names may be marked with the prefix {@link soc.message.SOCGames#MARKER_THIS_GAME_UNJOINABLE};
     * this will be removed from their names before adding to the returned game list.
     * To see if a game cannot be joined, call {@link SOCGameList#isUnjoinableGame(String)}.
     *
     * @return list of games contained in this message, or an empty SOCGameList
     * @see SOCGameList#parseGameOptions(String)
     */
    public SOCGameList getGameList()
    {
        SOCGameList gamelist = new SOCGameList();

        final int L = pa.size();
        for (int ii = 0; ii < L; )
        {
            final String gaName = pa.get(ii);
            ++ii;
            gamelist.addGame(gaName, pa.get(ii), false);
            ++ii;
        }

        return gamelist;
    }

    /**
     * Minimum version where this message type is used.
     * GAMESWITHOPTIONS introduced in 1.1.07 for game-options feature.
     * @return Version number, 1107 for JSettlers 1.1.07.
     */
    @Override
    public int getMinimumVersion() { return 1107; }

    /**
     * Parse the command String array into a SOCGamesWithOptions message.
     *
     * @param gl  the game list; must contain an even number of strings
     *            (pairs of game names+options); can be null or empty
     * @return    a SOCGamesWithOptions message, or null if parsing errors
     */
    public static SOCGamesWithOptions parseDataStr(List<String> gl)
    {
        if (gl == null)
            gl = new ArrayList<String>();
        else if ((gl.size() % 2) != 0)
            return null;  // must have an even # of strings

        return new SOCGamesWithOptions(gl);
    }

    @Override
    protected Message.FromServer toProtoFromServer()
    {
        Message.Games.Builder b = Message.Games.newBuilder();
        Message._GameWithOptions.Builder gb = Message._GameWithOptions.newBuilder();
        final int L = pa.size();
        for (int ii = 0; ii < L; )
        {
            gb.setGaName(pa.get(ii));
            ++ii;
            gb.setOpts(pa.get(ii));
            ++ii;
            b.addGame(gb);
        }

        return Message.FromServer.newBuilder()
            .setGames(b).build();
    }

}<|MERGE_RESOLUTION|>--- conflicted
+++ resolved
@@ -32,14 +32,8 @@
 /**
  * List of all games currently on the server, including
  * their {@link soc.game.SOCGameOption game options}.
-<<<<<<< HEAD
- * It's constructed and sent for each connecting client
- * which can understand game options (1.1.07 and newer),
- * by calling {@link #SOCGamesWithOptions(List, int)}.
-=======
  * Sent to each connecting client which can
  * understand game options (1.1.07 and newer).
->>>>>>> 6c5c9794
  *<P>
  * Robot clients don't need to know about or handle this message type,
  * because they don't create games.
