--- conflicted
+++ resolved
@@ -97,7 +97,7 @@
     public SOCNewGameWithOptions(final SOCGame game, final int cliVers)
     {
         this(game.getName(),
-            SOCGameOption.packOptionsToString(game.getGameOptions(), false, cliVers),
+            SOCGameOption.packOptionsToString(game.getGameOptions(), false, false, cliVers),
             game.getClientVersionMinRequired());
     }
 
@@ -159,44 +159,6 @@
     }
 
     /**
-<<<<<<< HEAD
-=======
-     * NEWGAMEWITHOPTIONS sep game sep2 minVers sep2 optionstring
-     *
-     * @param ga  the name of the game; the game name may have
-     *            the {@link SOCGames#MARKER_THIS_GAME_UNJOINABLE} prefix.
-     * @param opts Requested game options, as a read-only map
-     * @param gameMinVers Minimum client version required, or -1
-     * @param cliVers  Client version, if any game's options need adjustment for an older client.
-     *            Use -2 if the client version doesn't matter, or if adjustment should not be done.
-     * @return the command string
-     */
-    public static String toCmd
-        (final String ga, final Map<String,SOCGameOption> opts, final int gameMinVers, final int cliVers)
-    {
-        return toCmd(ga, SOCGameOption.packOptionsToString(opts, false, false, cliVers), gameMinVers);
-    }
-
-    /**
-     * NEWGAMEWITHOPTIONS sep game sep2 minVers sep2 optionstring
-     *<P>
-     * Game's options and minimum required version will be extracted from game.
-     *
-     * @param ga  the game
-     * @param cliVers  Client version; assumed >= {@link SOCNewGameWithOptions#VERSION_FOR_NEWGAMEWITHOPTIONS}.
-     *            If any game's options need adjustment for an older client, cliVers triggers that.
-     *            Use -2 if the client version doesn't matter.
-     * @return the command string
-     */
-    public static String toCmd(final SOCGame ga, final int cliVers)
-    {
-        return toCmd(ga.getName(),
-            SOCGameOption.packOptionsToString(ga.getGameOptions(), false, false, cliVers),
-            ga.getClientVersionMinRequired());
-    }
-
-    /**
->>>>>>> c8e3c713
      * Parse the command String into a SOCNewGameWithOptions message.
      *
      * @param s   the String to parse: NEWGAMEWITHOPTIONS sep game sep2 opts
