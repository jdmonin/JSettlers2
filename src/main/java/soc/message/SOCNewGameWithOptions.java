--- conflicted
+++ resolved
@@ -25,11 +25,8 @@
 
 import soc.game.SOCGame;
 import soc.game.SOCGameOption;
-<<<<<<< HEAD
+import soc.game.SOCGameOptionSet;
 import soc.proto.Message;
-=======
-import soc.game.SOCGameOptionSet;
->>>>>>> d77d73cc
 
 /**
  * This broadcast message from server announces a new game, with a certain
