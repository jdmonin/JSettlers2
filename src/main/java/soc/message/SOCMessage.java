--- conflicted
+++ resolved
@@ -562,7 +562,6 @@
     public abstract String toCmd();
 
     /**
-<<<<<<< HEAD
      * Contents of this message as a String that can be transferred by a client or server and
      * parsed there by {@code parseDataStr(..)}. Constructed by calling {@link #toCmd()} once,
      * then cached to return in later calls.
@@ -633,8 +632,6 @@
     }
 
     /**
-     * Simple human-readable representation, used for debug purposes.
-=======
      * Simple human-readable delimited representation, used for debug purposes:
      * {@code SOCPutPiece:game=test5|playerNumber=3|pieceType=0|coord=40a}
      *<BR>
@@ -643,7 +640,6 @@
      * Within this representation, message parameters should be in same order used by {@link #toCmd()} and
      * {@code parseDataStr(..)}. Should be parseable by {@link #parseMsgStr(String)} which calls
      * {@link #stripAttribNames(String)}, which your class can override if needed.
->>>>>>> 5c865e0d
      * @see #toCmd()
      * @since 1.1.00
      */
@@ -1111,7 +1107,6 @@
     }
 
     /**
-<<<<<<< HEAD
      * Convert a Protobuf message from client into a SOCMessage.
      * This method is temporary until SOCServer completely uses protobuf.
      * If the message type id is unknown, type is printed to System.err.
@@ -1452,7 +1447,9 @@
 
             return null;
         }
-=======
+    }
+
+    /**
      * Map of renamed classes for backwards compatibility in {@link #parseMsgStr(String)}:
      * Key is old name of message type, value is new name (SOCMessage subclass).
      * @since 2.4.10
@@ -1696,7 +1693,6 @@
         }
 
         return Arrays.asList(params);
->>>>>>> 5c865e0d
     }
 
 }