/**
 * Java Settlers - An online multiplayer version of the game Settlers of Catan
 * Copyright (C) 2003  Robert S. Thomas <thomas@infolab.northwestern.edu>
 * Portions of this file Copyright (C) 2007-2020,2022 Jeremy D Monin <jeremy@nand.net>
 * Portions of this file Copyright (C) 2012 Paul Bilnoski <paul@bilnoski.net>
 * Portions of this file Copyright (C) 2017-2018 Strategic Conversation (STAC Project) https://www.irit.fr/STAC/
 *
 * This program is free software; you can redistribute it and/or
 * modify it under the terms of the GNU General Public License
 * as published by the Free Software Foundation; either version 3
 * of the License, or (at your option) any later version.
 *
 * This program is distributed in the hope that it will be useful,
 * but WITHOUT ANY WARRANTY; without even the implied warranty of
 * MERCHANTABILITY or FITNESS FOR A PARTICULAR PURPOSE.  See the
 * GNU General Public License for more details.
 *
 * You should have received a copy of the GNU General Public License
 * along with this program.  If not, see <http://www.gnu.org/licenses/>.
 **/
package soc.message;

import java.io.Serializable;
import java.lang.reflect.InvocationTargetException;
import java.lang.reflect.Method;
import java.lang.reflect.Modifier;
import java.text.ParseException;
import java.util.ArrayList;
import java.util.Arrays;
import java.util.HashMap;
import java.util.InputMismatchException;
import java.util.List;
import java.util.Map;
import java.util.NoSuchElementException;
import java.util.StringTokenizer;

import com.google.protobuf.GeneratedMessageV3;

import soc.game.SOCGame;
import soc.game.SOCTradeOffer;
import soc.proto.Data;
import soc.proto.GameMessage;
import soc.proto.Message;


/**
 * Messages used for game data, events, and chatting on a channel.
 *<P>
 * Text announcements ({@link SOCGameServerText} or {@link SOCGameTextMsg})
 * are often sent after data messages. Bots ignore text messages except for
 * a few bot-debug commands.
 *
 *<H3>Implementation:</H3>
 * No {@code Object}s, only strings and integers, are to be sent over the network
 * between servers and clients!  Your game's code must guarantee that no string
 * sent contains a separator character ({@link #sep_char} or {@link #sep2_char}).
 * To help with this, use {@link #isSingleLineAndSafe(String)}.
 * Keeping the network protocol simple helps with interoperability
 * between different versions and implementations.
 *<P>
 * The message data is sent over the network as type ID + data strings
 * built by each SOCMessage subclass's toCmd() method.
 * This is sent over TCP using {@link java.io.DataOutputStream#writeUTF(String)}.
 * Server-launched local AI bots use {@link soc.server.genericServer.StringConnection}
 * instead of TCP, and skip the UTF encoding/decoding overhead.
 *<P>
 * On the remote end, it's reconstructed to a new instance of the
 * appropriate SOCMessage subclass, by the subclass' required method
 * static SOCMessageSubclass parseDataStr(String).
 * parseDataStr is called from {@link #toMsg(String)} in this class.
 * Remote TCP clients receive data using {@link java.io.DataInputStream#readUTF()}.
 *<P>
 * The client receives messages in {@link soc.client.MessageHandler#handle(SOCMessage, boolean)}.
 * The server receives messages in
 * {@link soc.server.SOCMessageDispatcher#dispatch(SOCMessage, soc.server.genericServer.Connection)}.
 *
 *<H3>Human-readable format:</H3>
 * For debugging purposes, {@link #toString()} should include all fields sent over the network
 * in a human-readable form. That's also a useful format if messages are being written to a log
 * that someone might want to read and interpret later. For documentation, we recommend including the current
 * {@link soc.util.Version#versionNumber()} or a {@link SOCVersion} message near the start of such a log.
 *<P>
 * Starting in v2.4.10, the {@code toString()} form must be parsable back into {@code SOCMessage}
 * through {@link #parseMsgStr(String)}. This "round-trip" parsing is useful for third-party projects
 * which wrote human-readable message logs and want to interpret or replay them later.
 * See that method's javadoc for details.
 *
 *<H3>To create and add a new message type:</H3>
 *<UL>
 * <LI> Decide on the message type name.
 *      Make sure the new name has never been used (check {@link #MESSAGE_RENAME_MAP}).
 *      Add to the end of the constant list in this class.
 *      Add a comment to note the JSettlers version in which it was introduced, and the date.
 * <LI> If the new message is for something that any kind of game can use,
 *      give it the next available type ID number in the list (1xxx).
 *      If the message is specific to the JSettlers game and its interface,
 *      use a message number above 10000.  The intention is that other kinds of games
 *      can be played eventually within this server framework.
 *      For message types added during a fork or third-party work, use the 2xxx range;
 *      that range won't be used by the JSettlers core itself.
 * <LI> Add it to the switch in {@link #toMsg(String)}.  Again, note the version with a comment.
 *      In the switch you will call <tt>yourMessageType.parseDataStr(data)</tt>.
 *      If your message class extends {@link SOCMessageTemplateMs} or {@link SOCMessageTemplateMi},
 *      instead call <tt>yourMessageType.parseDataStr(multiData)</tt>:
 *      for details see {@link SOCMessageMulti} class javadoc.
 * <LI> If the message contains a game name, your new class must implement {@link SOCMessageForGame}.
 * <LI> If the message can be sent to server from clients which haven't yet authenticated,
 *      must implement marker {@link SOCMessageFromUnauthClient}.
 * <LI> Extend the SOCMessage class or a template class, including the required parseDataStr method.
 *      ({@link SOCRevealFogHex} and {@link SOCSetTurn} are good example subclasses.)
 *      Template parent-classes can help; the example subclasses extend them.
 *      Be sure to override the minimum version reported in {@link #getMinimumVersion()}.
 *      Set <tt>serialVersionUID</tt> to the version it's added in.
 *      for example, if adding for version 1.1.09:
 *      <code> private static final long serialVersionUID = 1109L;</code>
 * <LI> Add to the switch in SOCPlayerClient.treat and/or SOCServerMessageHandler.dispatch
 *      or its game type's GameMessageHandler.dispatch.  Note the JSettlers version with a comment.
 *      <P>
 *      <em>Note:</em> Most things added to SOCPlayerClient.treat should also be added to
 *      {@link soc.baseclient.SOCDisplaylessPlayerClient#treat(SOCMessage)}. If robots
 *      should react, also add to {@link soc.robot.SOCRobotClient#treat(SOCMessage)}
 *      and maybe also {@link soc.robot.SOCRobotBrain#run()}.
 *      <P>
 *      If the message is player-state related, you might also want to add
 *      it in your game type's <tt>soc.server.GameHandler.sitDown_sendPrivateInfo()</tt>.
 * <LI> If the {@link #toString()} form has fields that can't be automatically parsed by {@link #parseMsgStr(String)},
 *      such as hex values or int constant strings, write a {@code stripAttribNames(..)} method to help: See
 *      {@code parseMsgStr(..)} javadocs for details.
 * <LI> Add it to unit test {@code soctest.message.TestToCmdToStringParse}'s {@code TOCMD_TOSTRING_COMPARES} array
 *</UL>
 *
 *<H3>Backwards compatibility:</H3>
 * Unknown message types are ignored by client and by server:
 * They are returned as {@code null} from {@link #toMsg(String)} if the local copy
 * (the old version's code) of SOCMessage doesn't know that message type.
 *
 *<H3>Changing or adding to a message type:</H3>
 * It's sometimes useful to add new fields to a message, to support new features
 * or optimize the message stream.
 *<P>
 * It's important that previous JSettlers versions are still able to parse the message
 * when it includes its new field(s), unless the addition supports a feature which isn't compatible with
 * those previous versions. Try to avoid adding code to the server/client
 * to send different formats of the same message to different versions.
 * Compatibility is made easier because most messages' {@code parseDataStr} methods will
 * ignore extra fields and/or were designed to be extensible by using field markers, length
 * prefixes, etc.
 *
 *<H3>Renaming a message or improving its {@link #toString()} form:</H3>
 * For debugging purposes, it's sometimes useful to make the output of {@link #toString()} more meaningful:
 * Translating enum integers like {@code pieceType} to their strings, etc.
 *<P>
 * In versions after 2.4.10: If you must make an incompatible change to a message's toString form,
 * and a previous version's {@link #parseMsgStr(String)} wouldn't be able to parse that new form,
 * rename the message class and make sure the old name can still be parsed with its old format
 * (see {@link #MESSAGE_RENAME_MAP}, write a static {@code stripAttribNames(messageTypeName, messageStrParams)}, etc.)
 * Don't change the message {@link #getType()} constant's numeric value.
 *
 *<H3>Format:</H3>
 * For most messages, at most one {@link #sep} token per message, which separates its {@link #getType()} number
 * from the message data; multiple SEP2 are allowed after SEP.
 * For multi-messages, multiple SEP are allowed; see {@link SOCMessageMulti}.
 * Some message types allow blank fields; these must use a token like {@link #EMPTYSTR}
 * to avoid adjacent field separators.
 *
 * @author Robert S Thomas
 */
public abstract class SOCMessage implements Serializable, Cloneable
{
    private static final long serialVersionUID = 2000L;  // last structural change v2.0.00

    /**
     * Placeholder token to represent a null or empty string over the network
     * to avoid 2 adjacent field-delimiter characters, used in
     * some message types: A single tab {@code "\t"}.
     *<P>
     * If using this token for a new message type's field(s), be sure
     * the token could never be a valid value for the field. To help
     * with this, the token value fails {@link #isSingleLineAndSafe(String)}.
     *
     * @see #GAME_NONE
     * @see SOCMessageTemplateMs#parseData_FindEmptyStrs(java.util.List)
     * @since 2.0.00
     */
    public static final String EMPTYSTR = "\t";

    /**
     * message type IDs.
     * This list of constants does not provide javadocs, instead please see
     * the SOCMessage subclass for the message type.
     * Example: For {@link #DELETEGAME}, see javadocs for {@link SOCDeleteGame}.
     */

    /**
     * Authentication request, to do so without creating or joining a game or channel; see {@link SOCAuthRequest}.
     * @since 1.1.19
     */
    public static final int AUTHREQUEST = 999;

    /**
     * Null message type; {@link #toMsg(String)} returns {@code null} for this type.  There is
     * no constructor for this message type: For a trivial message see {@link SOCServerPing} instead.
     */
    public static final int NULLMESSAGE = 1000;

    /** {@link SOCNewChannel}: A new channel has been created. */
    public static final int NEWCHANNEL = 1001;
    /**
     * {@link SOCChannelMembers}: List of one channel's members.
     * Before v2.0.00 this constant was {@code MEMBERS}.
     */
    public static final int CHANNELMEMBERS = 1002;
    /** {@link SOCChannels}: List of all chat channel names. */
    public static final int CHANNELS = 1003;
    /**
     * {@link SOCJoinChannel}: Join or create a chat channel.
     * Before v2.0.00 this constant was {@code JOIN}.
     */
    public static final int JOINCHANNEL = 1004;
    /**
     * {@link SOCChannelTextMsg}: A text message in a channel.
     * Before v2.0.00 this constant was {@code TEXTMSG}.
     */
    public static final int CHANNELTEXTMSG = 1005;
    /**
     * {@link SOCLeaveChannel}: Leaving a channel.
     * Before v2.0.00 this constant was {@code LEAVE}.
     */
    public static final int LEAVECHANNEL = 1006;
    /** {@link SOCDeleteChannel}: Deleting a channel. */
    public static final int DELETECHANNEL = 1007;
    /** {@link SOCLeaveAll}: Leaving all games and chat channels. */
    public static final int LEAVEALL = 1008;

    public static final int PUTPIECE = 1009;

    /** {@link SOCGameTextMsg} - Game text from players.
     *<P>
     * Before v2.0.00, messages from the server also used this type.
     * In 2.0.00 and later, text from the server is {@link #GAMESERVERTEXT} instead.
     */
    public static final int GAMETEXTMSG = 1010;

    /** {@link SOCLeaveGame}: Leaving a game. */
    public static final int LEAVEGAME = 1011;
    /** {@link SOCSitDown}: Taking a seat at specific position in a game. */
    public static final int SITDOWN = 1012;
    /**
     * {@link SOCJoinGame}: Joining game's members as a player or observer,
     * or requesting new game creation having no game options.
     * See {@link #NEWGAMEWITHOPTIONSREQUEST}.
     */
    public static final int JOINGAME = 1013;
    /** {@link SOCBoardLayout}: Board layout info (classic 4-player board). See {@link #BOARDLAYOUT2}. */
    public static final int BOARDLAYOUT = 1014;
    /** {@link SOCDeleteGame}: Game has been destroyed. */
    public static final int DELETEGAME = 1015;
    /** {@link SOCNewGame}: New game has been created; see {@link #NEWGAMEWITHOPTIONS}. */
    public static final int NEWGAME = 1016;
    /** {@link SOCGameMembers}: List of all members of a game; used as a signal all game details have been sent. */
    public static final int GAMEMEMBERS = 1017;
    public static final int STARTGAME = 1018;
    /** {@link SOCGames}: List of all game names; see {@link #GAMESWITHOPTIONS}. */
    public static final int GAMES = 1019;
    /**
     * {@link SOCJoinChannelAuth}: Your client is authorized to join a channel.
     * Before v2.0.00 this constant was {@code JOINAUTH}.
     */
    public static final int JOINCHANNELAUTH = 1020;
    /** {@link SOCJoinGameAuth}: Your client is authorized to join a game. */
    public static final int JOINGAMEAUTH = 1021;

    public static final int IMAROBOT = 1022;

    /**
     * {@link SOCBotJoinGameRequest}: Ask a robot client to join a game.
     * Was JOINGAMEREQUEST before v2.0.00.
     */
    public static final int BOTJOINGAMEREQUEST = 1023;

    public static final int PLAYERELEMENT = 1024;
    public static final int GAMESTATE = 1025;
    public static final int TURN = 1026;
    // public static final int SETUPDONE = 1027;   // unused; SOCSetupDone removed in v2.0.00 cleanup
    public static final int DICERESULT = 1028;
    public static final int DISCARDREQUEST = 1029;
    public static final int ROLLDICEREQUEST = 1030;
    public static final int ROLLDICE = 1031;
    public static final int ENDTURN = 1032;
    public static final int DISCARD = 1033;
    public static final int MOVEROBBER = 1034;
    public static final int CHOOSEPLAYER = 1035;
    public static final int CHOOSEPLAYERREQUEST = 1036;
    public static final int REJECTOFFER = 1037;
    public static final int CLEAROFFER = 1038;
    public static final int ACCEPTOFFER = 1039;
    public static final int BANKTRADE = 1040;
    public static final int MAKEOFFER = 1041;
    public static final int CLEARTRADEMSG = 1042;
    public static final int BUILDREQUEST = 1043;
    public static final int CANCELBUILDREQUEST = 1044;
    /**
     * {@link SOCBuyDevCardRequest} message. Before v2.0.00
     * this type was {@code BUYCARDREQUEST} (class {@code SOCBuyCardRequest}).
     */
    public static final int BUYDEVCARDREQUEST = 1045;
    /** {@link SOCDevCardAction} message; before v2.0.00, this type was {@code DEVCARD} (class name {@code SOCDevCard}). */
    public static final int DEVCARDACTION = 1046;
    public static final int DEVCARDCOUNT = 1047;
    public static final int SETPLAYEDDEVCARD = 1048;
    public static final int PLAYDEVCARDREQUEST = 1049;
    /** {@link SOCPickResources} message; before v2.0.00, this was {@code DISCOVERYPICK} (class {@code SOCDiscoveryPick)}. */
    public static final int PICKRESOURCES = 1052;
    /**
     * {@link SOCPickResourceType} message. Before v2.0.00
     * this type was {@code MONOPOLYPICK} (class {@code SOCMonopolyPick}).
     */
    public static final int PICKRESOURCETYPE = 1053;
    public static final int FIRSTPLAYER = 1054;
    public static final int SETTURN = 1055;
    public static final int ROBOTDISMISS = 1056;
    public static final int POTENTIALSETTLEMENTS = 1057;
    public static final int CHANGEFACE = 1058;
    public static final int REJECTCONNECTION = 1059;
    public static final int LASTSETTLEMENT = 1060;
    public static final int GAMESTATS = 1061;
    public static final int BCASTTEXTMSG = 1062;
    public static final int RESOURCECOUNT = 1063;
    public static final int ADMINPING = 1064;
    public static final int ADMINRESET = 1065;
    public static final int LONGESTROAD = 1066;
    public static final int LARGESTARMY = 1067;
    public static final int SETSEATLOCK = 1068;
    public static final int STATUSMESSAGE = 1069;
    public static final int CREATEACCOUNT = 1070;
    public static final int UPDATEROBOTPARAMS = 1071;
    public static final int ROLLDICEPROMPT = 1072;     // autoroll, 20071003, sf patch #1812254, v1.1.00
    public static final int RESETBOARDREQUEST = 1073;  // resetboard, 20080217, v1.1.00
    public static final int RESETBOARDAUTH = 1074;     // resetboard, 20080217, v1.1.00
    public static final int RESETBOARDVOTEREQUEST = 1075; // resetboard, 20080223, v1.1.00
    public static final int RESETBOARDVOTE = 1076;     // resetboard, 20080223, v1.1.00
    public static final int RESETBOARDREJECT = 1077;   // resetboard, 20080223, v1.1.00

    /**
     * {@link SOCNewGameWithOptionsRequest}: Requesting creation of a new game
     * having game options; replaces {@link #JOINGAME} for game creation.
     * @since 1.1.07
     */
    public static final int NEWGAMEWITHOPTIONSREQUEST = 1078;  // gameoptions, 20090601

    /**
     * {@link SOCNewGameWithOptions}: New game has been created; see {@link #NEWGAME}.
     * @since 1.1.07
     */
    public static final int NEWGAMEWITHOPTIONS = 1079;  // gameoptions, 20090601

    /** @since 1.1.07 */
    public static final int GAMEOPTIONGETDEFAULTS = 1080;  // gameoptions, 20090601

    /** @since 1.1.07 */
    public static final int GAMEOPTIONGETINFOS = 1081;  // gameoptions, 20090601

    /** @since 1.1.07 */
    public static final int GAMEOPTIONINFO = 1082;  // gameoptions, 20090601

    /**
     * {@link SOCGamesWithOptions}: List of all games and their options; see {@link #GAMES}.
     * @since 1.1.07
     */
    public static final int GAMESWITHOPTIONS = 1083;  // gameoptions, 20090601

    /**
     * {@link SOCBoardLayout2}: Board layout info (6-player or other new layout).
     * See {@link #BOARDLAYOUT}.
     * @since 1.1.08
     */
    public static final int BOARDLAYOUT2 = 1084;  // 6-player board, 20091104

    /** @since 1.1.09 */
    public static final int PLAYERSTATS = 1085;  // per-player statistics, 20100312, v1.1.09

    /** @since 1.1.09 */
    public static final int PLAYERELEMENTS = 1086;  // multiple PLAYERELEMENT, 20100313, v1.1.09

    /** @since 1.1.12 */
    public static final int DEBUGFREEPLACE = 1087;  // debug piece Free Placement, 20110104, v1.1.12

    /** @since 1.1.13 */
    public static final int TIMINGPING = 1088;  // robot timing ping, 20111011, v1.1.13

    /** {@link SOCSimpleRequest} - Generic message type for simple requests by players.
     *  @since 1.1.18 */
    public static final int SIMPLEREQUEST = 1089;  // simple player requests, 20130217, v1.1.18

    /** {@link SOCSimpleAction} - Generic message type for simple actions for players or for the game.
     *  @since 1.1.19 */
    public static final int SIMPLEACTION = 1090;  // simple player actions, 20130904, v1.1.19

    /** {@link SOCGameServerText} - Game text announcements from the server.
     *<P>
     * Before v2.0.00, server text announcements were sent as {@link #GAMETEXTMSG} just like player chat messages.
     * @since 2.0.00
     */
    public static final int GAMESERVERTEXT = 1091;  // game server text, 20130905; v2.0.00

    /**
     * {@link SOCDiceResultResources} - All resources gained by players from a dice roll.
     *<P>
     * Before v2.0.00, these were sent as {@link #PLAYERELEMENT SOCPlayerElement(GAIN)} and {@link #GAMETEXTMSG}.
     * @since 2.0.00
     */
    public static final int DICERESULTRESOURCES = 1092;  // dice roll result resources, 20130920; v2.0.00

    /** {@link SOCMovePiece} - Move a piece to another location.
     *  @since 2.0.00 */
    public static final int MOVEPIECE = 1093;  // move piece, 20111203, v2.0.00

    /** {@link SOCRemovePiece} - Remove a piece from the board; currently used only with ships.
     *  @since 2.0.00 */
    public static final int REMOVEPIECE = 1094;  // pirate islands scenario, 20130218, v2.0.00

    /** {@link SOCPieceValue} - Update the value field(s) of a piece on the board.
     *  @since 2.0.00 */
    public static final int PIECEVALUE = 1095;  // cloth villages scenario, 20121115, v2.0.00

    /** {@link SOCGameElements} - Update the value(s) of game status field(s).
     *  @since 2.0.00 */
    public static final int GAMEELEMENTS = 1096;  // message sequence refactoring for v3 prep, 20171223, v2.0.00

    /** {@link SOCSVPTextMessage} - Text that a player has been awarded Special Victory Point(s).
     *  The server will also send a {@link SOCPlayerElement} with the SVP total.
     *  @since 2.0.00 */
    public static final int SVPTEXTMSG = 1097;  // SVP text messages, 20121221, v2.0.00

    /** {@link SOCInventoryItemAction} - Add or remove a {@code SOCInventoryItem}
     *  (excluding {@code SOCDevCard}s) from a player's inventory.
     *  Used in some game scenarios.
     * @see #DEVCARDACTION
     * @since 2.0.00 */
    public static final int INVENTORYITEMACTION = 1098;  // player inventory items, 20131126, v2.0.00

    /** {@link SOCSetSpecialItem} - Special Item requests and change announcements.
     *  {@code SOCSpecialItem}s are used in some game scenarios.
     *  @since 2.0.00 */
    public static final int SETSPECIALITEM = 1099;  // Special Items, 20140416, v2.0.00

    /** {@link SOCLocalizedStrings} - Localized i18n strings for items such as game options or scenarios.
     *  @since 2.0.00 */
    public static final int LOCALIZEDSTRINGS = 1100;  // Localized strings, 20150111, v2.0.00

    /** {@link SOCScenarioInfo} - Client's request about available {@link soc.game.SOCScenario SOCScenario}s,
     *  or server's reply about a single scenario.
     * @since 2.0.00
     */
    public static final int SCENARIOINFO = 1101;    // Scenario info, 20150920, v2.0.00

    /**
     * {@link SOCReportRobbery} - Info from server about a robbery's perpetrator, victim, and what was stolen.
     * @since 2.4.10
     */
    public static final int REPORTROBBERY = 1102;  // Report Robbery, 20200915, v2.4.10


    /////////////////////////////////////////
    // REQUEST FOR FUTURE MESSAGE NUMBERS: //
    /////////////////////////////////////////
    // Gametype-specific messages (jsettlers) above 10000;
    // messages applicable to any game (game options, move piece, etc) in current low-1000s range.
    // Third-party/project-fork message types in 2000s range.
    // Please see class javadoc.
    /////////////////////////////////////////

    /** @since 1.1.00 */
    public static final int VERSION = 9998;   // cli-serv versioning, 20080807, v1.1.00

    public static final int SERVERPING = 9999;  // available in all versions

    //////////////////////////////////////////////
    // GAMETYPE-SPECIFIC MESSAGES for JSettlers //
    //////////////////////////////////////////////

    /**
     * {@link SOCRevealFogHex} - Reveal a hidden hex on the board.
     * @since 2.0.00
     */
    public static final int REVEALFOGHEX = 10001;  // fog hexes, 20121108, v2.0.00



    /**
     * Token separators. At most one SEP per message; multiple SEP2 are allowed after SEP.
     * For multi-messages, multiple SEP are allowed; see {@link SOCMessageMulti}.
     * SEP is "|".
     * @see #sep_char
     * @see #sepRE
     */
    public static final String sep = "|";

    /**
     * Main {@link #sep SEP} separator, in regexp form for splits and replacements.
     * @since 2.4.10
     */
    public static final String sepRE = "\\|";

    /**
     * Secondary separator token SEP2, as string. SEP2 is ",".
     * @see #sep2_char
     */
    public static final String sep2 = ",";

    /**
     * Main separator token {@link #sep}, as character. SEP is '|'.
     * @since 1.1.00
     */
    public static final char sep_char = '|';

    /**
     * Secondary separator token {@link #sep2}, as character. SEP2 is ','.
     * @since 1.1.00
     */
    public static final char sep2_char = ',';

    /**
     * "Not for any game" marker, used when any of the {@code SOCMessageTemplate*} message types
     * (which all implement {@link SOCMessageForGame}) are used for convenience for non-game messages
     * such as {@link SOCLocalizedStrings}.
     *<P>
     * No actual game, option, or scenario will ever have the same name as this marker, because the marker fails
     * {@link #isSingleLineAndSafe(String, boolean) isSingleLineAndSafe(String, false)}:
     * Marker is control character {@code ^V (SYN)}: (char) 22.
     *
     * @see #EMPTYSTR
     * @since 2.0.00
     */
    public static final String GAME_NONE = "\026";  // 0x16 ^V (SYN)

    /**
     * An ID identifying the type of message; see {@link #getType()}.
     */
    protected int messageType;

    /**
<<<<<<< HEAD
     * Cached result from {@link #toCmd()} for use by later calls to {@link #makeCmd()}.
     * @since 3.0.00
     */
    protected String cachedCmd;

    /**
     * Cached result from {@link #toProto()} for use by later calls to {@link #makeProto()}.
     * @since 3.0.00
     */
    protected GeneratedMessageV3 cachedProto;

    /**
     * @return  the message type
=======
     * @return  the message type number sent over the network, such as {@link #JOINGAMEAUTH} or {@link #PUTPIECE}
>>>>>>> d77d73cc
     */
    public int getType()
    {
        return messageType;
    }

    /**
     * To identify new message types, give the minimum version where this
     * type is used.  Default of 1000 (version 1.0.00) unless overridden.
     *<P>
     * When overriding, write the entire method on a single line for easier
     * visibility of the version when searching the source code.
     *
     * @return Version number, as in 1006 for JSettlers 1.0.06.
     * @since 1.1.00
     */
    public int getMinimumVersion() { return 1000; }

    /**
     * To identify obsolete message types, give the maximum version where this
     * type is used.  Default (for active messages) returns {@link Integer#MAX_VALUE}.
     * @return Version number, as in 1006 for JSettlers 1.0.06, or {@link Integer#MAX_VALUE}.
     * @since 1.1.00
     */
    public int getMaximumVersion()
    {
        return Integer.MAX_VALUE;
    }

    /**
     * Converts the contents of this message into
     * a String that can be transferred by a client
     * or server. For a human-readable alternative, see {@link #toString()}.
     *<P>
     * Your message class's required method
     * {@code static SOCMessageSubclass parseDataStr(String)}
     * must be able to turn this String
     * back into an instance of the message class.
     *<P>
     * For most message types, at most one {@link #sep} token is allowed,
     * separating the type ID from the rest of the parameters.
     * For multi-messages (@link SOCMessageMulti}, multiple {@link #sep} tokens
     * are allowed.  Multi-messages are parsed with:
     * static SOCMessageSubclass parseDataStr(String[])
     *<P>
     * Overall conversion from {@code toCmd()} format is handled by {@link #toMsg(String)},
     * which checks message type ID to call the appropriate class's {@code parseDataStr}.
     *<P>
     * <B>Note:</B> Server code should not call {@code toCmd()};
     * instead call {@link #makeCmd()} which caches the result from {@code toCmd()}
     * in case this message will be sent to several clients.
     */
    public abstract String toCmd();

    /**
     * Contents of this message as a String that can be transferred by a client or server and
     * parsed there by {@code parseDataStr(..)}. Constructed by calling {@link #toCmd()} once,
     * then cached to return in later calls.
     * @see #makeProto(boolean)
     * @since 3.0.00
     */
    public final String makeCmd()
    {
        String cmd = cachedCmd;
        if (cmd == null)
        {
            cmd = toCmd();
            cachedCmd = cmd;
        }

        return cmd;
    }

    /**
     * Contents of this message in Protobuf format,
     * as a OneOf field of {@link Message.FromClient}.
     * This default stub implementation returns {@code null};
     * subclasses should override to use Protobuf
     * if clients should send that message class.
     * @see #toProtoFromServer()
     * @since 3.0.00
     */
    protected Message.FromClient toProtoFromClient()
    {
        return null;
    }

    /**
     * Contents of this message in Protobuf format,
     * as a OneOf field of {@link Message.FromServer}.
     * This default stub implementation returns {@code null};
     * subclasses should override to use Protobuf
     * if servers should send that message class.
     * @see #toProtoFromClient()
     * @since 3.0.00
     */
    protected Message.FromServer toProtoFromServer()
    {
        return null;
    }

    /**
     * Contents of this message in Protobuf format. Constructed by calling
     * {@link #toProto()} once, then cached to return in later calls.
     * @param fromServer  True to cache from {@link #toProtoFromServer()},
     *     false to use {@link #toProtoFromClient()}.
     *     Caching assumes this parameter won't change because the caller will
     *     always be a server class or a client class.
     * @return a Protobuf message, either {@link Message.FromServer} or {@link Message.FromClient}
     * @see #makeCmd()
     * @since 3.0.00
     */
    public final GeneratedMessageV3 makeProto(final boolean fromServer)
    {
        GeneratedMessageV3 proto = cachedProto;
        if (proto == null)
        {
            proto = (fromServer) ? toProtoFromServer() : toProtoFromClient();
            cachedProto = proto;
        }

        return proto;
    }

    /**
     * Simple human-readable delimited representation, used for debug purposes:
     * {@code SOCPutPiece:game=test5|playerNumber=3|pieceType=0|coord=40a}
     *<BR>
     * Could also be used by a {@link soc.server.SOCServer#recordGameEvent(String, SOCMessage)} implementation.
     *<P>
     * Within this representation, message parameters should be in same order used by {@link #toCmd()} and
     * {@code parseDataStr(..)}. Should be parseable by {@link #parseMsgStr(String)} which calls
     * {@link #stripAttribNames(String)}, which your class can override if needed.
     * @see #toCmd()
     * @since 1.1.00
     */
    @Override
    public abstract String toString();

    /**
     * Test whether a string is non-empty and its characters are
     * all 'safe' as a single-line string:
     * No newlines or {@link Character#isISOControl(char) control characters},
     * no {@link Character#isSpaceChar(char) line separators or paragraph separators}.
     * Whitespace character type {@link Character#SPACE_SEPARATOR} is OK.
     * Must not contain {@link #sep_char} or {@link #sep2_char}.
     * @param s   string to test; if null or "", returns false.
     * @return true if all characters are OK, false otherwise.
     *            Null string or 0-length string returns false.
     * @see #isSingleLineAndSafe(String, boolean)
     * @since 1.1.07
     */
    public static final boolean isSingleLineAndSafe(String s)
    {
        return isSingleLineAndSafe(s, false);
    }

    /**
     * Variant of {@link #isSingleLineAndSafe(String)} that can optionally
     * allow {@link #sep_char} or {@link #sep2_char}.
     * See that method for other conditions checked here.
     * @param s  string to test; if null or "", returns false.
     * @param allowSepChars  If true, string can contain {@link #sep_char} or {@link #sep2_char}
     * @return true if all characters are OK, false otherwise.
     *            Null string or 0-length string returns false.
     * @since 2.0.00
     */
    public static final boolean isSingleLineAndSafe(final String s, final boolean allowSepChars)
    {
        if (s == null)
            return false;
        if ((! allowSepChars)
            && ((-1 != s.indexOf(sep_char))
                || (-1 != s.indexOf(sep2_char))))
            return false;

        int i = s.length();
        if (i == 0)
            return false;

        --i;
        for (; i>=0; --i)
        {
            final char c = s.charAt(i);
            if (Character.isISOControl(c) ||
                (Character.isSpaceChar(c) && (Character.getType(c) != Character.SPACE_SEPARATOR)))
                return false;
        }

        return true;
    }

    /**
     * Convert a string from {@link #toCmd()} into a SOCMessage.
     * The string is in the form of "id SEP messagename { SEP2 messagedata }*".
     * If the message type id is unknown, that is printed to System.err.
     * Otherwise calls message type's static {@code parseDataStr} method.
     *
     * @param s  String to convert
     * @return   converted String to a SOCMessage, or null if the string is garbled,
     *           or is an unknown command id
     * @see #toMsg(Message.FromClient)
     */
    public static SOCMessage toMsg(String s)
    {
        try
        {
            StringTokenizer st = new StringTokenizer(s, sep);

            /**
             * get the id that identifies the type of message
             */
            int msgId = Integer.parseInt(st.nextToken());

            /**
             * get the rest of the data
             */
            String data;

            /**
             * to handle {@link SOCMessageMulti} subclasses -
             * multiple parameters with sub-fields.
             * If only 1 param is seen, {@code multiData} will be null; pass {@code data} to your parseDataStr too.
             *<P>
             * Note that if you passed a non-null gamename to the
             * {@link SOCMessageTemplateMs} or {@link SOCMessageTemplateMi} constructor,
             * then multiData[0] here will be gamename,
             * and multiData[1] == param[0] as passed to that constructor.
             *<P>
             *<H5>If your message never needs to handle exactly 1 parameter:</H5>
             *<pre>
             *     case GAMESWITHOPTIONS:
             *         return SOCGamesWithOptions.parseDataStr(multiData);
             *</pre>
             *
             *<H5>If your message might be valid with 1 parameter:</H5>
             *<pre>
             *     case GAMESWITHOPTIONS:
             *         return SOCGamesWithOptions.parseDataStr(data, multiData);
             *</pre>
             */
            ArrayList<String> multiData = null;

            try
            {
                data = st.nextToken();
                if (st.hasMoreTokens())
                {
                        // SOCMessageMulti

                        int n = st.countTokens();  // remaining (== number of parameters after "data")
                        multiData = new ArrayList<String>(n + 1);
                        multiData.add(data);
                        while (st.hasMoreTokens())
                        {
                                try {
                                        multiData.add(st.nextToken());
                                } catch (NoSuchElementException e)
                                {
                                        multiData.add(null);
                                }
                        }
                }
            }
            catch (NoSuchElementException e)
            {
                data = "";
            }

            /**
             * convert the data part and create the message
             */
            switch (msgId)
            {
            case AUTHREQUEST:        // authentication request, 20141106, v1.1.19
                return SOCAuthRequest.parseDataStr(data);

            case NULLMESSAGE:
                return null;

            case NEWCHANNEL:
                return SOCNewChannel.parseDataStr(data);

            case CHANNELMEMBERS:
                return SOCChannelMembers.parseDataStr(data);

            case CHANNELS:
                return SOCChannels.parseDataStr(data);

            case JOINCHANNEL:
                return SOCJoinChannel.parseDataStr(data);

            case CHANNELTEXTMSG:
                return SOCChannelTextMsg.parseDataStr(data);

            case LEAVECHANNEL:
                return SOCLeaveChannel.parseDataStr(data);

            case DELETECHANNEL:
                return SOCDeleteChannel.parseDataStr(data);

            case LEAVEALL:
                return SOCLeaveAll.parseDataStr(data);

            case PUTPIECE:
                return SOCPutPiece.parseDataStr(data);

            case GAMETEXTMSG:
                return SOCGameTextMsg.parseDataStr(data);

            case LEAVEGAME:
                return SOCLeaveGame.parseDataStr(data);

            case SITDOWN:
                return SOCSitDown.parseDataStr(data);

            case JOINGAME:
                return SOCJoinGame.parseDataStr(data);

            case BOARDLAYOUT:
                return SOCBoardLayout.parseDataStr(data);

            case GAMES:
                return SOCGames.parseDataStr(data);

            case DELETEGAME:
                return SOCDeleteGame.parseDataStr(data);

            case NEWGAME:
                return SOCNewGame.parseDataStr(data);

            case GAMEMEMBERS:
                return SOCGameMembers.parseDataStr(data);

            case STARTGAME:
                return SOCStartGame.parseDataStr(data);

            case JOINCHANNELAUTH:
                return SOCJoinChannelAuth.parseDataStr(data);

            case JOINGAMEAUTH:
                return SOCJoinGameAuth.parseDataStr(data);

            case IMAROBOT:
                return SOCImARobot.parseDataStr(data);

            case BOTJOINGAMEREQUEST:
                return SOCBotJoinGameRequest.parseDataStr(data);

            case PLAYERELEMENT:
                return SOCPlayerElement.parseDataStr(data);

            case GAMESTATE:
                return SOCGameState.parseDataStr(data);

            case TURN:
                return SOCTurn.parseDataStr(data);

            case DICERESULT:
                return SOCDiceResult.parseDataStr(data);

            case DISCARDREQUEST:
                return SOCDiscardRequest.parseDataStr(data);

            case ROLLDICEREQUEST:
                return SOCRollDiceRequest.parseDataStr(data);

            case ROLLDICE:
                return SOCRollDice.parseDataStr(data);

            case ENDTURN:
                return SOCEndTurn.parseDataStr(data);

            case DISCARD:
                return SOCDiscard.parseDataStr(data);

            case MOVEROBBER:
                return SOCMoveRobber.parseDataStr(data);

            case CHOOSEPLAYER:
                return SOCChoosePlayer.parseDataStr(data);

            case CHOOSEPLAYERREQUEST:
                return SOCChoosePlayerRequest.parseDataStr(data);

            case REJECTOFFER:
                return SOCRejectOffer.parseDataStr(data);

            case CLEAROFFER:
                return SOCClearOffer.parseDataStr(data);

            case ACCEPTOFFER:
                return SOCAcceptOffer.parseDataStr(data);

            case BANKTRADE:
                return SOCBankTrade.parseDataStr(data);

            case MAKEOFFER:
                return SOCMakeOffer.parseDataStr(data);

            case CLEARTRADEMSG:
                return SOCClearTradeMsg.parseDataStr(data);

            case BUILDREQUEST:
                return SOCBuildRequest.parseDataStr(data);

            case CANCELBUILDREQUEST:
                return SOCCancelBuildRequest.parseDataStr(data);

            case BUYDEVCARDREQUEST:
                return SOCBuyDevCardRequest.parseDataStr(data);

            case DEVCARDACTION:
                return SOCDevCardAction.parseDataStr(data);

            case DEVCARDCOUNT:
                return SOCDevCardCount.parseDataStr(data);

            case SETPLAYEDDEVCARD:
                return SOCSetPlayedDevCard.parseDataStr(data);

            case PLAYDEVCARDREQUEST:
                return SOCPlayDevCardRequest.parseDataStr(data);

            case PICKRESOURCES:  // Discovery/Year of Plenty, or v2.0.00 gold hex resources
                return SOCPickResources.parseDataStr(data);

            case PICKRESOURCETYPE:  // Monopoly
                return SOCPickResourceType.parseDataStr(data);

            case FIRSTPLAYER:
                return SOCFirstPlayer.parseDataStr(data);

            case SETTURN:
                return SOCSetTurn.parseDataStr(data);

            case ROBOTDISMISS:
                return SOCRobotDismiss.parseDataStr(data);

            case POTENTIALSETTLEMENTS:
                return SOCPotentialSettlements.parseDataStr(data);

            case CHANGEFACE:
                return SOCChangeFace.parseDataStr(data);

            case REJECTCONNECTION:
                return SOCRejectConnection.parseDataStr(data);

            case LASTSETTLEMENT:
                return SOCLastSettlement.parseDataStr(data);

            case GAMESTATS:
                return SOCGameStats.parseDataStr(data);

            case BCASTTEXTMSG:
                return SOCBCastTextMsg.parseDataStr(data);

            case RESOURCECOUNT:
                return SOCResourceCount.parseDataStr(data);

            case ADMINPING:
                return SOCAdminPing.parseDataStr(data);

            case ADMINRESET:
                return SOCAdminReset.parseDataStr(data);

            case LONGESTROAD:
                return SOCLongestRoad.parseDataStr(data);

            case LARGESTARMY:
                return SOCLargestArmy.parseDataStr(data);

            case SETSEATLOCK:
                return SOCSetSeatLock.parseDataStr(data);

            case STATUSMESSAGE:
                return SOCStatusMessage.parseDataStr(data);

            case CREATEACCOUNT:
                return SOCCreateAccount.parseDataStr(data);

            case UPDATEROBOTPARAMS:
                return SOCUpdateRobotParams.parseDataStr(data);

            case SERVERPING:
                return SOCServerPing.parseDataStr(data);

            case ROLLDICEPROMPT:     // autoroll, 20071003, sf patch #1812254
                return SOCRollDicePrompt.parseDataStr(data);

            case RESETBOARDREQUEST:  // resetboard, 20080217, v1.1.00
                return SOCResetBoardRequest.parseDataStr(data);

            case RESETBOARDAUTH:     // resetboard, 20080217, v1.1.00
                return SOCResetBoardAuth.parseDataStr(data);

            case RESETBOARDVOTEREQUEST:  // resetboard, 20080223, v1.1.00
                return SOCResetBoardVoteRequest.parseDataStr(data);

            case RESETBOARDVOTE:     // resetboard, 20080223, v1.1.00
                return SOCResetBoardVote.parseDataStr(data);

            case RESETBOARDREJECT:   // resetboard, 20080223, v1.1.00
                return SOCResetBoardReject.parseDataStr(data);

            case VERSION:            // cli-serv versioning, 20080807, v1.1.00
                return SOCVersion.parseDataStr(data);

            case NEWGAMEWITHOPTIONS:     // per-game options, 20090601, v1.1.07
                return SOCNewGameWithOptions.parseDataStr(data);

            case NEWGAMEWITHOPTIONSREQUEST:  // per-game options, 20090601, v1.1.07
                return SOCNewGameWithOptionsRequest.parseDataStr(data);

            case GAMEOPTIONGETDEFAULTS:  // per-game options, 20090601, v1.1.07
                return SOCGameOptionGetDefaults.parseDataStr(data);

            case GAMEOPTIONGETINFOS:     // per-game options, 20090601, v1.1.07
                return SOCGameOptionGetInfos.parseDataStr(data);

            case GAMEOPTIONINFO:         // per-game options, 20090601, v1.1.07
                return SOCGameOptionInfo.parseDataStr(multiData);

            case GAMESWITHOPTIONS:       // per-game options, 20090601, v1.1.07
                return SOCGamesWithOptions.parseDataStr(multiData);

            case BOARDLAYOUT2:      // 6-player board, 20091104, v1.1.08
                return SOCBoardLayout2.parseDataStr(data);

            case PLAYERSTATS:       // per-player statistics, 20100312, v1.1.09
                return SOCPlayerStats.parseDataStr(multiData);

            case PLAYERELEMENTS:    // multiple PLAYERELEMENT, 20100313, v1.1.09
                return SOCPlayerElements.parseDataStr(multiData);

            case DEBUGFREEPLACE:    // debug piece Free Placement, 20110104, v1.1.12
                return SOCDebugFreePlace.parseDataStr(data);

            case TIMINGPING:        // robot timing ping, 20111011, v1.1.13
                return SOCTimingPing.parseDataStr(data);

            case SIMPLEREQUEST:     // simple player requests, 20130217, v1.1.18
                return SOCSimpleRequest.parseDataStr(data);

            case SIMPLEACTION:     // simple actions for players, 20130904, v1.1.19
                return SOCSimpleAction.parseDataStr(data);

            case GAMESERVERTEXT:    // game server text, 20130905; v2.0.00
                return SOCGameServerText.parseDataStr(data);

            case DICERESULTRESOURCES:  // dice roll result resources, 20130920; v2.0.00
                return SOCDiceResultResources.parseDataStr(multiData);

            case MOVEPIECE:         // move piece announcement, 20111203, v2.0.00
                return SOCMovePiece.parseDataStr(data);

            case REMOVEPIECE:       // pirate islands scenario, 20130218, v2.0.00
                return SOCRemovePiece.parseDataStr(data);

            case PIECEVALUE:        // cloth villages scenario, 20121115, v2.0.00
                return SOCPieceValue.parseDataStr(data);

            case GAMEELEMENTS:      // game status fields, 20171223, v2.0.00
                return SOCGameElements.parseDataStr(multiData);

            case SVPTEXTMSG:        // SVP text messages, 20121221, v2.0.00
                return SOCSVPTextMessage.parseDataStr(data);

            case INVENTORYITEMACTION:         // player inventory items, 20131126, v2.0.00
                return SOCInventoryItemAction.parseDataStr(data);

            case SETSPECIALITEM:       // Special Items, 20140416, v2.0.00
                return SOCSetSpecialItem.parseDataStr(data);

            case LOCALIZEDSTRINGS:     // Localized strings, 20150111, v2.0.00
                return SOCLocalizedStrings.parseDataStr(multiData);

            case SCENARIOINFO:         // Scenario info, 20150920, v2.0.00
                return SOCScenarioInfo.parseDataStr(multiData, data);

            case REPORTROBBERY:        // Report Robbery, 20200915, v2.4.10
                return SOCReportRobbery.parseDataStr(data);

            // gametype-specific messages:

            case REVEALFOGHEX:      // fog hexes, 20121108, v2.0.00
                return SOCRevealFogHex.parseDataStr(data);

            default:
                System.err.println("Unhandled message type in SOCMessage.toMsg: " + msgId);
                return null;
            }
        }
        catch (Exception e)
        {
            System.err.println("toMsg ERROR - " + e);
            e.printStackTrace();

            return null;
        }
    }

    /**
     * Convert a Protobuf message from client into a SOCMessage.
     * This method is temporary until SOCServer completely uses protobuf.
     * If the message type id is unknown, type is printed to System.err.
     *
     * @param msg  Message to convert
     * @return  {@code msg} converted to a SOCMessage,
     *     or {@code null} if the message is an unknown command id
     *     or if invalid data causes an error constructing the SOCMessage
     * @since 3.0.00
     * @see #toMsg(String)
     */
    public static SOCMessage toMsg(final Message.FromClient msg)
    {
        // Note: calls toMsgForGame(..) to convert any GameMessageFromClient

        final int typ = msg.getMsgCase().getNumber();
        try
        {
            switch (typ)
            {
            // auth

            case Message.FromClient.VERS_FIELD_NUMBER:
                {
                    Message.Version m = msg.getVers();
                    return new SOCVersion
                        (m.getVersNum(), m.getVersStr(), m.getVersBuild(), m.getFeats(), m.getCliLocale());
                }

            case Message.FromClient.AUTH_REQ_FIELD_NUMBER:
                {
                    Message.AuthRequest m = msg.getAuthReq();
                    final String role;
                    final int authScheme;
                    switch (m.getRole())
                    {
                    case GAME_PLAYER:
                        role = SOCAuthRequest.ROLE_GAME_PLAYER;  break;
                    case USER_ADMIN:
                        role = SOCAuthRequest.ROLE_USER_ADMIN;  break;
                    default:
                        role = "?";
                    }
                    switch (m.getAuthScheme())
                    {
                    case CLIENT_PLAINTEXT:
                        authScheme = SOCAuthRequest.SCHEME_CLIENT_PLAINTEXT;  break;
                    default:
                        authScheme = 0;
                    }
                    return new SOCAuthRequest(role, m.getNickname(), m.getPassword(), authScheme, null);
                }

            case Message.FromClient.IM_A_ROBOT_FIELD_NUMBER:
                {
                    Message.ImARobot m = msg.getImARobot();
                    return new SOCImARobot(m.getNickname(), m.getCookie(), m.getRbClass());
                }

            case Message.FromClient.SERVER_PING_FIELD_NUMBER:
                {
                    Message.ServerPing m = msg.getServerPing();
                    return new SOCServerPing(m.getSleepTime());
                }

            case Message.FromClient.LEAVE_ALL_FIELD_NUMBER:
                return new SOCLeaveAll();

            // channels

            case Message.FromClient.CH_JOIN_FIELD_NUMBER:
                {
                    Message.JoinChannel m = msg.getChJoin();
                    return new SOCJoinChannel(m.getMemberName(), "", "-", m.getChName());
                }

            case Message.FromClient.CH_TEXT_FIELD_NUMBER:
                {
                    Message.ChannelText m = msg.getChText();
                    return new SOCChannelTextMsg(m.getChName(), m.getMemberName(), m.getText());
                }

            case Message.FromClient.CH_LEAVE_FIELD_NUMBER:
                {
                    Message.LeaveChannel m = msg.getChLeave();
                    return new SOCLeaveChannel("-", "-", m.getChName());
                }

            // games

            case Message.FromClient.GA_NEW_FIELD_NUMBER:
                {
                    Message._GameWithOptions ga = msg.getGaNew().getGame();
                    return new SOCNewGameWithOptionsRequest("-", "", "-", ga.getGaName(), ga.getOpts());
                }

            case Message.FromClient.GA_JOIN_FIELD_NUMBER:
                {
                    Message.JoinGame m = msg.getGaJoin();
                    return new SOCJoinGame(m.getMemberName(), "", "-", m.getGaName());
                }

            case Message.FromClient.SIT_DOWN_FIELD_NUMBER:
                {
                    Message.SitDown m = msg.getSitDown();
                    return new SOCSitDown(m.getGaName(), "-", m.getSeatNumber(), m.getIsRobot());
                }

            case Message.FromClient.SET_SEAT_LOCK_FIELD_NUMBER:
                {
                    Message.SetSeatLock m = msg.getSetSeatLock();
                    if (m.getStateCount() != 1)
                        return null;
                    SOCGame.SeatLockState st;
                    switch (m.getState(0))
                    {
                    case LOCKED:
                        st = SOCGame.SeatLockState.LOCKED;  break;
                    case CLEAR_ON_RESET:
                        st = SOCGame.SeatLockState.CLEAR_ON_RESET;  break;
                    default:  // UNLOCKED
                        st = SOCGame.SeatLockState.UNLOCKED;
                    }
                    return new SOCSetSeatLock(m.getGaName(), m.getSeatNumber(), st);
                }

            case Message.FromClient.GA_PLAYER_TEXT_FIELD_NUMBER:
                {
                    Message.GamePlayerText m = msg.getGaPlayerText();
                    return new SOCGameTextMsg(m.getGaName(), "", m.getText());
                }

            case Message.FromClient.GA_LEAVE_FIELD_NUMBER:
                {
                    Message.LeaveGame m = msg.getGaLeave();
                    return new SOCLeaveGame("-", "", m.getGaName());
                }

            // within a game

            case Message.FromClient.GAME_MESSAGE_FIELD_NUMBER:
                return toMsgForGame(msg.getGameMessage());

            default:
                System.err.println("Unhandled FromClient type in SOCMessage.toMsg: " + typ);
                return null;
            }
        }
        catch (Exception e)
        {
            System.err.println("toMsg(FromClient) ERROR - " + e);
            e.printStackTrace();

            return null;
        }
    }

    /**
     * Convert a Protobuf game message from client into a SOCMessage.
     * This method is temporary until SOCServer completely uses protobuf.
     * If the message type id is unknown, type is printed to System.err.
     *
     * @param msg  Message to convert
     * @return  {@code msg} converted to a SOCMessage,
     *     or {@code null} if the message is an unknown command id
     *     or invalid data causes an error constructing the SOCMessage
     * @since 3.0.00
     */
    private static SOCMessage toMsgForGame(final GameMessage.GameMessageFromClient msg)
    {
        final String gaName = msg.getGameName();
        if (gaName == null)
            return null;

        final int typ = msg.getMsgCase().getNumber();
        try
        {
            switch (typ)
            {
            // turn and state

            case GameMessage.GameMessageFromClient.START_GAME_FIELD_NUMBER:
                return new SOCStartGame(gaName, 0);

            case GameMessage.GameMessageFromClient.END_TURN_FIELD_NUMBER:
                return new SOCEndTurn(gaName);

            // player actions: buy/build/play pieces and items

            case GameMessage.GameMessageFromClient.BUILD_PIECE_FIELD_NUMBER:
                {
                    GameMessage.BuildPiece m = msg.getBuildPiece();
                    final Data.BoardCoord pc = m.getCoordinates();
                    if (pc == null)
                        return null;
                    else
                        return new SOCPutPiece
                            (gaName, -1, m.getPtypeValue(), ProtoMessageBuildHelper.fromBoardCoord(pc));
                }

            case GameMessage.GameMessageFromClient.CANCEL_BUILD_FIELD_NUMBER:
                {
                    GameMessage.CancelBuild m = msg.getCancelBuild();
                    return new SOCCancelBuildRequest(gaName, m.getPieceTypeValue());
                }

            case GameMessage.GameMessageFromClient.MOVE_PIECE_FIELD_NUMBER:
                {
                    GameMessage.MovePiece m = msg.getMovePiece();
                    final Data.BoardCoord pcFrom = m.getFromCoordinates(), pcTo = m.getToCoordinates();
                    if ((pcFrom == null) || (pcTo == null))
                        return null;
                    else
                        return new SOCMovePiece
                            (gaName, -1, m.getPtypeValue(),
                             ProtoMessageBuildHelper.fromBoardCoord(pcFrom),
                             ProtoMessageBuildHelper.fromBoardCoord(pcTo));
                }

            case GameMessage.GameMessageFromClient.BUY_INVENTORY_ITEM_FIELD_NUMBER:
                {
                    GameMessage.BuyInventoryItemRequest m = msg.getBuyInventoryItem();
                    final int itype = m.getOtherInvItemType();
                    if (itype == 0)
                        return new SOCBuyDevCardRequest(gaName);
                    else
                        return null;  // currently players can't buy inventory items
                }

            case GameMessage.GameMessageFromClient.INVENTORY_ITEM_ACTION_FIELD_NUMBER:
                {
                    GameMessage.InventoryItemAction m = msg.getInventoryItemAction();
                    final int itype = m.getOtherInvItemType(),
                              action = m.getActionTypeValue();
                    if (itype == 0)
                    {
                        if (action == GameMessage.InventoryItemAction._ActionType.PLAY_VALUE)
                            return new SOCPlayDevCardRequest
                                (gaName, ProtoMessageBuildHelper.fromDevCardValue(m.getDevCardValue()));
                        else
                            return null;  // currently player clients don't send SOCDevCardAction; server has no handler
                    } else {
                        return new SOCInventoryItemAction(gaName, -1, action, itype);
                    }
                }


            // player actions
            // TBD

            // player actions: trade

            case GameMessage.GameMessageFromClient.TRADE_WITH_BANK_FIELD_NUMBER:
                {
                    GameMessage.TradeWithBank m = msg.getTradeWithBank();
                    return new SOCBankTrade
                        (gaName, ProtoMessageBuildHelper.fromResourceSet(m.getGive()),
                         ProtoMessageBuildHelper.fromResourceSet(m.getGet()), -1);
                }

            case GameMessage.GameMessageFromClient.TRADE_MAKE_OFFER_FIELD_NUMBER:
                {
                    GameMessage.TradeMakeOffer m = msg.getTradeMakeOffer();
                    boolean[] offerTo = null;

                    final Data._IntArray offerToField = m.getToPlayers();
                    if (offerToField != null)
                        offerTo = SOCTradeOffer.makePNArray(offerToField.getArrList());
                    return new SOCMakeOffer(gaName, new SOCTradeOffer
                        (gaName, -1, offerTo, ProtoMessageBuildHelper.fromResourceSet(m.getGive()),
                         ProtoMessageBuildHelper.fromResourceSet(m.getGet())));

                    // TODO also use offer_serial when that's supported
                }

            case GameMessage.GameMessageFromClient.TRADE_CLEAR_OFFER_FIELD_NUMBER:
                return new SOCClearOffer(gaName, -1);

            case GameMessage.GameMessageFromClient.TRADE_REJECT_OFFER_FIELD_NUMBER:
                return new SOCRejectOffer(gaName, -1);

            case GameMessage.GameMessageFromClient.TRADE_ACCEPT_OFFER_FIELD_NUMBER:
                {
                    GameMessage.TradeAcceptOffer m = msg.getTradeAcceptOffer();
                    return new SOCAcceptOffer(gaName, -1, m.getOfferingPlayerNumber());

                    // TODO also use offer_serial when that's supported
                }

            // player actions: resources and robbing

            case GameMessage.GameMessageFromClient.LOSE_RESOURCES_FIELD_NUMBER:
                return new SOCDiscard
                    (gaName, -1, ProtoMessageBuildHelper.fromResourceSet(msg.getLoseResources().getLose()));

            case GameMessage.GameMessageFromClient.GAIN_RESOURCES_FIELD_NUMBER:
                return new SOCPickResources
                    (gaName, ProtoMessageBuildHelper.fromResourceSet(msg.getGainResources().getGain()));

            case GameMessage.GameMessageFromClient.CHOOSE_RESOURCE_TYPE_FIELD_NUMBER:
                return new SOCPickResourceType
                    (gaName, msg.getChooseResourceType().getRtypeValue());

            case GameMessage.GameMessageFromClient.CHOOSE_PLAYER_FIELD_NUMBER:
                return new SOCChoosePlayer
                    (gaName, msg.getChoosePlayer().getChosenPlayerNumber());

            case GameMessage.GameMessageFromClient.MOVE_ROBBER_FIELD_NUMBER:
                {
                    GameMessage.MoveRobber m = msg.getMoveRobber();
                    int hexCoord = ProtoMessageBuildHelper.fromHexCoord(m.getMoveTo());
                    if (m.getIsPirate())
                        return new SOCMoveRobber(gaName, -1, -hexCoord);
                    else if (m.getIsRobber())
                        return new SOCMoveRobber(gaName, -1, hexCoord);
                    else
                        return null;  // malformed
                }

            // game lifecycle: reset board & voting

            case GameMessage.GameMessageFromClient.RESET_BOARD_REQUEST_FIELD_NUMBER:
                return new SOCResetBoardRequest(gaName);

            case GameMessage.GameMessageFromClient.RESET_BOARD_VOTE_FIELD_NUMBER:
                return new SOCResetBoardVote
                    (gaName, -1, msg.getResetBoardVote().getIsYes());

            default:
                System.err.println("Unhandled GameMessageFromClient type in SOCMessage.toMsg: " + typ);
                return null;
            }
        }
        catch (Exception e)
        {
            System.err.println("toMsg(GameMessageFromClient) ERROR - " + e);
            e.printStackTrace();

            return null;
        }
    }

    /**
     * Map of renamed classes for backwards compatibility in {@link #parseMsgStr(String)}:
     * Key is old name of message type, value is new name (SOCMessage subclass).
     * See {@code parseMsgStr(..)} javadoc for more details, including expected
     * static {@code stripAttribNames(messageTypeName, messageStrParams)} method.
     * @since 2.4.10
     */
    public static Map<String, String> MESSAGE_RENAME_MAP = new HashMap<>();
    static
    {
        for (final String[] fromTo : new String[][]
            {
                {"SOCBuyCardRequest", "SOCBuyDevCardRequest"},
                {"SOCDevCard", "SOCDevCardAction"},
                {"SOCDiscoveryPick", "SOCPickResources"},
                {"SOCJoin", "SOCJoinChannel"},
                {"SOCJoinAuth", "SOCJoinChannelAuth"},
                {"SOCJoinGameRequest", "SOCBotJoinGameRequest"},
                {"SOCLeave", "SOCLeaveChannel"},
                {"SOCMembers", "SOCChannelMembers"},
                {"SOCMonopolyPick", "SOCPickResourceType"},
                {"SOCTextMsg", "SOCChannelTextMsg"},
            })
            MESSAGE_RENAME_MAP.put(fromTo[0], fromTo[1]);
    }

    /**
     * Parse a delimited message in {@link SOCMessage#toString()} format:
     * {@code SOCPutPiece:game=test5|playerNumber=3|pieceType=0|coord=40a}
     *<BR>
     * Strips parameter/attribute names from values to get the format expected by
     * message types' {@code parseDataStr(..)}, calls that.
     *<P>
     * If {@code toString()} format has fields that can't be automatically parsed here,
     * such as hex values or int constant strings, message class should have a static {@code stripAttribNames(String)}
     * method to do so. See {@link SOCPutPiece#stripAttribNames(String)}
     * and {@link SOCVersion#stripAttribNames(String)} for simple examples.
     *<P>
     * Message types which have been renamed and noted in {@link #MESSAGE_RENAME_MAP},
     * and the old name used an incompatibly different toString format,
     * should declare a static {@code stripAttribNames(String messageTypeName, String messageStrParams)} method
     * to know whether to parse using the old or new format.
     *<P>
     * Uses reflection to call the message type's static {@code stripAttribNames(String)}
     * and {@code parseDataStr(String or List<String>)} methods
     * if available, otherwise {@link SOCMessage#stripAttribNames(String)}.
     * @param messageStr  Message as delimited string from {@link #toString()}; not null
     * @return parsed message if successful, throws exception otherwise
     * @throws InputMismatchException if message can't be parsed and
     *     {@link #parseMsgStr(String)} returned null
     * @throws ParseException if message class name not parsed or class not found,
     *     reflection error (method not static, etc), or if message's
     *     {@link #stripAttribNames(String)} or {@link #parseMsgStr(String)} threw an exception
     * @since 2.4.10
     */
    public static SOCMessage parseMsgStr(final String messageStr)
        throws ParseException, InputMismatchException
    {
        // pieces[0] = classname
        // pieces[1] = params

        if (messageStr == null)
            throw new ParseException("null messageStr", 0);
        final int colonIdx = messageStr.indexOf(':');
        if (colonIdx < 1)
            throw new ParseException("Missing \"SomeMsgClassName:\" prefix", 0);
        String className = null;
        String currentCall = null;

        try
        {
            className = messageStr.substring(0, colonIdx);
            String msgBody = messageStr.substring(colonIdx+1);

            final String origClassName = className,
                renamedClassName = MESSAGE_RENAME_MAP.get(className);
            if (renamedClassName != null)
                className = renamedClassName;

            @SuppressWarnings("unchecked")
            Class<SOCMessage> c = (Class<SOCMessage>) Class.forName("soc.message." + className);

            Method m;

            // if SOCMessageMulti, look for stripAttribsToList first
            if (SOCMessageMulti.class.isAssignableFrom(c))
            {
                try
                {
                    m = c.getMethod("stripAttribsToList", String.class);
                    if (! Modifier.isStatic(m.getModifiers()))
                        throw new ParseException
                            (className + ".stripAttribsToList must be static", 0);
                    currentCall = m.getDeclaringClass().getName() + "." + "stripAttribsToList";
                    @SuppressWarnings("unchecked")
                    List<String> treatedAttribs = (List<String>) m.invoke(null, msgBody);
                    if (treatedAttribs == null)
                        throw new InputMismatchException
                            ("Unparsable message: stripAttribsToList rets null: " + messageStr);

                    try
                    {
                        m = c.getMethod("parseDataStr", List.class);
                    } catch (NoSuchMethodException e) {
                        throw new ParseException
                            (className + ".parseDataStr(List) not found", 0);
                    }
                    if (! Modifier.isStatic(m.getModifiers()))
                        throw new ParseException
                            (className + ".parseDataStr(List) must be static", 0);
                    currentCall = m.getDeclaringClass().getName() + "." + "parseDataStr";
                    Object o = m.invoke(null, treatedAttribs);
                    if (o == null)
                        throw new InputMismatchException
                            ("Unparsable message: parseDataStr(List) rets null: " + messageStr);

                    return (SOCMessage) o;
                } catch (NoSuchMethodException e) {}
            }

            String treatedAttribs = null;  // output from stripAttribNames

            try
            {
                // in case this is a renamed message type's old or new name,
                // look first for stripAttribNames(String,String) to pass message type name

                m = c.getMethod("stripAttribNames", String.class, String.class);
                currentCall = m.getDeclaringClass().getName() + "." + "stripAttribNames(String,String)";
                if (! Modifier.isStatic(m.getModifiers()))
                    throw new ParseException
                        (currentCall + " must be static", 0);
                if (! m.getReturnType().equals(String.class))
                    throw new ParseException
                        (currentCall + " must return String", 0);

                treatedAttribs = (String) m.invoke
                    (null, (origClassName != null) ? origClassName : className, msgBody);
                if (treatedAttribs == null)
                    throw new InputMismatchException
                        ("Unparsable message: stripAttribNames(String,String) rets null: " + messageStr);
            } catch (NoSuchMethodException e) {}

            if (treatedAttribs == null)
            {
                // call message class's or SOCMessage's stripAttribNames(String)

                m = c.getMethod("stripAttribNames", String.class);
                currentCall = m.getDeclaringClass().getName() + "." + "stripAttribNames(String)";
                if (! Modifier.isStatic(m.getModifiers()))
                    throw new ParseException
                        (currentCall + " must be static", 0);
                // no need to check return type, because it's declared in SOCMessage as String
                // and any change in a subclass is a syntax error

                treatedAttribs = (String) m.invoke(null,  msgBody);
            }
            if (treatedAttribs == null)
                throw new InputMismatchException
                    ("Unparsable message: stripAttribNames rets null: " + messageStr);

            m = c.getMethod("parseDataStr", String.class);
            currentCall = m.getDeclaringClass().getName() + "." + "parseDataStr";
            if (! Modifier.isStatic(m.getModifiers()))
                throw new ParseException
                    (currentCall + " must be static", 0);

            Object o = m.invoke(null, treatedAttribs);
            if (o == null)
            {
                // This occurs when a message can't be parsed.  Likely means stripAttribNames
                //  needs to be overridden.  Doesn't seem to happen for any replay-relevant messages.
                // Generally a good idea to put a breakpoint here and debug any time you handle a new
                //  log file, just in case.

                throw new InputMismatchException
                    ("Unparsable message: parseDataStr rets null: " + messageStr);
            }

            return (SOCMessage) o;
        } catch (ClassNotFoundException ex) {
            throw new ParseException
                ("Class not found" + ((className != null) ? ": " + className : "") + ": " + messageStr, 0);
        } catch (InvocationTargetException ex) {
            throw new ParseException
                ("Exception from " + currentCall + ": " + ex.getCause(), 0);
        } catch (NoSuchMethodException | SecurityException
            | IllegalAccessException | ExceptionInInitializerError ex) {
            throw new ParseException
                ("Reflection error calling " + currentCall + ": " + ex, 0);
        } catch (InputMismatchException ex) {
            throw ex;  // probably from recursive or "super" call of this method
        } catch (Exception ex) {
            throw new ParseException
                ("Exception from " + currentCall + ": " + ex, 0);
        }
    }

    /**
     * Strip out the parameter/attribute names from {@link #toString()}'s format,
     * returning message parameters as a comma-delimited list for {@link #parseMsgStr(String)}
     * to pass to the message class's {@code parseDataStr(String)}.
     *<P>
     * Some messages will need to override this (new game with options,
     * any of the types which use hex encoding of coordinates).
     * Message types which have been renamed, and the old name used an incompatibly different toString format,
     * should instead declare a static {@code stripAttribNames(String messageTypeName, String messageStrParams)} method:
     * See {@link #parseMsgStr(String)} javadoc.
     *<P>
     * For {@link SOCMessageMulti} subclasses, use or override {@link #stripAttribsToList(String)} instead.
     *
     * @param messageStrParams Params part of a message string formatted by {@link #toString()}; not {@code null}
     * @return Message parameters without attribute names, or {@code null} if params are malformed.
     *     If {@code messageStrParams} is "", returns "".
     * @see #stripAttribsToList(String)
     * @since 2.4.10
     */
    public static String stripAttribNames(String messageStrParams)
    {
        StringBuilder sb = new StringBuilder();

        for (String s : messageStrParams.split(sepRE))
        {
            int eqIdx = s.indexOf('=');
            // if no '=', appends entire string
            sb.append(s.substring(eqIdx + 1)).append(sep2_char);
        }

        return sb.substring(0, sb.length() - 1);  // omit final ','
    }

    /**
     * Strip out the parameter/attribute names from {@link #toString()}'s format,
     * returning message parameters as a list for further parsing or for
     * {@link #parseMsgStr(String)} to pass to a {@link SOCMessageMulti} message class's {@code parseDataStr(List)}.
     * @param messageStrParams Params part of a message string formatted by {@link #toString()}; not {@code null}
     * @return Message parameters to finish parsing into a SOCMessage, or {@code null} if malformed.
     *     If {@code messageStrParams} is "", returns a list with "" as its sole element.
     *     The returned List might not support optional methods like {@link List#add(int, Object)}.
     * @see #stripAttribNames(String)
     * @since 2.4.10
     */
    public static List<String> stripAttribsToList(String messageStrParams)
    {
        String[] params = messageStrParams.split(sepRE);
        for (int i = 0; i < params.length; ++i)
        {
            int eqIdx = params[i].indexOf('=');
            if (eqIdx > 0)
                params[i] = params[i].substring(eqIdx + 1);
        }

        return Arrays.asList(params);
    }

}<|MERGE_RESOLUTION|>--- conflicted
+++ resolved
@@ -540,7 +540,6 @@
     protected int messageType;
 
     /**
-<<<<<<< HEAD
      * Cached result from {@link #toCmd()} for use by later calls to {@link #makeCmd()}.
      * @since 3.0.00
      */
@@ -553,10 +552,7 @@
     protected GeneratedMessageV3 cachedProto;
 
     /**
-     * @return  the message type
-=======
      * @return  the message type number sent over the network, such as {@link #JOINGAMEAUTH} or {@link #PUTPIECE}
->>>>>>> d77d73cc
      */
     public int getType()
     {
