/**
 * Java Settlers - An online multiplayer version of the game Settlers of Catan
<<<<<<< HEAD
 * This file Copyright (C) 2012-2014,2017,2019 Jeremy D Monin <jeremy@nand.net>
=======
 * This file Copyright (C) 2012-2014,2019-2020 Jeremy D Monin <jeremy@nand.net>
>>>>>>> e154de07
 *
 * This program is free software; you can redistribute it and/or
 * modify it under the terms of the GNU General Public License
 * as published by the Free Software Foundation; either version 3
 * of the License, or (at your option) any later version.
 *
 * This program is distributed in the hope that it will be useful,
 * but WITHOUT ANY WARRANTY; without even the implied warranty of
 * MERCHANTABILITY or FITNESS FOR A PARTICULAR PURPOSE.  See the
 * GNU General Public License for more details.
 *
 * You should have received a copy of the GNU General Public License
 * along with this program.  If not, see <http://www.gnu.org/licenses/>.
 *
 * The maintainer of this program can be reached at jsettlers@nand.net
 **/
package soc.message;

import java.util.StringTokenizer;


/**
 * Message from server to game's clients, with the number of Special Victory
 * Points (SVP) and reason the player was awarded them.
 * The server will also send a {@link SOCPlayerElement} with the SVP total.
 * So, robot players can ignore this textual message.
 * Also sent for each player's SVPs when client is joining a game in progress,
 * before client sits down at a seat.
 *
 *<H4>I18N:</H4>
 * Like any {@link SOCKeyedMessage} type, server code uses a string key when
 * constructing this message, then the server's net code localizes that key
 * when sending to each client. This allows new SVP actions and descriptions
 * without client changes.
 *
 * @see SOCGameServerText
 * @author Jeremy D Monin &lt;jeremy@nand.net&gt;
 * @since 2.0.00
 */
public class SOCSVPTextMessage extends SOCMessage
    implements SOCKeyedMessage, SOCMessageForGame
{
    private static final long serialVersionUID = 2000L;

    /**
     * Name of the game.
     */
    public final String game;

    /**
     * Player number.
     */
    public final int pn;

    /**
     * Number of Special Victory Points (SVP) awarded.
     */
    public final int svp;

    /**
     * Description of the player's action that led to the SVP.
     * At the server this is an I18N string key, at the client it's text which was localized by and sent from
     * the server: see {@link #isLocalized}.
     * Constructor checks this against {@link SOCMessage#isSingleLineAndSafe(String, boolean)}.
     */
    public final String desc;

    /**
     * True if this message's {@link #desc} is localized text (for a specific client/locale),
     * false if it's an I18N string key (for server, to be localized to a game's member clients).
<<<<<<< HEAD
     * @since 3.0.00
=======
     * @since 2.4.10
>>>>>>> e154de07
     */
    public final boolean isLocalized;

    /**
     * Create a new non-localized SVPTEXTMSG message at the server.
     *
     * @param ga  the game name
     * @param pn  Player number
     * @param svp  Number of Special Victory Points (SVP) awarded
     * @param desc  Description of the player's action that led to the SVP.
     *     At the server this is an I18N string key which the server will localize before sending,
     *     at the client it's text which was localized by and sent from the server.
     *     This allows new SVP actions and descriptions without client changes.
     * @throws IllegalArgumentException if {@code desc} is null or
     *     fails {@link SOCMessage#isSingleLineAndSafe(String, boolean) SOCMessage.isSingleLineAndSafe(desc, true)}
     */
    public SOCSVPTextMessage(final String ga, final int pn, final int svp, final String desc)
        throws IllegalArgumentException
    {
        this(ga, pn, svp, desc, false);
    }

    /**
     * Create a new localized or non-localized SVPTEXTMSG message.
     *
     * @param ga  the game name
     * @param pn  Player number
     * @param svp  Number of Special Victory Points (SVP) awarded
     * @param desc  Description of the player's action that led to the SVP.
     *     At the server this is an I18N string key which the server must localize before sending,
     *     at the client it's localized text sent from the server. This allows new SVP actions
     *     and descriptions without client changes.
<<<<<<< HEAD
     * @param isLocal  True if description is localized, false if not
     * @throws IllegalArgumentException if <tt>desc</tt> is null or
=======
     * @param isLocal  True if description is localized, false if not: {@link #isLocalized}
     * @throws IllegalArgumentException if {@code desc} is null or
>>>>>>> e154de07
     *     fails {@link SOCMessage#isSingleLineAndSafe(String, boolean) SOCMessage.isSingleLineAndSafe(desc, true)}
     */
    public SOCSVPTextMessage(final String ga, final int pn, final int svp, final String desc, final boolean isLocal)
        throws IllegalArgumentException
    {
        if ((desc == null) || ! isSingleLineAndSafe(desc, true))
            throw new IllegalArgumentException("desc");

        messageType = SVPTEXTMSG;
        game = ga;
        this.pn = pn;
        this.svp = svp;
        this.desc = desc;
        isLocalized = isLocal;
    }

    /**
     * @return the name of the game
     */
    public String getGame()
    {
        return game;
    }

    /**
     * SVPTEXTMSG sep game sep2 pn sep2 svp sep2 desc
     *
     * @return the command String
     */
    public String toCmd()
    {
        return toCmd(messageType, game, pn, svp, desc);
    }

    /**
     * SVPTEXTMSG sep game sep2 pn sep2 svp sep2 desc
     *
     * @param ga  the game name
     * @param pn  Player number
     * @param svp  Number of Special Victory Points (SVP) awarded
     * @param desc  Description of the player's action that led to the SVP
     * @return    the command string
     */
    protected static String toCmd
        (final int messageType, final String ga, final int pn, final int svp, final String desc)
    {
        return Integer.toString(messageType) + sep + ga + sep2 + pn + sep2 + svp + sep2 + desc;
    }

    /**
     * {@inheritDoc}
     *<P>
     * This message type's key field is {@link #desc}.
     */
    public String getKey()
    {
        return desc;
    }

    public SOCMessage localize(final String localizedText)
    {
        return new SOCSVPTextMessage(game, pn, svp, localizedText, true);
    }

    /**
     * Parse the command string into a localized SOCSVPTextMessage message at the client.
     *
     * @param s   the String to parse; format: game sep2 pn sep2 svp sep2 desc
     * @return    a SOCSVPTextMessage message, or null if parsing errors
     */
    public static SOCSVPTextMessage parseDataStr(final String s)
    {
        String ga; // the game name
        int pn, svp;
        String desc;

        StringTokenizer st = new StringTokenizer(s, sep2);

        try
        {
            ga = st.nextToken();
            pn = Integer.parseInt(st.nextToken());
            svp = Integer.parseInt(st.nextToken());
            // get all of the line for description,
            //  by choosing a separator character
            //  that can't appear in desc
            desc = st.nextToken(Character.toString( (char) 1 )).trim();
            if (desc.startsWith(SOCMessage.sep2))
                desc = desc.substring(1);
        }
        catch (Exception e)
        {
            return null;
        }

        return new SOCSVPTextMessage(ga, pn, svp, desc, true);
    }

    /**
     * @return a human readable form of the message
     */
    public String toString()
    {
        return getClass().getSimpleName() + ":game=" + game
            + "|pn=" + pn + "|svp=" + svp + "|desc=" + desc;
    }

}<|MERGE_RESOLUTION|>--- conflicted
+++ resolved
@@ -1,10 +1,6 @@
 /**
  * Java Settlers - An online multiplayer version of the game Settlers of Catan
-<<<<<<< HEAD
- * This file Copyright (C) 2012-2014,2017,2019 Jeremy D Monin <jeremy@nand.net>
-=======
- * This file Copyright (C) 2012-2014,2019-2020 Jeremy D Monin <jeremy@nand.net>
->>>>>>> e154de07
+ * This file Copyright (C) 2012-2014,2017,2019-2020 Jeremy D Monin <jeremy@nand.net>
  *
  * This program is free software; you can redistribute it and/or
  * modify it under the terms of the GNU General Public License
@@ -75,11 +71,7 @@
     /**
      * True if this message's {@link #desc} is localized text (for a specific client/locale),
      * false if it's an I18N string key (for server, to be localized to a game's member clients).
-<<<<<<< HEAD
-     * @since 3.0.00
-=======
      * @since 2.4.10
->>>>>>> e154de07
      */
     public final boolean isLocalized;
 
@@ -112,13 +104,8 @@
      *     At the server this is an I18N string key which the server must localize before sending,
      *     at the client it's localized text sent from the server. This allows new SVP actions
      *     and descriptions without client changes.
-<<<<<<< HEAD
-     * @param isLocal  True if description is localized, false if not
-     * @throws IllegalArgumentException if <tt>desc</tt> is null or
-=======
      * @param isLocal  True if description is localized, false if not: {@link #isLocalized}
      * @throws IllegalArgumentException if {@code desc} is null or
->>>>>>> e154de07
      *     fails {@link SOCMessage#isSingleLineAndSafe(String, boolean) SOCMessage.isSingleLineAndSafe(desc, true)}
      */
     public SOCSVPTextMessage(final String ga, final int pn, final int svp, final String desc, final boolean isLocal)
