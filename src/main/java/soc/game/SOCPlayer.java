/**
 * Java Settlers - An online multiplayer version of the game Settlers of Catan
 * Copyright (C) 2003  Robert S. Thomas <thomas@infolab.northwestern.edu>
 * Portions of this file Copyright (C) 2007-2019 Jeremy D Monin <jeremy@nand.net>
 * Portions of this file Copyright (C) 2012-2013 Paul Bilnoski <paul@bilnoski.net>
 *
 * This program is free software; you can redistribute it and/or
 * modify it under the terms of the GNU General Public License
 * as published by the Free Software Foundation; either version 3
 * of the License, or (at your option) any later version.
 *
 * This program is distributed in the hope that it will be useful,
 * but WITHOUT ANY WARRANTY; without even the implied warranty of
 * MERCHANTABILITY or FITNESS FOR A PARTICULAR PURPOSE.  See the
 * GNU General Public License for more details.
 *
 * You should have received a copy of the GNU General Public License
 * along with this program.  If not, see <http://www.gnu.org/licenses/>.
 *
 * The maintainer of this program can be reached at jsettlers@nand.net
 **/
package soc.game;

import soc.disableDebug.D;

import soc.message.SOCMessage;
import soc.proto.Data;
import soc.util.IntPair;
import soc.util.NodeLenVis;

import java.io.Serializable;

import java.util.ArrayList;
import java.util.Collection;
import java.util.Enumeration;
import java.util.HashMap;
import java.util.HashSet;
import java.util.Hashtable;
import java.util.Iterator;
import java.util.List;
import java.util.Map;  // for javadoc
import java.util.Stack;
import java.util.Vector;


/**
 * A class for holding and manipulating player data.
 * The player exists within one SOCGame, not persistent between games like SOCPlayerClient or SOCClientData.
 *<P>
 * At the start of each player's turn, {@link SOCGame#updateAtTurn()} will call {@link SOCPlayer#updateAtTurn()},
 * then call the current player's {@link #updateAtOurTurn()}.
 *<P>
 * The player's hand holds resource cards, unplayed building pieces, and an inventory of development cards
 * and sometimes scenario-specific items.
 *<P>
 * For more information about the "legal" and "potential" road/settlement/city terms,
 * see page 61 of Robert S Thomas' dissertation.  Briefly:
 * "Legal" locations are where pieces can be placed, according to the game rules.
 * "Potential" locations are where pieces can be placed <em>soon</em>, based on the
 * current state of the game board.  For example, every legal settlement location is
 * also a potential settlement during initial placement (game state {@link SOCGame#START1A START1A}
 * through {@link SOCGame#START3A START3A}.  Once the player's final initial settlement is placed,
 * all potential settlement locations are cleared.  Only when they build 2 connected road
 * segments, will another potential settlement location be set.
 *<P>
 * If the board layout changes from game to game, as with {@link SOCBoardLarge} /
 * {@link SOCBoard#BOARD_ENCODING_LARGE}, use these methods to update the player's board data
 * after {@link SOCBoard#makeNewBoard(Map)}, in this order:
 *<UL>
 * <LI> {@link #getPlayerNumber()}.{@link SOCPlayerNumbers#setLandHexCoordinates(int[]) setLandHexCoordinates(int[])}
 * <LI> {@link #setPotentialAndLegalSettlements(Collection, boolean, HashSet[])}
 * <LI> Optionally, {@link #setRestrictedLegalShips(int[])}
 *</UL>
 *<P>
 * On the {@link SOCBoardLarge large sea board}, our list of the player's roads also
 * contains their ships. Some method names like {@link #isConnectedByRoad(int, int)}
 * also group roads and ships together. They are otherwise treated separately.
 *<P>
 * Some fields are for use at the server only, and are null at the client:
 * {@link #resourceStats}, {@link #pendingMessagesOut}, etc.
 * To get the {@code Connection} to a SOCPlayer's client, use
 * {@code SOCServer.getConnection(player.{@link #getName()}).
 *
 * @author Robert S Thomas
 */
@SuppressWarnings("serial")
public class SOCPlayer implements SOCDevCardConstants, Serializable, Cloneable
{
    /**
     * Number of {@link SOCRoad}s a player can build (15).
     * @see #getNumPieces(int)
     * @since 2.0.00
     */
    public static final int ROAD_COUNT = 15;

    /**
     * Number of {@link SOCSettlement}s a player can build (5).
     * @see #getNumPieces(int)
     * @since 2.0.00
     */
    public static final int SETTLEMENT_COUNT = 5;

    /**
     * Number of {@link SOCCity}s a player can build (4).
     * @see #getNumPieces(int)
     * @since 2.0.00
     */
    public static final int CITY_COUNT = 4;

    /**
     * Number of {@link SOCShip}s a player can build (15) if {@link SOCGame#hasSeaBoard}.
     * @see #getNumPieces(int)
     * @since 2.0.00
     */
    public static final int SHIP_COUNT = 15;

    /**
     * If a robot player's turn must be ended this many times,
     * consider it "stubborn" and give it less time to act on its own
     * in future turns. Default is 2.
     * @see #isStubbornRobot()
     * @since 2.0.00
     */
    public static int STUBBORN_ROBOT_FORCE_END_TURN_THRESHOLD = 2;

    /**
     * the name of the player
     */
    private String name;

    /**
     * The integer id for this player (0 to n-1).
     */
    private int playerNumber;

    /**
     * the game that this player is in
     */
    private SOCGame game;

    /**
     * The number of pieces not in play, available to build.
     * Indexes are SOCPlayingPiece constants:
     * {@link SOCPlayingPiece#ROAD},
     * {@link SOCPlayingPiece#SETTLEMENT},
     * {@link SOCPlayingPiece#CITY},
     * {@link SOCPlayingPiece#SHIP}.
     * Initially {@link #ROAD_COUNT}, {@link #SETTLEMENT_COUNT}, etc.
     */
    private int[] numPieces;

    /**
     * For scenario option {@link SOCGameOption#K_SC_PIRI _SC_PIRI},
     * the number of {@link SOCShip}s that are converted to warships.
     * See {@link #getNumWarships()} for details.
     * @since 2.0.00
     */
    private int numWarships;

    /**
     * a list of this player's pieces in play
     * (does not include any {@link #fortress}).
     */
    private Vector<SOCPlayingPiece> pieces;

    /**
     * a list of this player's roads and ships in play.
     * Although roads and ships are kept together here,
     * in {@link #numPieces}[] they're counted separately.
     *<P>
     * Before v2.0.00 this field was {@code roads}.
     * @see #getRoadOrShip(int)
     * @see #roadNodes
     */
    private Vector<SOCRoutePiece> roadsAndShips;

    /**
     * a list of this player's settlements in play
     */
    private Vector<SOCSettlement> settlements;

    /**
     * a list of this player's cities in play
     */
    private Vector<SOCCity> cities;

    /**
     * For scenario option {@link SOCGameOption#K_SC_PIRI _SC_PIRI},
     * the "pirate fortress" that this player must defeat to win.
     * The player's warships are used to defeat the fortress; see {@link #getNumWarships()}.
     * Null if fortress has been defeated and converted to a settlement.
     * Null unless game has that scenario option.
     *<P>
     * There is no setFortress method; use putPiece. For details see {@link #getFortress()}.
     * @since 2.0.00
     */
    private SOCFortress fortress;

    /**
     * Player's {@link SOCSpecialItem}s, if any, by type.
     * See getter/setter javadocs for details on type keys and
     * rationale for lack of synchronization.
     * ArrayList is used to guarantee we can store null items.
     * @since 2.0.00
     */
    private HashMap<String, ArrayList<SOCSpecialItem>> spItems;

    /**
     * The node coordinate of our most recent settlement placement.
     * Useful during initial placement.
     */
    protected int lastSettlementCoord;

    /**
     * The edge coordinate of our most recent road or ship.
     * Useful during initial placement.
     */
    protected int lastRoadCoord;

    /**
     * length of the longest road for this player
     */
    private int longestRoadLength;

    /**
     * List of longest road / longest trade-route paths.
     * Is empty (not null) if {@link SOCGameOption#K_SC_0RVP} is set.
     */
    private final Vector<SOCLRPathData> lrPaths;

    /**
     * how many of each resource this player has
     */
    private SOCResourceSet resources;

    /**
     * Resources gained from dice roll of the current turn.
     * Set in {@link #addRolledResources(SOCResourceSet)},
     * cleared in {@link #updateAtTurn()}.
     * @since 2.0.00
     */
    private SOCResourceSet rolledResources;

    /**
     * For use at server by SOCGame, if the player's previous action this turn was a
     * bank trade, the resources involved.  Used to decide if they can undo the trade.
     *<P>
     * Ignore unless {@link SOCGame#canUndoBankTrade(SOCResourceSet, SOCResourceSet)} is true.
     *
     * @since 1.1.13
     */
    SOCResourceSet lastActionBankTrade_give, lastActionBankTrade_get;

    /**
     * For use at server, this player's count of forced end turns this game.
     * Useful for keeping track of buggy/slow ("stubborn") robots.
     * Is incremented by {@link #addForcedEndTurn()} and reset to 0 by {@link #setName(String)}.
     * @see #isStubbornRobot()
     * @since 2.0.00
     */
    int forcedEndTurnCount;

    /**
     * server-only total count of how many of each known resource the player has received this game
     * from dice rolls.
     * The used indexes are {@link Data.ResourceType#CLAY_VALUE} - {@link Data.ResourceType#WOOD_VALUE},
     * and also (in v2.0.00+) {@link SOCResourceConstants#GOLD_LOCAL}.
     * See {@link #getResourceRollStats()} for details.
     * @since 1.1.09
     */
    private int[] resourceStats;

    /**
     * The {@link SOCDevCard development card}s this player holds,
     * along with occasional scenario-specific items.
     */
    private SOCInventory inventory;

    /**
     * how many knights this player has in play
     */
    private int numKnights;

    /**
     * the number of victory points for settlements and cities
     */
    private int buildingVP;

    /**
     * The number of Special Victory Points (SVPs), which are awarded in certain game scenarios on the large sea board.
     * Does not include VPs from {@link #numCloth}, cloth is part of {@link #getTotalVP()}.
     *<P>
     * When updating this value, if the SVP came from a piece, also set or check {@link SOCPlayingPiece#specialVP}
     * and {@link SOCPlayingPiece#specialVPEvent}.
     * @see #svpInfo
     * @since 2.0.00
     */
    private int specialVP;

    /**
     * The details behind the total SVP count in {@link #specialVP}, or null if none.
     * This is filled at the server (because it has the text strings) when
     * {@link SOCGame#gameEventListener} != null, and sent out to clients.
     * @see #addSpecialVPInfo(int, String)
     */
    private ArrayList<SpecialVPInfo> svpInfo;

    /**
     * the final total score (pushed from server at end of game),
     * or 0 if no score has been forced.
     *
     * @see #forceFinalVP(int)
     */
    private int finalTotalVP;

    /**
     * For some game scenarios, how many cloth does this player have?
     * Every 2 pieces of cloth is worth 1 VP.
     * @see #specialVP
     * @since 2.0.00
     */
    private int numCloth;

    /**
     * this flag is true if the player needs to discard
     * and must pick which resources to lose.
     * @see #needToPickGoldHexResources
     */
    private boolean needToDiscard;

    /**
     * If nonzero, waiting for player to pick this many gold-hex resources,
     * after a dice roll or placing their final initial settlement.
     *<P>
     * When setting this field, also increment {@link #resourceStats}
     * [{@link SOCResourceConstants#GOLD_LOCAL GOLD_LOCAL}].
     *<P>
     * Game state {@link SOCGame#WAITING_FOR_PICK_GOLD_RESOURCE}
     * or {@link SOCGame#STARTS_WAITING_FOR_PICK_GOLD_RESOURCE}.
     * @see #needToDiscard
     * @since 2.0.00
     */
    private int needToPickGoldHexResources;

    /**
     * all of the nodes that this player's roads and ships touch;
     * this is used to calculate longest road / longest trade route.
     * @see #roadsAndShips
     * @see #roadNodeGraph
     */
    private Vector<Integer> roadNodes;

    /**
     * A graph of what adjacent nodes are connected by this
     * player's roads and ships.
     * If <tt>roadNodeGraph</tt>[node1][node2], then a road or ship
     * connects them; <tt>roadNodeGraph</tt>[node2][node1]
     * will also be true.
     *<P>
     * Implementation: <BR>
     *    Key = <tt>node1</tt>'s coordinate {@link Integer}.<BR>
     *    Value = int[] array of length 3, for the 3 adjacent nodes.<BR>
     *    If an element of the array is 0, no connection.
     *    A non-zero element is <tt>node2</tt>'s coordinate
     *    at the other end of the road connecting them.
     * @see #isConnectedByRoad(int, int)
     */
    private Hashtable<Integer,int[]> roadNodeGraph;

    /**
     * a list of edges where it is legal to place a road.
     * an edge is legal if a road could eventually be
     * placed there.
     *<P>
     * If not {@link SOCGame#hasSeaBoard}, initialized in constructor
     * from {@link SOCBoard#initPlayerLegalRoads()}.
     *<P>
     * If {@link SOCGame#hasSeaBoard}, empty until {@link SOCBoard#makeNewBoard(Map)}
     * and {@link SOCGame#startGame()}, because the board layout and legal settlements
     * vary from game to game.
     */
    private HashSet<Integer> legalRoads;

    /**
     * a set of nodes where it is legal to place a
     * settlement. A node is legal if a settlement
     * can ever be placed there.
     * Placing a settlement will clear its node and adjacent nodes.
     *<P>
     * Key = node coordinate, as {@link Integer}.
     * If {@link HashSet#contains(Object) legalSettlements.contains(Integer.valueOf(nodeCoord))},
     * then <tt>nodeCoord</tt> is a legal settlement.
     *<P>
     * If not {@link SOCGame#hasSeaBoard}, initialized in constructor
     * from {@link SOCBoard#initPlayerLegalSettlements()}.
     *<P>
     * If {@link SOCGame#hasSeaBoard}: Empty at server until {@link SOCBoardLarge#makeNewBoard(Map)}
     * and {@link SOCGame#startGame()}, because the board layout and legal settlements vary
     * from game to game.  Empty at client until
     * {@link #setPotentialAndLegalSettlements(Collection, boolean, HashSet[])} is called.
     *
     * @see #potentialSettlements
     * @see SOCBoard#nodesOnLand
     */
    private HashSet<Integer> legalSettlements;

    /**
     * The most recently added node from {@link #addLegalSettlement(int, boolean)}, or 0.
     * @since 2.0.00
     */
    private int addedLegalSettlement;

    /**
     * a list of edges where it is legal to place a ship.
     * an edge is legal if a ship could eventually be
     * placed there.
     *<P>
     * If the game doesn't use the large sea board (<tt>! {@link SOCGame#hasSeaBoard}</tt>),
     * this set is empty but non-null.
     *<P>
     * May be updated during game play by {@link #updateLegalShipsAddHex(int)}.
     * @see #legalShipsRestricted
     * @since 2.0.00
     */
    private HashSet<Integer> legalShips;

    /**
     * A list of edges if the legal sea edges for ships are restricted
     * by the game's scenario ({@link SOCGameOption#K_SC_PIRI _SC_PIRI}),
     * or {@code null} if all sea edges are legal for ships.
     * If the player has no legal ship edges, this list is empty (not null).
     *<P>
     * This list, separate from {@link #legalShips}, is necessary because some methods
     * change {@code legalShips} by removing or adding edges.
     *
     * @since 2.0.00
     */
    private HashSet<Integer> legalShipsRestricted;

    /**
     * a set of edges where a road could be placed
     * on the next turn.
     * At start of the game, this is clear/empty.
     * Elements are set true when the player places adjacent settlements or roads, via
     * {@link #updatePotentials(SOCPlayingPiece)}.
     * Elements are set false when a road or ship is placed on their edge.
     */
    private HashSet<Integer> potentialRoads;

    /**
     * a set of nodes where a settlement could be
     * placed on the next turn.
     * At start of the game, all {@link #legalSettlements} are also potential.
     * When the second settlement is placed, <tt>potentialSettlements</tt> is cleared,
     * and then re-set via {@link #updatePotentials(SOCPlayingPiece) updatePotentials(SOCRoad)}.
     * Placing a settlement will clear its node and adjacent nodes.
     *<P>
     * Key = node coordinate, as {@link Integer}.
     * If {@link HashSet#contains(Object) potentialSettlements.contains(Integer.valueOf(nodeCoord))},
     * then this is a potential settlement.
     * @see #legalSettlements
     * @see #setPotentialAndLegalSettlements(Collection, boolean, HashSet[])
     * @see SOCBoard#nodesOnLand
     */
    private HashSet<Integer> potentialSettlements;

    /**
     * a set of nodes where a city could be
     * placed on the next turn.
     * At start of the game, this is clear/empty because the player has no settlements yet.
     * Elements are set true when the player places settlements, via
     * {@link #updatePotentials(SOCPlayingPiece)}.
     * Elements are set false when cities are placed.
     * Unlike other piece types, there is no "<tt>legalCities</tt>" set,
     * because we use {@link #legalSettlements} before placing a settlement,
     * and settlements can always become cities.
     */
    private HashSet<Integer> potentialCities;

    /**
     * a set of edges where a ship could be placed
     * on the next turn.
     * At start of the game, this is clear/empty.
     * Elements are set true when the player places adjacent settlements or ships, via
     * {@link #updatePotentials(SOCPlayingPiece)}.
     * Elements are set false when a road or ship is placed on their edge.
     *<P>
     * If the game doesn't use the large sea board (<tt>! {@link SOCGame#hasSeaBoard}</tt>),
     * this set is empty but non-null.
     * @since 2.0.00
     */
    private HashSet<Integer> potentialShips;

    /**
     * True if board has fog hexes, {@link #potentialSettlements} has some nodes on
     * the fog hexes, and game hasn't completed {@link SOCGame#isInitialPlacement()} yet.
     * @since 2.0.00
     */
    private boolean hasPotentialSettlesInitInFog;

    /**
     * a boolean array stating wheather this player is touching a
     * particular kind of port.
     * Index == port type, in range {@link SOCBoard#MISC_PORT} to {@link SOCBoard#WOOD_PORT}
     */
    private boolean[] ports;

    /**
     * this is the current trade offer that this player is making, or null if none
     */
    private SOCTradeOffer currentOffer;

    /**
     * this is true if the player played a development card this turn
     */
    private boolean playedDevCard;

    /**
     * this is true if the player asked to reset the board this turn
     * @since 1.1.00
     */
    private boolean boardResetAskedThisTurn;

    /**
     * In 6-player mode, is the player asking to build during the Special Building Phase?
     * @see #hasSpecialBuiltThisTurn
     * @since 1.1.08
     */
    private boolean askedSpecialBuild;

    /**
     * In 6-player mode, has the player already built during the Special Building Phase?
     * @see #askedSpecialBuild
     * @since 1.1.09
     */
    private boolean hasSpecialBuiltThisTurn;

    /**
     * Track one-time player events for scenarios on the {@link SOCGame#hasSeaBoard large sea board}.
     * As events occur during a game, each one's {@link SOCPlayerEvent#flagValue} bit is set here.
     *<P>
     * Example events: {@link SOCPlayerEvent#SVP_SETTLED_ANY_NEW_LANDAREA},
     * {@link SOCPlayerEvent#CLOTH_TRADE_ESTABLISHED_VILLAGE}.
     *<P>
     * Bits are kept here, not in separate boolean fields, to keep them together and send over the network.
     * Not all player events are here; some can't be represented in a single flag bit,
     * such as {@link #scenario_svpFromEachLandArea_bitmask}.
     *
     * @see #getPlayerEvents()
     * @since 2.0.00
     */
    private int playerEvents_bitmask;

    /**
     * For some scenarios on the {@link SOCGame#hasSeaBoard large sea board},
     * bitmask: true if the player has been given a Special Victory Point for placing
     * a settlement in a given new land area.
     * The bit value is (1 &lt;&lt; (landAreaNumber - 1)).
     *
     * @see SOCPlayerEvent#SVP_SETTLED_EACH_NEW_LANDAREA
     * @see #playerEvents_bitmask
     * @see #getScenarioSVPLandAreas()
     * @since 2.0.00
     */
    private int scenario_svpFromEachLandArea_bitmask;

    /**
     * The land area(s) of the player's initial settlements,
     * if {@link SOCGame#hasSeaBoard} and the board defines Land Areas
     * (<tt>null != {@link SOCBoardLarge#getLandAreasLegalNodes()}</tt>).
     * Used for Special Victory Points in some scenarios.
     * 0 otherwise.
     *<P>
     * If both initial settlements are in the same land area,
     * then {@link #startingLandArea2} is 0.
     *<P>
     * Also: If {@link SOCBoardLarge#getStartingLandArea()} != 0,
     * the players must start in that land area.  This is enforced
     * at the server during makeNewBoard, by using that land area
     * for the only initial potential/legal settlement locations.
     *
     * @since 2.0.00
     */
    private int startingLandArea1, startingLandArea2;
        // skip startingLandArea3: Although some scenarios have 3 initial settlements,
        // none have placement in 3 initial land areas and SVPs for settling new areas.

    /**
     * this is true if this player is a robot
     */
    private boolean robotFlag;

    /**
     * Is this robot connection the built-in robot (not a 3rd-party),
     * with the original AI?
     * @see soc.message.SOCImARobot
     * @since 1.1.09
     */
    private boolean builtInRobotFlag;

    /**
     * which face image this player is using
     */
    private int faceId;

    /**
     * the numbers that our settlements are touching
     */
    private SOCPlayerNumbers ourNumbers;

    /**
     * a guess at how many turns it takes to build
     */

    // private SOCBuildingSpeedEstimate buildingSpeed;

    /**
     * For games at server, a convenient queue to hold any outbound {@code SOCMessage}s to this player's client
     * during game action callbacks. Public access for use by server classes.
     * See {@link SOCGame#pendingMessagesOut} for more details.
     * If a message contains text field(s) or is dependent on the client version, localize or resolve it
     * before adding to this queue.
     *<P>
     * For pending messages to send to entire game, see {@link SOCGame#pendingMessagesOut}.
     *<P>
     * To send and clear this queue's contents, call {@code SOCGameHandler.sendGamePendingMessages(SOCGame, boolean)}.
     *<P>
     * <B>Note:</B> Only a few of the server message-handling methods check this queue:
     * See {@link SOCGame#pendingMessagesOut}.
     *<P>
     * <B>Locking:</B> Not thread-safe, because all of a game's message handling
     * is done within a single thread.
     *<P>
     * Because this queue is server-only, it's null until {@link SOCGame#startGame()}.
     * This field is also not copied by the {@link #SOCPlayer(SOCPlayer, String)} constructor.
     *
     * @since 2.0.00
     */
    public transient List<Object> pendingMessagesOut;

    /**
     * create a copy of the player
     *
     * @param player  the player to copy
     * @param newName  new name to give copy of player, or {@code null} to copy current name.
     *     Useful for {@link soc.robot.SOCPlayerTracker} dummy players in debug prints.
     *     Note that {@link #toString()} prints the name and the copied {@link #getPlayerNumber()}.
     * @throws IllegalStateException if player's dev cards can't be cloned (internal error); should not possibly occur
     */
    public SOCPlayer(final SOCPlayer player, final String newName)
        throws IllegalStateException
    {
        int i;
        game = player.game;
        name = (newName != null) ? newName : player.name;
        playerNumber = player.playerNumber;
        numPieces = player.numPieces.clone();
        pieces = new Vector<SOCPlayingPiece>(player.pieces);
        roadsAndShips = new Vector<SOCRoutePiece>(player.roadsAndShips);
        settlements = new Vector<SOCSettlement>(player.settlements);
        cities = new Vector<SOCCity>(player.cities);
        spItems = new HashMap<String, ArrayList<SOCSpecialItem>>();
        if (! player.spItems.isEmpty())
        {
            // deep copy
            for (final String optKey : player.spItems.keySet())
            {
                final ArrayList<SOCSpecialItem> old = player.spItems.get(optKey);
                if (old.isEmpty())
                    continue;

                ArrayList<SOCSpecialItem> anew = new ArrayList<SOCSpecialItem>();
                final int L = old.size();
                try
                {
                    for (i = 0; i < L; ++i)
                    {
                        SOCSpecialItem itm = old.get(i);
                        anew.add((itm != null) ? itm.clone() : null);
                    }
                } catch (CloneNotSupportedException e) {}  // Should not occur: SOCSpecialItem implements Cloneable

                spItems.put(optKey, anew);
            }
        }
        fortress = player.fortress;
        numWarships = player.numWarships;
        longestRoadLength = player.longestRoadLength;
        lrPaths = new Vector<SOCLRPathData>(player.lrPaths);
        resources = player.resources.copy();
        resourceStats = new int[player.resourceStats.length];
        System.arraycopy(player.resourceStats, 0, resourceStats, 0, player.resourceStats.length);
        rolledResources = player.rolledResources.copy();
        try
        {
            inventory = new SOCInventory(player.inventory);
        }
        catch (CloneNotSupportedException e)
        {
            throw new IllegalStateException("Internal error, cards should be cloneable", e);
        }
        numKnights = player.numKnights;
        buildingVP = player.buildingVP;
        specialVP = player.specialVP;
        finalTotalVP = 0;
        playedDevCard = player.playedDevCard;
        needToDiscard = player.needToDiscard;
        needToPickGoldHexResources = player.needToPickGoldHexResources;
        boardResetAskedThisTurn = player.boardResetAskedThisTurn;
        askedSpecialBuild = player.askedSpecialBuild;
        hasSpecialBuiltThisTurn = player.hasSpecialBuiltThisTurn;
        robotFlag = player.robotFlag;
        builtInRobotFlag = player.builtInRobotFlag;
        faceId = player.faceId;
        ourNumbers = new SOCPlayerNumbers(player.ourNumbers);
        ports = new boolean[SOCBoard.WOOD_PORT + 1];

        for (i = SOCBoard.MISC_PORT; i <= SOCBoard.WOOD_PORT; i++)
        {
            ports[i] = player.ports[i];
        }

        roadNodes = new Vector<Integer>(player.roadNodes);
        // Deep copy of roadNodeGraph contents:
        roadNodeGraph = new Hashtable<Integer,int[]>((int) (player.roadNodeGraph.size() * 1.4f));
        for (Integer rnKey : player.roadNodeGraph.keySet())
        {
            final int[] rnArr = player.roadNodeGraph.get(rnKey);
            roadNodeGraph.put(rnKey, rnArr.clone());
        }

        /**
         * init legal and potential arrays
         */
        legalRoads = new HashSet<Integer>(player.legalRoads);
        legalSettlements = new HashSet<Integer>(player.legalSettlements);
        legalShips = new HashSet<Integer>(player.legalShips);
        potentialRoads = new HashSet<Integer>(player.potentialRoads);
        potentialSettlements = new HashSet<Integer>(player.potentialSettlements);
        potentialCities = new HashSet<Integer>(player.potentialCities);
        potentialShips = new HashSet<Integer>(player.potentialShips);
        addedLegalSettlement = player.addedLegalSettlement;
        if (player.legalShipsRestricted != null)
            legalShipsRestricted = new HashSet<Integer>(player.legalShipsRestricted);

        if (player.currentOffer != null)
        {
            currentOffer = new SOCTradeOffer(player.currentOffer);
        }
        else
        {
            currentOffer = null;
        }

        playerEvents_bitmask = player.playerEvents_bitmask;
        scenario_svpFromEachLandArea_bitmask = player.scenario_svpFromEachLandArea_bitmask;
        startingLandArea1 = player.startingLandArea1;
        startingLandArea2 = player.startingLandArea2;
    }

    /**
     * Create a new player for a new empty board.
     *<P>
     * Unless {@link SOCGame#hasSeaBoard},
     * the player's possible placement locations will be
     * set from {@link SOCBoard#initPlayerLegalRoads()} and
     * {@link SOCBoard#initPlayerLegalSettlements()}.
     *<P>
     * Once the game board is set up, be sure to call
     * {@link #setPotentialAndLegalSettlements(Collection, boolean, HashSet[])}
     * to update our data.
     *
     * @param pn the player number
     * @param ga the game that the player is in
     */
    public SOCPlayer(int pn, SOCGame ga)
    {
        int i;

        game = ga;
        playerNumber = pn;
        numPieces = new int[SOCPlayingPiece.MAXPLUSONE];
        numPieces[SOCPlayingPiece.ROAD] = ROAD_COUNT;
        numPieces[SOCPlayingPiece.SETTLEMENT] = SETTLEMENT_COUNT;
        numPieces[SOCPlayingPiece.CITY] = CITY_COUNT;
        if (ga.hasSeaBoard)
            numPieces[SOCPlayingPiece.SHIP] = SHIP_COUNT;
        else
            numPieces[SOCPlayingPiece.SHIP] = 0;

        if (ga.isGameOptionSet(SOCGameOption.K_SC_PIRI))
            --numPieces[SOCPlayingPiece.SETTLEMENT];  // Pirate Fortress is a captured settlement

        pieces = new Vector<SOCPlayingPiece>(ROAD_COUNT + SETTLEMENT_COUNT + CITY_COUNT);
        roadsAndShips = new Vector<SOCRoutePiece>(ROAD_COUNT);
        settlements = new Vector<SOCSettlement>(SETTLEMENT_COUNT);
        cities = new Vector<SOCCity>(CITY_COUNT);
        spItems = new HashMap<String, ArrayList<SOCSpecialItem>>();
        longestRoadLength = 0;
        lrPaths = new Vector<SOCLRPathData>();
        resources = new SOCResourceSet();
        resourceStats = new int[1 + SOCResourceConstants.GOLD_LOCAL];
        rolledResources = new SOCResourceSet();
        inventory = new SOCInventory();
        numKnights = 0;
        buildingVP = 0;
        specialVP = 0;
        playedDevCard = false;
        needToDiscard = false;
        needToPickGoldHexResources = 0;
        boardResetAskedThisTurn = false;
        askedSpecialBuild = false;
        hasSpecialBuiltThisTurn = false;
        robotFlag = false;
        builtInRobotFlag = false;
        faceId = 1;
        SOCBoard board = ga.getBoard();
        ourNumbers = new SOCPlayerNumbers(board);

        // buildingSpeed = new SOCBuildingSpeedEstimate(this);
        ports = new boolean[SOCBoard.WOOD_PORT + 1];

        for (i = SOCBoard.MISC_PORT; i <= SOCBoard.WOOD_PORT; i++)
        {
            ports[i] = false;
        }

        roadNodes = new Vector<Integer>(20);
        roadNodeGraph = new Hashtable<Integer, int[]>();

        /**
         * Empty legal and potential arrays for now:
         * These are initialized later, after board.makeNewBoard and game.startGame,
         * in case it's using sea board layout which varies from game to game.
         */
        potentialRoads = new HashSet<Integer>();
        potentialCities = new HashSet<Integer>();
        potentialShips = new HashSet<Integer>();

        legalRoads = new HashSet<Integer>();
        legalSettlements = new HashSet<Integer>();
        legalShips = new HashSet<Integer>();
        potentialSettlements = new HashSet<Integer>();

        currentOffer = null;
    }

    /**
     * At start of normal game play, set all nodes to not be potential settlements.
     * Called by {@code SOCGame.updateAtGameFirstTurn()}
     * in state {@link SOCGame#START2A} or {@link SOCGame#START3A} after final initial settlement placement.
     *<P>
     * Once they have placed another road, that road's
     * {@link #putPiece(SOCPlayingPiece, boolean)} call will call
     * {@link #updatePotentials(SOCPlayingPiece)}, which
     * will set potentialSettlements at the road's new end node.
     *<P>
     * Also clears the {@link #hasPotentialSettlementsInitialInFog()} flag.
     */
    public void clearPotentialSettlements()
    {
        potentialSettlements.clear();
        hasPotentialSettlesInitInFog = false;
    }

    /**
     * Update player's state as needed when any player begins their turn (before dice are rolled).
     * Called by server and client, as part of {@link SOCGame#updateAtTurn()}.
     *<P>
     * Called for each player, just before calling the current player's {@link #updateAtOurTurn()}.
     *<UL>
     *<LI> Clear {@link #getRolledResources()}
     *</UL>
     * @since 1.1.14
     */
    void updateAtTurn()
    {
        rolledResources.clear();
    }

    /**
     * Update game state as needed when this player begins their turn (before dice are rolled).
     * Called by server and client, as part of {@link SOCGame#updateAtTurn()}.
     * Called just after calling each player's {@link #updateAtTurn()}.
     *<P>
     * May be called during initial placement.
     * Is called at the end of initial placement, before the first player's first roll.
     * On the 6-player board, is called at the start of
     * the player's {@link SOCGame#SPECIAL_BUILDING Special Building Phase}.
     *<UL>
     *<LI> Mark our new dev cards as old
     *<LI> Set {@link #getNeedToPickGoldHexResources()} to 0
     *<LI> Clear the "last-action bank trade" flag/list
     *     used by {@link SOCGame#canUndoBankTrade(SOCResourceSet, SOCResourceSet) game.canUndoBankTrade}
     *</UL>
     * @since 1.1.14
     */
    void updateAtOurTurn()
    {
        inventory.newToOld();
        lastActionBankTrade_give = null;
        lastActionBankTrade_get = null;
        if (needToPickGoldHexResources > 0)
            needToPickGoldHexResources = 0;
    }

    /**
     * Set the name of the player.
     *<P>
     * Also resets the player's forced-end-turn count to 0,
     * because this is called from {@link SOCGame#addPlayer(String, int)}
     * when a player has been replaced with someone else.
     *
     * @param na    the player's new name, or null.
     *           For network message safety, must not contain
     *           control characters, {@link SOCMessage#sep_char}, or {@link SOCMessage#sep2_char}.
     *           This is enforced by calling {@link SOCMessage#isSingleLineAndSafe(String)}.
     * @throws IllegalArgumentException if a non-null name fails
     *           {@link SOCMessage#isSingleLineAndSafe(String)}.
     *           This exception was added in 1.1.07.
     */
    public void setName(String na)
        throws IllegalArgumentException
    {
        if ((na != null) && ! SOCMessage.isSingleLineAndSafe(na))
            throw new IllegalArgumentException("na");

        name = na;
        forcedEndTurnCount = 0;
    }

    /**
     * @return the name of the player; may be {@code null} if this Player is an unoccupied seat in the game
     */
    public String getName()
    {
        return name;
    }

    /**
     * Get the player's seat number in the {@link #getGame() game}.
     * @return the player id
     */
    public int getPlayerNumber()
    {
        return playerNumber;
    }

    /**
     * @return the game that this player is in
     */
    public SOCGame getGame()
    {
        return game;
    }

    /**
     * @return true if the player played a dev card this turn
     */
    public boolean hasPlayedDevCard()
    {
        return playedDevCard;
    }

    /**
     * set the playedDevCard flag
     *
     * @param value         the value of the flag
     */
    public void setPlayedDevCard(boolean value)
    {
        playedDevCard = value;
    }

    /**
     * @return true if the player asked to reset the board this turn
     * @since 1.1.00
     */
    public boolean hasAskedBoardReset()
    {
        return boardResetAskedThisTurn;
    }

    /**
     * set the flag indicating if the player asked to reset the board this turn
     *
     * @param value  true to set, false to clear
     * @since 1.1.00
     */
    public void setAskedBoardReset(boolean value)
    {
        boardResetAskedThisTurn = value;
    }

    /**
     * In 6-player mode's Special Building Phase, this player has asked to build.
     * To set or clear this flag, use {@link #setAskedSpecialBuild(boolean)}.
     *
     * @return  if the player has asked to build
     * @see #hasSpecialBuilt()
     * @since 1.1.08
     */
    public boolean hasAskedSpecialBuild()
    {
        return askedSpecialBuild;
    }

    /**
     * In 6-player mode's Special Building Phase, set or clear the flag
     * for this player asking to build.
     * Does not validate that they are currently allowed to ask;
     * use {@link SOCGame#canAskSpecialBuild(int, boolean)} for that.
     * To read this flag, use {@link #hasAskedSpecialBuild()}.
     *
     * @param set  if the player has asked to build
     * @see SOCGame#askSpecialBuild(int, boolean)
     * @since 1.1.08
     */
    public void setAskedSpecialBuild(boolean set)
    {
        askedSpecialBuild = set;
    }

    /**
     * In 6-player mode's Special Building Phase, this player has already built this turn.
     * To set or clear this flag, use {@link #setSpecialBuilt(boolean)}.
     *
     * @return  if the player has built
     * @see #hasAskedSpecialBuild()
     * @since 1.1.09
     */
    public boolean hasSpecialBuilt()
    {
        return hasSpecialBuiltThisTurn;
    }

    /**
     * In 6-player mode's Special Building Phase, set or clear the flag
     * for this player already built this turn.
     * Does not validate against current game conditions.
     * To read this flag, use {@link #hasSpecialBuilt()}.
     *
     * @param set  if the player special-built this turn
     * @since 1.1.09
     */
    public void setSpecialBuilt(boolean set)
    {
        hasSpecialBuiltThisTurn = set;
    }

    /**
     * set the "need to discard" flag
     *
     * @param value         the value of the flag
     */
    public void setNeedToDiscard(boolean value)
    {
        needToDiscard = value;
    }

    /**
     * @return true if this player needs to discard
     * @see #getNeedToPickGoldHexResources()
     */
    public boolean getNeedToDiscard()
    {
        return needToDiscard;
    }

    /**
     * Set the number of gold-hex resources this player must now pick,
     * after a dice roll or placing their 2nd initial settlement.
     * See {@link #getNeedToPickGoldHexResources()} for details.
     *
     * @param numRes  Number of resources to pick, or 0 for no pick/pick has been completed
     * @since 2.0.00
     */
    public void setNeedToPickGoldHexResources(final int numRes)
    {
        final int d = numRes - needToPickGoldHexResources;

        needToPickGoldHexResources = numRes;
        if (d > 0)
            resourceStats[SOCResourceConstants.GOLD_LOCAL] += d;
    }

    /**
     * Get the number of gold-hex resources this player must now pick,
     * after a dice roll or placing their 2nd initial settlement.
     * 0 unless {@link SOCGame#hasSeaBoard} and player is adjacent
     * to a {@link SOCBoardLarge#GOLD_HEX}.
     * Game state should be {@link SOCGame#WAITING_FOR_PICK_GOLD_RESOURCE}.
     * Once the player has picked their resources, returns to 0.
     *
     * @return  number of resources to pick, or 0 for no pick
     * @see #getNeedToDiscard()
     * @since 2.0.00
     */
    public int getNeedToPickGoldHexResources()
    {
        return needToPickGoldHexResources;
    }

    /**
     * set the robot flags.
     * @param isRobot  Is this player a robot?
     * @param isBuiltIn  Is this player the built-in robot type?
     *   Assume false if unknown, such as in SITDOWN message received at other clients.
     */
    public void setRobotFlag(boolean isRobot, boolean isBuiltIn)
    {
        robotFlag = isRobot;
        builtInRobotFlag = isBuiltIn;
    }

    /**
     * Is this player a robot AI (built-in or 3rd-party)?
     * @return the value of the robot flag
     * @see #isBuiltInRobot()
     * @see #isStubbornRobot()
     */
    public boolean isRobot()
    {
        return robotFlag;
    }

    /**
     * Is this robot player the built-in robot (not a 3rd-party),
     * with the original AI?  False if unknown.
     * @see #isRobot()
     * @see soc.message.SOCImARobot
     * @return the value of the built-in-robot flag
     * @since 1.1.09
     */
    public boolean isBuiltInRobot()
    {
        return builtInRobotFlag;
    }

    /**
     * Is this robot player "stubborn": Slow or buggy enough that their turn has been forced to end several times?
     * That counter is incremented by {@link #addForcedEndTurn()} and reset by {@link #setName(String)}.
     * @return true if {@link #isRobot()} and forced-end-turn count &gt;= {@link #STUBBORN_ROBOT_FORCE_END_TURN_THRESHOLD}
     * @since 2.0.00
     */
    public boolean isStubbornRobot()
    {
        return robotFlag && (forcedEndTurnCount >= STUBBORN_ROBOT_FORCE_END_TURN_THRESHOLD);
    }

    /**
     * Increment the forced-end-turn count that's checked by {@link #isStubbornRobot()}.
     *<P>
     * This method is not named {@code forceEndTurn()} because all turn-forcing actions are done in
     * {@link soc.server.SOCGameHandler}.
     * @since 2.0.00
     */
    public void addForcedEndTurn()
    {
        forcedEndTurnCount++;
    }

    /**
     * set the face image id
     *
     * @param id  the image id. 1 is the first human face image; 0 is the robot.
     */
    public void setFaceId(int id)
    {
        faceId = id;
    }

    /**
     * get the face image id.
     * @return  the face image id.  1 is the first human face image; 0 is the robot.
     */
    public int getFaceId()
    {
        return faceId;
    }

    /**
     * @return the numbers that this player's settlements are touching
     */
    public SOCPlayerNumbers getNumbers()
    {
        return ourNumbers;
    }

    /**
     * Get the number of one piece type available to place (not already in play).
     * At the start of the game, for example, <tt>getNumPieces({@link SOCPlayingPiece#CITY})</tt> == {@link #CITY_COUNT}.
     * On the sea board, each player also starts with {@link #SHIP_COUNT} ships.
     *
     * @return the number of pieces available for a particular piece type
     * @param ptype the type of piece; a SOCPlayingPiece constant
     *   like {@link SOCPlayingPiece#ROAD} or {@link SOCPlayingPiece#SETTLEMENT}.
     * @see #getPieces()
     * @see #getNumWarships()
     * @throws ArrayIndexOutOfBoundsException if piece type is invalid
     */
    public int getNumPieces(int ptype)
        throws ArrayIndexOutOfBoundsException
    {
        return numPieces[ptype];
    }

    /**
     * Set the amount of pieces available to place (not already in play)
     * for a particular piece type.
     *
     * @param ptype the type of piece; a SOCPlayingPiece constant
     *   like {@link SOCPlayingPiece#ROAD} or {@link SOCPlayingPiece#SETTLEMENT}.
     * @param amt                 the amount
     * @see #setNumWarships(int)
     */
    public void setNumPieces(int ptype, int amt)
    {
        numPieces[ptype] = amt;
    }

    /**
     * For scenario option {@link SOCGameOption#K_SC_PIRI _SC_PIRI},
     * the number of {@link SOCShip}s that have been converted to warships
     * to defend against the pirate fleet and attack the {@link SOCFortress}.
     *<P>
     * {@link SOCShip} has no "isWarship" field; the player's first {@code numWarships}
     * ships within {@link #getRoadsAndShips()} are the warships, because those are the ships
     * heading out to sea starting at the player's settlement, placed chronologically.
     * See {@link SOCGame#isShipWarship(SOCShip)} for details.
     * @since 2.0.00
     */
    public int getNumWarships()
    {
        return numWarships;
    }

    /**
     * For scenario option {@link SOCGameOption#K_SC_PIRI _SC_PIRI},
     * set the player's number of warships.  See {@link #getNumWarships()} for details.
     * @param count  New number of warships
     * @since 2.0.00
     */
    public void setNumWarships(final int count)
    {
        numWarships = count;
    }

    /**
     * Get this player's pieces on the board. Does not include {@link #getFortress()}, if any,
     * because the player doesn't control that piece.
     * @return the list of pieces in play
     * @see #getNumPieces(int)
     */
    public Vector<SOCPlayingPiece> getPieces()
    {
        return pieces;
    }

    /**
     * Get this player's roads and ships on the board.  Chronological order.
     * Note that if a ship is moved on the board, it may go to the end of this list.
     *<P>
     * Before v2.0.00 this method was {@code getRoads}.
     * @return the list of roads/ships in play
     * @see #getRoadOrShip(int)
     * @see #getMostRecentShip()
     */
    public Vector<SOCRoutePiece> getRoadsAndShips()
    {
        return roadsAndShips;
    }

    /**
     * Get this player's road or ship on an edge.
     * @param  edge  Edge coordinate of the road or ship
     * @return  The player's road or ship in play at this edge, or null
     * @see #getMostRecentShip()
     * @since 2.0.00
     */
    public SOCRoutePiece getRoadOrShip(final int edge)
    {
        for (SOCRoutePiece roadOrShip : roadsAndShips)
        {
            if (roadOrShip.getCoordinates() == edge)
                return roadOrShip;
        }

        return null;
    }

    /**
     * Get this player's most recently placed ship, if any.
     * @return Most recent ship from {@link #getRoadsAndShips()}, or {@code null}
     *    if that list contains no {@link SOCShip}s
     * @see #getRoadsAndShips()
     * @since 2.0.00
     */
    public SOCShip getMostRecentShip()
    {
        for (int i = roadsAndShips.size() - 1; i >= 0; --i)
        {
            SOCRoutePiece rs = roadsAndShips.get(i);
            if (rs instanceof SOCShip)
                return (SOCShip) rs;
        }

        return null;
    }

    /**
     * @return the list of settlements in play
     */
    public Vector<SOCSettlement> getSettlements()
    {
        return settlements;
    }

    /**
     * @return the list of cities in play
     */
    public Vector<SOCCity> getCities()
    {
        return cities;
    }

    /**
     * Get a list of all special items of a given type held by the player.
     * Only some scenarios and expansions use Special Items.
     *<P>
     * <B>Locks:</B> This getter is not synchronized: It's assumed that the structure of Special Item lists
     * is set up at game creation time, and not often changed.  If a specific item type or access pattern
     * requires synchronization, do so outside this class and document the details.
     *
     * @param typeKey  Special item type.  Typically a {@link SOCGameOption} keyname; see the {@link SOCSpecialItem}
     *     class javadoc for details.
     * @return  List of all special items of that type, or {@code null} if none; will never return an empty list.
     *     Some list items may be {@code null} depending on the list structure created by the scenario or expansion.
     * @since 2.0.00
     * @see SOCGame#getSpecialItems(String)
     * @see SOCGame#getSpecialItemTypes()
     */
    public ArrayList<SOCSpecialItem> getSpecialItems(final String typeKey)
    {
        final ArrayList<SOCSpecialItem> ret = spItems.get(typeKey);
        if ((ret == null) || ret.isEmpty())
            return null;

        return ret;
    }

    /**
     * Get a special item of a given type, by index within the list of all items of that type held by the player.
     * Only some scenarios and expansions use Special Items.
     *<P>
     * <B>Locks:</B> This getter is not synchronized: It's assumed that the structure of Special Item lists
     * is set up at game creation time, and not often changed.  If a specific item type or access pattern
     * requires synchronization, do so outside this class and document the details.
     *
     * @param typeKey  Special item type.  Typically a {@link SOCGameOption} keyname; see the {@link SOCSpecialItem}
     *     class javadoc for details.
     * @param idx  Index within the list of special items of that type; must be within the list's current size
     * @return  The special item, or {@code null} if none of that type, or if that index is {@code null} within the list
     *     or is beyond the size of the list
     * @since 2.0.00
     * @see SOCGame#getSpecialItem(String, int)
     * @see SOCGame#getSpecialItem(String, int, int, int)
     * @see SOCSpecialItem#playerPickItem(String, SOCGame, SOCPlayer, int, int)
     * @see SOCSpecialItem#playerSetItem(String, SOCGame, SOCPlayer, int, int, boolean)
     */
    public SOCSpecialItem getSpecialItem(final String typeKey, final int idx)
    {
        final ArrayList<SOCSpecialItem> li = spItems.get(typeKey);
        if (li == null)
            return null;

        try
        {
            return li.get(idx);
        } catch (IndexOutOfBoundsException e) {
            return null;
        }
    }

    /**
     * Add or replace a special item in the player's list of items of that type.
     * Only some scenarios and expansions use Special Items.
     * @param typeKey  Special item type.  Typically a {@link SOCGameOption} keyname; see the {@link SOCSpecialItem}
     *     class javadoc for details.  If no list with this key exists, it will be created here.
     * @param idx  Index within the list of special items of that type; if this is past the list's current size,
     *     {@code null} elements will be inserted as needed until {@code idx} is a valid index
     *     If {@code idx} is within the list, the current element at that index will be replaced.
     * @param itm  Item object to set within the list.
     *     Method does not set or change {@link SOCSpecialItem#getPlayer() itm.getPlayer()}.
     * @return  The item previously at this index, or {@code null} if none
     * @throws IndexOutOfBoundsException  if {@code idx} &lt; 0
     * @see SOCGame#setSpecialItem(String, int, SOCSpecialItem)
     */
    public SOCSpecialItem setSpecialItem(final String typeKey, final int idx, final SOCSpecialItem itm)
        throws IndexOutOfBoundsException
    {
        ArrayList<SOCSpecialItem> li = spItems.get(typeKey);
        if (li == null)
        {
            li = new ArrayList<SOCSpecialItem>();
            spItems.put(typeKey, li);
        }

        final int L = li.size();
        if (idx < L)
        {
            return li.set(idx, itm);
        } else {
            for (int n = idx - L; n > 0; --n)  // if idx == L, n is 0, no nulls are needed
                li.add(null);

            li.add(itm);
            return null;
        }
    }

    /**
     * For scenario option {@link SOCGameOption#K_SC_PIRI _SC_PIRI},
     * the "pirate fortress" that this player must defeat to win.
     * Null if fortress has already been defeated and converted to a settlement.
     * Null unless game has that scenario option.
     *<P>
     * There is no <tt>setFortress</tt> method; instead call
     * {@link SOCGame#putPiece(SOCPlayingPiece) game.putPiece(SOCFortress)} to set, or
     * {@link SOCGame#putPiece(SOCPlayingPiece) game.putPiece(SOCSettlement)} to clear.
     * @since 2.0.00
     */
    public SOCFortress getFortress()
    {
        return fortress;
    }

    /**
     * For some game scenarios, get how many cloth this player currently has.
     * Every 2 pieces of cloth is worth 1 VP.
     * @since 2.0.00
     */
    public int getCloth()
    {
        return numCloth;
    }

    /**
     * Set how many cloth this player currently has.
     * More cloth gives the player more VPs, see {@link #getPublicVP()}.
     * For use at client based on messages from server.
     * @param numCloth  Number of cloth
     * @since 2.0.00
     */
    public void setCloth(final int numCloth)
    {
        this.numCloth = numCloth;
    }

    /**
     * Can we move this ship, based on our trade routes
     * and settlements/cities near its current location?
     *<P>
     * Only the ship at the newer end of an open trade route can be moved.
     * So, to move a ship, one of its end nodes must be clear of this
     * player's pieces: No settlement or city, and no other adjacent ship on
     * the other side of the node.  Other players' pieces are ignored.
     * The ship must be part of an open trade route;
     * {@link SOCShip#isClosed() sh.isClosed()} must be false.
     *<P>
     * Does not check game state, only this player's pieces.
     * Trade routes can branch, so it may be that more than one ship
     * could be moved.  The game limits players to one move per turn.
     * That limit isn't checked here.
     * After the player picks the ship's requested new location,
     * {@link SOCGame#canMoveShip(int, int, int)} checks that limit,
     * the other game conditions, and calls this method to check the
     * player's piece conditions.
     *<P>
     * Once the player picks the ship's requested new location,
     * that edge will be checked with {@link #isPotentialShipMoveTo(int, int)}.
     *<P>
     * @param sh  One of our ships
     * @since 2.0.00
     */
    public boolean canMoveShip(SOCShip sh)
    {
        if (sh.isClosed())
            return false;

        final SOCBoard board = game.getBoard();
        final int shipEdge = sh.getCoordinates();
        final int[] shipNodes = board.getAdjacentNodesToEdge_arr(shipEdge);

        final boolean clearPastNode0, clearPastNode1;

        SOCPlayingPiece pp = board.settlementAtNode(shipNodes[0]);
        if ((pp != null) && (pp.getPlayerNumber() != playerNumber))
            pp = null;
        clearPastNode0 =
            (null == pp)
            && ! doesTradeRouteContinuePastNode
                   (board, true, shipEdge, -9, shipNodes[0]);

        pp = board.settlementAtNode(shipNodes[1]);
        if ((pp != null) && (pp.getPlayerNumber() != playerNumber))
            pp = null;
        clearPastNode1 =
             (null == pp)
             && ! doesTradeRouteContinuePastNode
                    (board, true, shipEdge, -9, shipNodes[1]);

        return (clearPastNode0 || clearPastNode1);
    }

    /**
     * For road/ship building, does this edge have a piece of ours adjacent to it
     * (settlement, city, or same road/ship type as {@code wantShip})?
     *
     * @param edge   Check adjacents of this edge
     * @param wantShip   True to look for ships only, false for roads only
     * @return  True if we have an adjacent settlement or city, or our route continues on an adjacent edge
     * @since 2.0.00
     */
    private final boolean doesTradeRouteContinuePastEdge(final int edge, final boolean wantShip)
    {
        // TODO refactor: similar to canMoveShip's checks

        final SOCBoard board = game.getBoard();

        final int[] edgeNodes = board.getAdjacentNodesToEdge_arr(edge);
        for (int i = 0; i < 2; ++i)
        {
            SOCPlayingPiece sc = board.settlementAtNode(edgeNodes[i]);
            if (sc != null)
            {
                if (sc.getPlayerNumber() == playerNumber)
                    return true;
            } else {
                if (doesTradeRouteContinuePastNode
                        (board, wantShip, edge, -9, edgeNodes[i]))
                    return true;
            }
        }

        return false;
    }

    /**
     * Does this trade route (ships only, or roads only) continue past
     * an unoccupied node?
     *
     * @param board  game board
     * @param wantShip   True to look for ships only, false for roads only
     * @param rsEdge  Edge adjacent to {@code node} with a road/ship on the trade route
     * @param ignoreEdge  Edge to ignore our pieces on, or -9; used
     *                    during the check before moving one of our ships
     *                    to ignore the ship's current position (its {@code fromEdge}).
     *                    Not necessarily adjacent to {@code node} or {@code rsEdge}.
     *                    <P>
     *                    In scenario {@code _SC_PIRI}, moving a ship must not create a new
     *                    branch in the existing ship route. When not -9 in that scenario,
     *                    this method checks that by counting our ships/roads adjacent to {@code node}
     *                    besides {@code rsEdge} and {@code ignoreEdge}.
     * @param node  Node at one end of {@code rsEdge},
     *              which does not have a settlement or city;
     *              check this node's other 2 edges for roads/ships
     *              continuing the trade route
     * @return  True if a road/ship continues the route past {@code node}
     *              along one or both of the node's 2 other edges
     * @since 2.0.00
     */
    private final boolean doesTradeRouteContinuePastNode
        (final SOCBoard board, final boolean wantShip, final int rsEdge, final int ignoreEdge, final int node)
    {
        boolean routeContinues = false;

        // openEdgesCount: for _SC_PIRI when moving ship, number of non-ship edges around node;
        //   otherwise 0.  Starts at 3, and the loop has a break below 2, so it will never reach 0.
        //   Track this count because we can't create a branch in the ship route by moving one.
        //   Decrement openEdgesCount when a ship is seen.  Ignore roads.
        //   Assumes that it's OK to place 2 ships next to a coastal settlement
        //   (the road to the settlement is ignored) because the player's free initial coastal settlement
        //   has just 1 legal sea edge next to it, not 2, so the route can't branch there,
        //   so any other coastal settlement is "on the way" along the non-branching route.
        int openEdgesCount =
            ((ignoreEdge != -9) && game.isGameOptionSet(SOCGameOption.K_SC_PIRI)) ? 3 : 0;

        int[] adjEdges = board.getAdjacentEdgesToNode_arr(node);
        for (int i = 0; i < 3; ++i)
            if ((adjEdges[i] == rsEdge) || (adjEdges[i] == ignoreEdge))
                adjEdges[i] = -9;  // ignore this edge

        // Look for a road/ship of ours, adjacent to node
        for (SOCRoutePiece rs : roadsAndShips)
        {
            final int edge = rs.getCoordinates();
            for (int i = 0; i < 3; ++i)
            {
                if (edge == adjEdges[i])
                {
                    if (rs.isRoadNotShip() == wantShip)
                        continue;  // interested in ships only, or roads only, not both types

                    routeContinues = true;
                    if (openEdgesCount != 0)
                        --openEdgesCount;

                    break;
                }
            }

            if (routeContinues && (openEdgesCount < 2))
                break;  // no need to keep looking at roads
        }

        if (openEdgesCount == 0)
            return routeContinues;
        else
            return (openEdgesCount == 2);  // If 3, nothing beyond. If 1, already 2 ships beyond, route would branch.
    }

    /**
     * Follow a trade route (a line of {@link SOCShip}s) away from a newly closed end, to
     * determine if the other end is closed or still open, and close this route if
     * necessary.
     *<P>
     * We check the route in one direction towards <tt>edgeFarNode</tt>, because we
     * assume that the other end of <tt>newShipEdge</tt>
     * has a settlement, or that it branches from an already-closed trade route.
     *<P>
     * The route and its segments may end at a settlement/city/village, a branch where 3 ships
     * meet at a node (and 2 of the 3 ships are closed), or may end "open" with no further pieces.
     *<P>
     * Settlements and cities owned by other players won't close the trade route.
     * {@link SOCVillage Villages} are present only with scenario game option {@link SOCGameOption#K_SC_CLVI}.
     * If this route becomes closed and is the player's first Cloth Trade route with a village,
     * this method sets that player event flag and fires
     * {@link SOCPlayerEvent#CLOTH_TRADE_ESTABLISHED_VILLAGE}.
     *<P>
     * Valid only when {@link SOCGame#hasSeaBoard}.
     *
     * @param newShipEdge  A ship in a currently-open trade route, either newly placed
     *                  or adjacent to a newly placed settlement.
     *                  If the ship is newly placed, it should not yet be in {@link #roadsAndShips}.
     *                  If the settlement is newly placed, it should not yet be in {@link #settlements}.
     * @param edgeFarNode  The unvisited node at the far end of <tt>fromEdge</tt>.
     *                  We'll examine this node and then continue to move along edges past it.
     * @return  null if open, otherwise all the newly-closed {@link SOCShip}s
     * @since 2.0.00
     * @throws IllegalStateException  if not {@link SOCGame#hasSeaBoard}
     */
    private List<SOCShip> checkTradeRouteFarEndClosed(final SOCShip newShipEdge, final int edgeFarNode)
        throws IllegalStateException
    {
        if (! game.hasSeaBoard)
            throw new IllegalStateException();

        List<ArrayList<Object>> encounteredSelf = new ArrayList<ArrayList<Object>>();
            // if route loops around, contains ArrayLists of node coords & SOCShips
            // -- see isTradeRouteFarEndClosed javadoc for details

        HashSet<Integer> alreadyVisited = new HashSet<Integer>();  // contains Integer coords as segment is built

        // Check the far end node of fromEdge
        // for a settlement/city, then for ships in each
        // of that node's directions.
        // Note that if it becomes closed, segment will contain newShipEdge.

        isTradeRouteFarEndClosed_foundVillage = null;
        List<SOCShip> segment = isTradeRouteFarEndClosed
            (newShipEdge, edgeFarNode, alreadyVisited, encounteredSelf);

        if (segment == null)
            return null;

        for (SOCShip sh : segment)
            sh.setClosed();

        if (isTradeRouteFarEndClosed_foundVillage != null)
        {
            final boolean gotCloth = isTradeRouteFarEndClosed_foundVillage.addTradingPlayer(this);
            final boolean flagNew =
                ! hasPlayerEvent(SOCPlayerEvent.CLOTH_TRADE_ESTABLISHED_VILLAGE);

            if (flagNew)
                setPlayerEvent(SOCPlayerEvent.CLOTH_TRADE_ESTABLISHED_VILLAGE);
            if (flagNew || gotCloth)
            {
                if (game.gameEventListener != null)
                    game.gameEventListener.playerEvent
                        (game, this, SOCPlayerEvent.CLOTH_TRADE_ESTABLISHED_VILLAGE,
                         flagNew, isTradeRouteFarEndClosed_foundVillage);
            }
        }

        // Now that those ships are closed, re-check the segments
        // where we might have found a loop, and see if those are
        // still open or should be closed.

        if (encounteredSelf.size() > 0)
        {
            // go from the farthest, inwards
            for (int i = 0; i < encounteredSelf.size(); ++i)
            {
                ArrayList<Object> self = encounteredSelf.get(i);
                final int farNode = ((Integer) self.get(0)).intValue();
                SOCShip nearestShip = (SOCShip) self.get(1);
                if (nearestShip.isClosed())
                    continue;  // already closed

                List<SOCShip> recheck;
                List<ArrayList<Object>> reSelf = new ArrayList<ArrayList<Object>>();
                HashSet<Integer> reAlready = new HashSet<Integer>();

                // check again to see if it should be closed now
                isTradeRouteFarEndClosed_foundVillage = null;
                if (self.size() == 2)
                {
                    // just 1 ship along that segment
                    recheck = isTradeRouteFarEndClosed
                        (nearestShip, farNode, reAlready, reSelf);
                } else {
                    // 2 or more ships
                    final int nextNearEdge = ((SOCShip) self.get(2)).getCoordinates();
                    recheck = isTradeRouteFarEndClosed
                        (nearestShip,
                         ((SOCBoardLarge) game.getBoard()).getNodeBetweenAdjacentEdges
                             (nearestShip.getCoordinates(), nextNearEdge),
                         reAlready, reSelf);
                }

                if (recheck == null)
                    continue;  // still not closed

                // close the re-checked segment
                segment.addAll(recheck);
                for (SOCShip sh : recheck)
                    sh.setClosed();

                if (isTradeRouteFarEndClosed_foundVillage != null)
                {
                    final boolean gotCloth = isTradeRouteFarEndClosed_foundVillage.addTradingPlayer(this);
                    final boolean flagNew =
                        ! hasPlayerEvent(SOCPlayerEvent.CLOTH_TRADE_ESTABLISHED_VILLAGE);

                    if (flagNew)
                        setPlayerEvent(SOCPlayerEvent.CLOTH_TRADE_ESTABLISHED_VILLAGE);
                    if (flagNew || gotCloth)
                    {
                        if (game.gameEventListener != null)
                            game.gameEventListener.playerEvent
                                (game, this, SOCPlayerEvent.CLOTH_TRADE_ESTABLISHED_VILLAGE,
                                 flagNew, isTradeRouteFarEndClosed_foundVillage);
                    }
                }
            }
        }

        return segment;
    }

    /**
     * Set by {@link #isTradeRouteFarEndClosed(SOCShip, int, HashSet, List)}
     * if it finds a {@link SOCVillage} at any far end.
     * Not set unless both {@link SOCGame#hasSeaBoard} and {@link SOCGameOption#K_SC_CLVI} are set.
     * @since 2.0.00
     */
    private SOCVillage isTradeRouteFarEndClosed_foundVillage;

    /**
     * Recursive call for {@link #checkTradeRouteFarEndClosed(SOCShip, int)}.
     * See that method for more information.
     * This method checks one segment of the trade route going from a branch.
     * The segment may end at a settlement/city/village, another branch, or end with no further pieces.
     *<P>
     * If recursion ends at a {@link SOCVillage}, {@link #isTradeRouteFarEndClosed_foundVillage}
     * will be set to it.  If you're looking for villages, clear that field before calling this method.
     *<P>
     * Valid only when {@link SOCGame#hasSeaBoard}.
     *
     * @param edgeFirstShip  First edge along the segment; an open ship required here.
     *                  All edges, including this first edge, are checked against <tt>encounteredSelf</tt>.
     * @param edgeFarNode  The unvisited node at the far end of <tt>fromEdge</tt>.
     *                  We'll examine this node and then continue to move along edges past it.
     *                  If the "facing direction" we're moving in is called "moveDir",
     *                  then <tt>edgeFarNode</tt> =
     *                  {@link SOCBoardLarge#getAdjacentNodeToEdge(int, int)
     *                   board.getAdjacentNodeToEdge(edgeFirstShip.getCoordinates(), moveDir)}.
     * @param alreadyVisited   contains Integer edge coordinates as the segment is built;
     *               added to in this method
     * @param encounteredSelf  contains ArrayLists, each with a node coord Integer and SOCShips;
     *               might be added to in this method.
     *               Node is the "far end" of the segment from <tt>edgeFirstShip</tt>,
     *               just past the ship that was re-encountered.
     *               The SOCShips are ordered starting with <tt>edgeFirstShip</tt> and moving
     *               out to the node just past (farther than) the encounter ship.
     *               (That ship is not in the ArrayList.)
     *               The very first ArrayList in the list is the one farthest from the original
     *               starting ship, and the following list entries will overall move closer
     *               to the start.
     * @return a closed route of {@link SOCShip} or null, ordered from <tt>fromEdge</tt> to far end;
     *         may also add to <tt>alreadyVisited</tt> and <tt>encounteredSelf</tt>
     * @throws ClassCastException if not {@link SOCGame#hasSeaBoard}
     * @throws IllegalArgumentException if {@link SOCShip#isClosed() edgeFirstShip.isClosed()}
     * @since 2.0.00
     */
    private List<SOCShip> isTradeRouteFarEndClosed
        (final SOCShip edgeFirstShip, final int edgeFarNode,
         HashSet<Integer> alreadyVisited, List<ArrayList<Object>> encounteredSelf)
        throws ClassCastException, IllegalArgumentException
    {
        if (edgeFirstShip.isClosed())
            throw new IllegalArgumentException
                ("closed(0x" + Integer.toHexString(edgeFirstShip.getCoordinates()) + ')');

        final SOCBoardLarge board = (SOCBoardLarge) game.getBoard();
        final boolean boardHasVillages = game.isGameOptionSet(SOCGameOption.K_SC_CLVI);
        List<SOCShip> segment = new ArrayList<SOCShip>();

        SOCShip edgeShip = edgeFirstShip;
        segment.add(edgeShip);
        int edge = edgeShip.getCoordinates();
        int node = edgeFarNode;

        boolean foundClosedEnd = false;
        SOCPlayingPiece pp = null;
        while ((edge != 0) && ! foundClosedEnd)
        {
            // Loop invariant:
            // - edge is an edge with a ship, we're currently at edge
            // - node is the "far end" of edge, next to be inspected
            // - segment's most recently added ship is the one at edge

            final Integer edgeInt = Integer.valueOf(edge);

            // have we already visited this edge?
            if (alreadyVisited.contains(edgeInt))
            {
                // Build an encounteredSelf list entry.
                ArrayList<Object> already = new ArrayList<Object>();
                already.add(Integer.valueOf(node));
                already.addAll(segment);

                encounteredSelf.add(already);

                return null;  // <--- Early return: already visited ---
            }

            alreadyVisited.add(edgeInt);

            // check the node
            pp = board.settlementAtNode(node);
            if (pp != null)
            {
                if (pp.getPlayerNumber() == playerNumber)
                    foundClosedEnd = true;

                break;  // segment doesn't continue past a settlement or city
            }
            else if (boardHasVillages)
            {
                pp = board.getVillageAtNode(node);
                if (pp != null)
                {
                    foundClosedEnd = true;

                    break;  // segment doesn't continue past a village
                }
            }

            // check node's other 2 adjacent edges
            // to see where the trade route goes next

            final int[] nodeEdges = board.getAdjacentEdgesToNode_arr(node);
            SOCShip nextShip1 = null, nextShip2 = null;
            for (int i = 0; i < 3; ++i)
            {
                if ((nodeEdges[i] == edge) || (nodeEdges[i] == -9))
                    continue;  // not a new direction

                SOCRoutePiece rs = getRoadOrShip(nodeEdges[i]);
                if ((rs == null) || rs.isRoadNotShip())
                    continue;  // not a ship

                if (nextShip1 == null)
                    nextShip1 = (SOCShip) rs;
                else
                    nextShip2 = (SOCShip) rs;
            }

            if (nextShip1 == null)
                break;  // open end, won't continue past here

            // move next
            if (nextShip2 == null)
            {
                // Trade route continues in just 1 direction,
                // so follow it along

                edge = nextShip1.getCoordinates();
                node = board.getAdjacentNodeFarEndOfEdge(edge, node);
                segment.add(nextShip1);

            } else {

                // Found ships in 2 directions (a branch)

                if (nextShip2.isClosed())
                {
                    // If one ship is already closed, they both are, because they're connected.
                    // Stop here.
                    foundClosedEnd = true;
                    break;
                }

                // Recursive call to the 2 directions out from node:

                final int encounterSize = encounteredSelf.size();
                List<SOCShip> shipsFrom1 = isTradeRouteFarEndClosed
                    (nextShip1, board.getAdjacentNodeFarEndOfEdge(nextShip1.getCoordinates(), node),
                     alreadyVisited, encounteredSelf);
                List<SOCShip> shipsFrom2 = isTradeRouteFarEndClosed
                    (nextShip2, board.getAdjacentNodeFarEndOfEdge(nextShip2.getCoordinates(), node),
                     alreadyVisited, encounteredSelf);

                // Did we encounter our route while recursing?
                if (encounterSize != encounteredSelf.size())
                {
                    // Build an encounteredSelf list entry.
                    ArrayList<Object> already = new ArrayList<Object>();
                    already.add(Integer.valueOf(node));
                    already.addAll(segment);

                    encounteredSelf.add(already);
                }

                if (shipsFrom1 == null)
                {
                    // only shipsFrom2 might be closed
                    if (shipsFrom2 == null)
                        return null;  // neither one was closed

                    segment.addAll(shipsFrom2);
                    return segment;
                }
                else if (shipsFrom2 == null)
                {
                    // shipsFrom2 is null, shipsFrom1 is not null, so it's closed.

                    segment.addAll(shipsFrom1);
                    return segment;
                }

                // both were non-null (newly closed)
                // -> This shouldn't happen, because together they already
                //    form a continuous path between 2 settlements.
                segment.addAll(shipsFrom1);
                segment.addAll(shipsFrom2);
                return segment;
            }
        }

        if (! foundClosedEnd)
            return null;

        if (pp instanceof SOCVillage)
            isTradeRouteFarEndClosed_foundVillage = (SOCVillage) pp;

        return segment;
    }

    /**
     * Get the location of this player's most recent
     * settlement.  Useful during initial placement.
     * @return the coordinates of the last settlement
     *     played by this player, or 0 if none yet
     */
    public int getLastSettlementCoord()
    {
        return lastSettlementCoord;
    }

    /**
     * Get the location of this player's most recent
     * road or ship.  Useful during initial placement.
     * @return the coordinates of the last road/ship played by this player
     */
    public int getLastRoadCoord()
    {
        return lastRoadCoord;
    }

    /**
     * Get the length of this player's longest road or trade route,
     * as calculated by the most recent call to {@link #calcLongestRoad2()}.
     * @return the longest road length / trade route length
     */
    public int getLongestRoadLength()
    {
        return longestRoadLength;
    }

    /**
     * Get our longest road paths.
     * Is empty (not null) if {@link SOCGameOption#K_SC_0RVP} is set.
     * @return longest road paths
     */
    public Vector<SOCLRPathData> getLRPaths()
    {
        return lrPaths;
    }

    /**
     * set the Longest Paths list.
     * @param vec  the list of Longest Paths to use
     */
    public void setLRPaths(List<SOCLRPathData> lrList)
    {
        lrPaths.clear();

        for (SOCLRPathData pd : lrList)
        {
            if (D.ebugOn)
                D.ebugPrintln("restoring pd for player " + playerNumber + " :" + pd);
            lrPaths.add(pd);
        }
    }

    /**
     * Set the node coordinate of this player's most recent Settlement placement.
     * Used at client when joining a game in progress.
     * @param node  Node coordinate, or 0 if none yet
     * @since 2.0.00
     */
    public void setLastSettlementCoord(final int node)
    {
        lastSettlementCoord = node;
    }

    /**
     * set the longest road / longest trade route length
     *
     * @param len         the length
     */
    public void setLongestRoadLength(int len)
    {
        longestRoadLength = len;
    }

    /**
     * Get the resources currently held in the player's hand.
     * @return the resource set
     */
    public SOCResourceSet getResources()
    {
        return resources;
    }

    /**
     * On server, get the current totals of resources received by dice rolls by this player.
     * Each resource type's total includes resources picked from a rolled {@link SOCBoardLarge#GOLD_HEX}.
     * For the {@link SOCScenario#K_SC_FOG Fog Scenario}, includes resources picked when building
     * a road or ship revealed gold from a {@link SOCBoardLarge#FOG_HEX}.
     *<P>
     * Please treat this as read-only.
     *<P>
     * Not currently tracked at client.
     *
     * @return array of resource counts from dice rolls;
     *   the used indexes are {@link Data.ResourceType#CLAY_VALUE} - {@link Data.ResourceType#WOOD_VALUE}.
     *   Index 0 is unused.
     *   In v2.0.00 and newer, index {@link SOCResourceConstants#GOLD_LOCAL} tracks how many
     *   resource picks the player has received from gold hexes.
     * @since 1.1.09
     */
    public int[] getResourceRollStats()
    {
        return resourceStats;
    }

    /**
     * Add to this player's resources and resource-roll totals.
     *<P>
     * If {@link SOCGame#hasSeaBoard}, treat {@link SOCResourceConstants#GOLD_LOCAL}
     * as the gold-hex resources they must pick, and set
     * {@link #getNeedToPickGoldHexResources()} to that amount.
     * This method updates {@link #getResourceRollStats()}[{@link SOCResourceConstants#GOLD_LOCAL GOLD_LOCAL}].
     * Once the resources from gold from a dice roll are picked, the
     * game should update this player's {@link #getResourceRollStats()}.
     *<P>
     * Otherwise ignores rolled {@link SOCResourceConstants#UNKNOWN} resources.
     *
     * @param rolled The resources gained by this roll, as determined
     *     by {@link SOCGame#rollDice()}
     * @since 1.1.09
     */
    public void addRolledResources(SOCResourceSet rolled)
    {
        if (game.hasSeaBoard)
        {
            final int gold = rolled.getAmount(SOCResourceConstants.GOLD_LOCAL);
            if (gold > 0)
            {
                needToPickGoldHexResources += gold;
                resourceStats[SOCResourceConstants.GOLD_LOCAL] += gold;
                rolled.setAmount(0, SOCResourceConstants.GOLD_LOCAL);
            }
        }
        rolledResources.setAmounts(rolled);
        resources.add(rolled);
        for (int rtype = Data.ResourceType.CLAY_VALUE; rtype < resourceStats.length; ++rtype)
            resourceStats[rtype] += rolled.getAmount(rtype);
    }

    /**
     * Resources gained from dice roll of the current turn.
     * Valid at server only, not at client.
     * Please treat the returned set as read-only.
     * @return the resources, if any, gained by this player from the
     *     current turn's {@link SOCGame#rollDice()}.
     * @since 2.0.00
     */
    public SOCResourceSet getRolledResources()
    {
        return rolledResources;
    }

    /**
     * Get the player's inventory of {@link SOCDevCard}s and other occasional items.
     *<P>
     * Before v2.0.00, this method was {@code getDevCards()}.
     * @return the inventory (development card set)
     */
    public SOCInventory getInventory()
    {
        return inventory;
    }

    /**
     * @return whether this player has any unplayed dev cards
     *
     * @see #getInventory()
     */
    public boolean hasUnplayedDevCards()
    {
        return (0 < inventory.getNumUnplayed());
    }

    /**
     * @return the number of knights in play
     */
    public int getNumKnights()
    {
        return numKnights;
    }

    /**
     * set the number of knights in play
     *
     * @param nk        the number of knights
     */
    public void setNumKnights(int nk)
    {
        numKnights = nk;
    }

    /**
     * increment the number of knights in play
     */
    public void incrementNumKnights()
    {
        numKnights++;
    }

    /**
     * @return true if this player has the longest road / longest trade route
     */
    public boolean hasLongestRoad()
    {
        SOCPlayer p = game.getPlayerWithLongestRoad();
        if (p == null)
            return false;

        return p.getPlayerNumber() == playerNumber;
    }

    /**
     * @return true if this player has the largest army
     */
    public boolean hasLargestArmy()
    {
        SOCPlayer p = game.getPlayerWithLargestArmy();
        if (p == null)
            return false;

        return p.getPlayerNumber() == playerNumber;
    }

    /**
     * Get the number of Special Victory Points (SVPs) awarded to this player.
     * SVPs are part of some game scenarios on the large sea board.
     * @return the number of SVPs, or 0
     * @see #getSpecialVPInfo()
     * @since 2.0.00
     */
    public int getSpecialVP()
    {
        return specialVP;
    }

    /**
     * Set the number of Special Victory Points (SVPs) awarded to this player.
     * For use at client based on messages from server.
     * @param svp the number of SVPs, or 0
     * @see #addSpecialVPInfo(int, String)
     * @since 2.0.00
     */
    public void setSpecialVP(int svp)
    {
        specialVP = svp;
    }

    /**
     * This player's number of publicly known victory points.
     * Public victory points exclude VP development cards, except at
     * end of game, when they've been announced by server.
     * Special Victory Points (SVPs) are included, if the game scenario awards them.
     * Also includes any VP from {@link #getCloth() cloth}.
     *
     * @return the number of publicly known victory points
     * @see #getTotalVP()
     * @see #getSpecialVP()
     * @see #forceFinalVP(int)
     */
    public int getPublicVP()
    {
        if (finalTotalVP > 0)
            return finalTotalVP;

        int vp = buildingVP + specialVP + (numCloth / 2);

        /**
         * if we have longest road, then add 2 VP
         */
        if (hasLongestRoad())
        {
            vp += 2;
        }

        /**
         * if we have largest army, then add 2 VP
         */
        if (hasLargestArmy())
        {
            vp += 2;
        }

        return vp;
    }

    /**
     * @return the actual number of victory points (including VP cards/items)
     * @see #getPublicVP()
     * @see #forceFinalVP(int)
     */
    public int getTotalVP()
    {
        if (finalTotalVP > 0)
            return finalTotalVP;

        int vp = getPublicVP();
        vp += inventory.getNumVPItems();

        return vp;
    }

    /**
     * If game is over, server can push the final score for
     * each player to the client.  During play, true scores aren't
     * known, because of hidden victory-point cards.
     * getTotalVP() and getPublicVP() will report this, if set.
     *
     * @param score Total score for the player, or 0 for no forced total.
     */
    public void forceFinalVP(int score)
    {
        if (game.getGameState() != SOCGame.OVER)
            return;  // Consider throw IllegalStateException

        finalTotalVP = score;
    }

    /**
     * Add details on Special Victory Points (SVP) just awarded.
     * This is called at the server (because it has the text strings) when
     * {@link SOCGame#gameEventListener} != null, and sent out to clients.
     * Clients call it from the network message handler.
     * @param svp  Number of SVP
     * @param desc  Description of player's action that led to the SVP.
     *     At the server this is an I18N string key, at the client it's
     *     localized text sent from the server.
     * @see #getSpecialVPInfo()
     * @since 2.0.00
     */
    public void addSpecialVPInfo(final int svp, final String desc)
    {
        if (svpInfo == null)
            svpInfo = new ArrayList<SpecialVPInfo>();

        svpInfo.add(new SpecialVPInfo(svp, desc));
    }

    /**
     * Get the details, if known, behind this player's {@link #getSpecialVP()} total.
     * In chronological order during game play.
     * @return Info on the Special Victory Points (SVP) awarded, or null; please treat as read-only
     * @since 2.0.00
     */
    public ArrayList<SpecialVPInfo> getSpecialVPInfo()
    {
        return svpInfo;
    }

    /**
     * Gets one-time player events for scenarios on the {@link SOCGame#hasSeaBoard large sea board}.
     * As events occur during a game, each one's {@link SOCPlayerEvent#flagValue} bit is set.
     *<P>
     * Example events: {@link SOCPlayerEvent#SVP_SETTLED_ANY_NEW_LANDAREA},
     * {@link SOCPlayerEvent#CLOTH_TRADE_ESTABLISHED_VILLAGE}.
     * Not all player events are returned here; some can't be represented in a single flag bit.
     *
     * @return Player events which have occurred so far this game
     * @see #hasPlayerEvent(SOCPlayerEvent)
     * @since 2.0.00
     */
    public int getPlayerEvents()
    {
        return playerEvents_bitmask;
    }

    /**
     * At client, set the player's {@link #getPlayerEvents()} based on a server message.
     * @param events  Player event flags to set; all others will be cleared.
     * @since 2.0.00
     */
    public void setPlayerEvents(final int events)
    {
        playerEvents_bitmask = events;
    }

    /**
     * Does this player have a certain scenario player event flag?
     * Flag bits are set as per-player events occur during a game.
     * @param spe  Player event, such as {@link SOCPlayerEvent#SVP_SETTLED_ANY_NEW_LANDAREA}
     * @return  True if event flag is set for this player
     * @see #getPlayerEvents()
     * @since 2.0.00
     */
    public final boolean hasPlayerEvent(final SOCPlayerEvent spe)
    {
        return (0 != (playerEvents_bitmask & spe.flagValue));
    }

    /**
     * Set a certain scenario player event flag.
     * Can be set once per game.
     * @param spe  Player event, such as {@link SOCPlayerEvent#SVP_SETTLED_ANY_NEW_LANDAREA}
     * @throws IllegalStateException if this flag is already set.
     *             This is checked at server, not client, due to message timing:
     *             Game events happen at the server before they happen at the client.
     * @see #clearPlayerEvent(SOCPlayerEvent)
     * @since 2.0.00
     */
    private final void setPlayerEvent(final SOCPlayerEvent spe)
        throws IllegalStateException
    {
        final int bit = spe.flagValue;
        if (game.isAtServer && (0 != (playerEvents_bitmask & bit)))
            throw new IllegalStateException("Already set: 0x" + Integer.toHexString(bit));
        playerEvents_bitmask |= bit;
    }

    /**
     * Clear a certain scenario player event flag.
     * @param spe  Player event, such as {@link SOCPlayerEvent#SVP_SETTLED_ANY_NEW_LANDAREA}
     * @see #setPlayerEvent(SOCPlayerEvent)
     * @since 2.0.00
     */
    private final void clearPlayerEvent(final SOCPlayerEvent spe)
    {
        playerEvents_bitmask &= (~ spe.flagValue);
    }

    /**
     * For scenarios on the {@link soc.game.SOCBoardLarge large sea board}, get
     * this player's bitmask of land areas for tracking Special Victory Points (SVP).
     * Used with scenario game option {@link SOCGameOption#K_SC_SEAC _SC_SEAC}.
     * @return land areas bitmask, or 0
     * @since 2.0.00
     */
    public int getScenarioSVPLandAreas()
    {
        return scenario_svpFromEachLandArea_bitmask;
    }

    /**
     * At client, set the player's {@link #getPlayerEvents()} based on a server message.
     * @param las  Land areas to set in player's bitmask; all others will be cleared.
     * @since 2.0.00
     */
    public void setScenarioSVPLandAreas(final int las)
    {
        scenario_svpFromEachLandArea_bitmask = las;
    }

    /**
     * For scenarios on the {@link soc.game.SOCBoardLarge large sea board}, get
     * this player's starting settlement land areas, encoded to send over the network
     * from server to client. 0 otherwise.
     * @return  Encoded starting land area numbers 1 and 2
     * @see soc.message.SOCPlayerElement#STARTING_LANDAREAS
     * @since 2.0.00
     */
    public int getStartingLandAreasEncoded()
    {
        return (startingLandArea2 << 8) | startingLandArea1;
    }

    /**
     * At client, set the player's {@link #getStartingLandAreasEncoded()} based on a server message.
     * @param slas  Starting land areas to set for player
     * @since 2.0.00
     */
    public void setStartingLandAreasEncoded(final int slas)
    {
        startingLandArea1 = slas & 0xFF;
        startingLandArea2 = (slas >> 8) & 0xFF;
    }

    /**
     * @return the list of nodes that touch the roads/ships in play
     */
    public Vector<Integer> getRoadNodes()
    {
        return roadNodes;
    }

    /**
     * @return this player's latest offer, or null if none
     */
    public SOCTradeOffer getCurrentOffer()
    {
        return currentOffer;
    }

    /**
     * Set or clear the current offer made by this player.
     *
     * @param offer   the offer, or {@code null} to clear.
     *     Doesn't validate that {@link SOCTradeOffer#getFrom() offer.getFrom()}
     *     is this player; server must do so.
     */
    public void setCurrentOffer(final SOCTradeOffer offer)
    {
        currentOffer = offer;
    }

    /**
     * Are these two adjacent nodes connected by this player's road/ship?
     * @return true if one of this player's roads or ships
     *         connects the two nodes.
     *
     * @param node1         coordinates of first node
     * @param node2         coordinates of second node
     */
    public boolean isConnectedByRoad(final int node1, final int node2)
    {
        //D.ebugPrintln("isConnectedByRoad "+Integer.toHexString(node1)+", "+Integer.toHexString(node2)+" = "+roadNodeGraph[node1][node2]);

        final int[] adjac = roadNodeGraph.get(Integer.valueOf(node1));
        if (adjac == null)
            return false;

        for (int i = 2; i >= 0; --i)
            if (node2 == adjac[i])
                return true;

        return false;
    }

    /**
     * Put a piece into play.
     * {@link #updatePotentials(SOCPlayingPiece) Update potential} piece lists.
     * For roads, update {@link #roadNodes} and {@link #roadNodeGraph}.
     * Does not update longest road; instead, {@link SOCGame#putPiece(SOCPlayingPiece)}
     * calls {@link #calcLongestRoad2()}.
     *<P>
     * <b>Note:</b> Placing a city automatically removes the settlement there
     * via {@link SOCGame#putPiece(SOCPlayingPiece)} calling
     * {@link SOCPlayer#removePiece(SOCPlayingPiece, SOCPlayingPiece)}.
     *<P>
     * Call this before calling {@link SOCBoard#putPiece(SOCPlayingPiece)}.
     *<P>
     * For some scenarios on the {@link SOCGame#hasSeaBoard large sea board}, placing
     * a settlement in a new Land Area may award the player Special Victory Points (SVP).
     * If so, this method will update {@link #getSpecialVP()} and
     * {@link #getPlayerEvents()} / {@link #getScenarioSVPLandAreas()}
     * and fire a {@link SOCPlayerEvent#SVP_SETTLED_ANY_NEW_LANDAREA} or
     * {@link SOCPlayerEvent#SVP_SETTLED_EACH_NEW_LANDAREA}.
     *<P>
     * For scenario option {@link SOCGameOption#K_SC_PIRI _SC_PIRI},
     * call with <tt>piece</tt> = {@link SOCFortress} to set the single "pirate fortress"
     * that this player must defeat to win.  When the fortress is defeated, it is
     * converted to a settlement; call with <tt>piece</tt> = {@link SOCSettlement} at the
     * fortress location.
     * <tt>isTempPiece</tt> must be false to set or clear the fortress.
     *
     * @param piece        The piece to be put into play; coordinates are not checked for validity.
     * @param isTempPiece  Is this a temporary piece?  If so, do not call the
     *                     game's {@link SOCGameEventListener}.
     * @throws IllegalArgumentException  only if piece is a {@link SOCFortress}, and either
     *                     <tt>isTempPiece</tt>, or player already has a fortress set.
     */
    public void putPiece(final SOCPlayingPiece piece, final boolean isTempPiece)
        throws IllegalArgumentException
    {
        /**
         * only do this stuff if it's our piece
         */
        if (piece.getPlayerNumber() == playerNumber)
        {
            if (! (piece instanceof SOCFortress))
                pieces.addElement(piece);

            final SOCBoard board = game.getBoard();
            switch (piece.getType())
            {
            /**
             * placing a road
             */
            case SOCPlayingPiece.ROAD:
                numPieces[SOCPlayingPiece.ROAD]--;
                putPiece_roadOrShip((SOCRoutePiece) piece, board, isTempPiece);
                break;

            /**
             * placing a settlement
             */
            case SOCPlayingPiece.SETTLEMENT:
                {
                    final int settlementNode = piece.getCoordinates();
                    if ((fortress != null) && (fortress.getCoordinates() == settlementNode))
                    {
                        // settlement is converted from the defeated fortress,
                        // not subtracted from player's numPieces
                        fortress = null;
                        if (isTempPiece)
                            throw new IllegalArgumentException("temporary fortress settlement");
                    } else {
                        numPieces[SOCPlayingPiece.SETTLEMENT]--;
                    }
                    putPiece_settlement_checkTradeRoutes((SOCSettlement) piece, board);
                    settlements.addElement((SOCSettlement) piece);
                    lastSettlementCoord = settlementNode;
                    buildingVP++;

                    /**
                     * update what numbers we're touching
                     */
                    ourNumbers.updateNumbers(piece, board);

                    /**
                     * update our port flags
                     */
                    final int portType = board.getPortTypeFromNodeCoord(settlementNode);
                    if (portType != -1)
                        setPortFlag(portType, true);

                    if ((board instanceof SOCBoardLarge) && (null != ((SOCBoardLarge) board).getLandAreasLegalNodes()))
                    {
                        /**
                         * track starting Land Areas on large board
                         */
                        if (game.isInitialPlacement())
                        {
                            final int newSettleArea = ((SOCBoardLarge) board).getNodeLandArea(settlementNode);
                            if (newSettleArea != 0)
                            {
                                if (startingLandArea1 == 0)
                                    startingLandArea1 = newSettleArea;
                                else if ((startingLandArea2 == 0) && (newSettleArea != startingLandArea1))
                                    startingLandArea2 = newSettleArea;
                            }
                        }

                        /**
                         * do we get any SVP for reaching a new land area?
                         */
                        else
                        {
                            final int newSettleArea = ((SOCBoardLarge) board).getNodeLandArea(settlementNode);
                            if ((newSettleArea != 0)
                                && (newSettleArea != startingLandArea1) && (newSettleArea != startingLandArea2))
                            {
                                putPiece_settlement_checkScenarioSVPs
                                    ((SOCSettlement) piece, newSettleArea, isTempPiece);
                            }
                        }
                    }
                }

                break;

            /**
             * placing a city
             */
            case SOCPlayingPiece.CITY:

                /**
                 * place the city
                 */
                numPieces[SOCPlayingPiece.CITY]--;
                cities.addElement((SOCCity) piece);
                buildingVP += 2;

                /**
                 * update what numbers we're touching;
                 * a city counts as touching a number twice
                 */
                ourNumbers.updateNumbers(piece, board);

                break;

            /**
             * placing a ship
             */
            case SOCPlayingPiece.SHIP:
                numPieces[SOCPlayingPiece.SHIP]--;
                putPiece_roadOrShip((SOCShip) piece, board, isTempPiece);
                break;

            /**
             * placing the player's pirate fortress (scenario game opt _SC_PIRI)
             */
            case SOCPlayingPiece.FORTRESS:
                if (isTempPiece)
                    throw new IllegalArgumentException("temporary fortress");
                if (fortress != null)
                    throw new IllegalArgumentException("already has fortress");
                fortress = (SOCFortress) piece;
                break;
            }
        }

        updatePotentials(piece);
    }

    /**
     * For {@link #putPiece(SOCPlayingPiece, boolean) putPiece}, update road/ship-related info,
     * {@link #roadNodes}, {@link #roadNodeGraph} and {@link #lastRoadCoord}.
     * Call only when the piece is ours.
     * Does not update {@link #potentialRoads}/{@link #potentialShips}; see {@link #updatePotentials(SOCPlayingPiece)}.
     * @param piece  The road or ship
     * @param board  The board
     * @param isTempPiece  Is this a temporary piece?  If so, do not check special edges or "gift" ports
     *     or close a Ship Route
     * @since 2.0.00
     */
    private void putPiece_roadOrShip
        (final SOCRoutePiece piece, final SOCBoard board, final boolean isTempPiece)
    {
        /**
         * before adding a non-temporary ship, check to see if its trade route is now closed,
         * or if it's reached a Special Edge or an _SC_FTRI "gift" trade port.
         */
        if ((piece instanceof SOCShip) && ! isTempPiece)
            putPiece_roadOrShip_checkNewShipTradeRouteAndSpecialEdges
                ((SOCShip) piece, (SOCBoardLarge) board);

        /**
         * remember it
         */
        roadsAndShips.addElement(piece);
        lastRoadCoord = piece.getCoordinates();

        /**
         * add the nodes that this road or ship touches to the roadNodes list
         */
        Collection<Integer> nodes = board.getAdjacentNodesToEdge(piece.getCoordinates());
        int[] nodeCoords = new int[2];
        int i = 0;

        for (Integer node : nodes)
        {
            //D.ebugPrintln("^^^ node = "+Integer.toHexString(node.intValue()));
            nodeCoords[i] = node.intValue();
            i++;

            /**
             * only add nodes that aren't in the list
             */

            //D.ebugPrintln("(roadNodes.contains(node)) = "+(roadNodes.contains(node)));
            if (! roadNodes.contains(node))
            {
                roadNodes.addElement(node);
            }
        }

        /**
         * update the graph of nodes connected by roads/ships
         * by adding this road/ship
         */
        {
            final int node0 = nodeCoords[0],
                      node1 = nodeCoords[1];
            final Integer node0Int = Integer.valueOf(node0),
                          node1Int = Integer.valueOf(node1);

            // roadNodeGraph[node0][node1]
            int[] rnArr = roadNodeGraph.get(node0Int);
            if (rnArr == null)
            {
                rnArr = new int[3];
                roadNodeGraph.put(node0Int, rnArr);
                rnArr[0] = node1;
                // rnArr[1] = 0, rnArr[2] = 0 by default
            } else {
                for (int j = 0; j < 3; ++j)
                {
                    if (node1 == rnArr[j])
                        break;
                    if (0 == rnArr[j])
                    {
                        rnArr[j] = node1;
                        break;
                    }
                }
            }

            // roadNodeGraph[node1][node0]
            rnArr = roadNodeGraph.get(node1Int);
            if (rnArr == null)
            {
                rnArr = new int[3];
                roadNodeGraph.put(node1Int, rnArr);
                rnArr[0] = node0;
                // rnArr[1] = 0, rnArr[2] = 0 by default
            } else {
                for (int j = 0; j < 3; ++j)
                {
                    if (node0 == rnArr[j])
                        break;
                    if (0 == rnArr[j])
                    {
                        rnArr[j] = node0;
                        break;
                    }
                }
            }
        }

        //D.ebugPrintln("^^ roadNodeGraph["+Integer.toHexString(nodeCoords[0])+"]["+Integer.toHexString(nodeCoords[1])+"] = true");
        //D.ebugPrintln("^^ roadNodeGraph["+Integer.toHexString(nodeCoords[1])+"]["+Integer.toHexString(nodeCoords[0])+"] = true");
    }

    /**
     * Check this new ship for adjacent settlements/cities/villages, to see if its trade route
     * will be closed.  Close it if so.
     *<P>
     * If the route becomes closed and is the player's first Cloth Trade route with a {@link SOCVillage},
     * this method sets that player flag and fires {@link SOCPlayerEvent#CLOTH_TRADE_ESTABLISHED_VILLAGE}.
     *<P>
     * If the board layout has Special Edges, check if the new ship has reached one, and if so
     * reward the player and fire an event like {@link SOCPlayerEvent#SVP_REACHED_SPECIAL_EDGE}
     * or {@link SOCPlayerEvent#DEV_CARD_REACHED_SPECIAL_EDGE}.
     *<P>
     * In scenario {@link SOCGameOption#K_SC_FTRI _SC_FTRI}, checks for a "gift" trade port at new ship edge.  If found,
     * calls {@link SOCGame#removePort(SOCPlayer, int)} and fires {@link SOCPlayerEvent#REMOVED_TRADE_PORT}.
     *
     *<H5>Temporary Pieces:</H5>
     * Do not call this method for temporary ships. Those shouldn't fire events for special edges or "gift" ports.
     * Their trade route probably contains pieces from a real player and a temporary dummy player,
     * and closing the route would call the real player's {@link SOCShip#setClosed()}.
     *
     * @param newShip  Our new ship being placed in {@link #putPiece(SOCPlayingPiece, boolean)};
     *                 should not yet be added to {@link #roadsAndShips}
     * @param board  game board
     * @since 2.0.00
     */
    private void putPiece_roadOrShip_checkNewShipTradeRouteAndSpecialEdges
        (final SOCShip newShip, final SOCBoardLarge board)
    {
        final boolean boardHasVillages = game.isGameOptionSet(SOCGameOption.K_SC_CLVI);
        final int edge = newShip.getCoordinates();
        final int[] edgeNodes = board.getAdjacentNodesToEdge_arr(edge);

        for (int i = 0; i < 2; ++i)
        {
            SOCPlayingPiece pp = board.settlementAtNode(edgeNodes[i]);
            if (pp != null)
            {
                if (pp.getPlayerNumber() != playerNumber)
                    pp = null;  // other players' pieces won't close a route
            }
            else if (boardHasVillages)
            {
                pp = board.getVillageAtNode(edgeNodes[i]);
            }

            if (pp == null)
                continue;  // nothing adjacent

            // if pp is at edgeNodes[1], check from edgeNodes[0], or vice versa
            final int edgeFarNode = edgeNodes[1 - i];
            final List<SOCShip> closedRoute = checkTradeRouteFarEndClosed(newShip, edgeFarNode);
            if (closedRoute != null)
            {
                if (pp instanceof SOCVillage)
                {
                    final boolean gotCloth = ((SOCVillage) pp).addTradingPlayer(this);
                    final boolean flagNew =
                        ! hasPlayerEvent(SOCPlayerEvent.CLOTH_TRADE_ESTABLISHED_VILLAGE);

                    if (flagNew)
                        setPlayerEvent(SOCPlayerEvent.CLOTH_TRADE_ESTABLISHED_VILLAGE);
                    if (flagNew || gotCloth)
                    {
                        if (game.gameEventListener != null)
                            game.gameEventListener.playerEvent
                                (game, this, SOCPlayerEvent.CLOTH_TRADE_ESTABLISHED_VILLAGE, flagNew, pp);
                    }
                }

                break;
            }
        }

        final int seType = board.getSpecialEdgeType(edge);
        if (seType != 0)
        {
            SOCPlayer currentPlayer = game.getPlayer(game.getCurrentPlayerNumber());

            switch (seType)
            {
            case SOCBoardLarge.SPECIAL_EDGE_DEV_CARD:
                {
                    board.setSpecialEdge(edge, 0);
                    final int cardtype;
                    if (game.isAtServer)
                    {
                        // Dev cards were set aside at start of game; get one now
                        Integer ctypeObj = board.drawItemFromStack();
                        cardtype = (ctypeObj != null) ? ctypeObj : SOCDevCardConstants.KNIGHT;
                        currentPlayer.getInventory().addDevCard(1, SOCInventory.NEW, cardtype);
                    } else {
                        cardtype = SOCDevCardConstants.UNKNOWN;
                    }

                    if (game.gameEventListener != null)
                        game.gameEventListener.playerEvent
                            (game, currentPlayer, SOCPlayerEvent.DEV_CARD_REACHED_SPECIAL_EDGE,
                             false, new soc.util.IntPair(edge, cardtype));
                }
                break;

            case SOCBoardLarge.SPECIAL_EDGE_SVP:
                {
                    board.setSpecialEdge(edge, 0);

                    ++specialVP;
                    ++newShip.specialVP;
                    if (newShip.specialVP == 1)
                        newShip.specialVPEvent = SOCPlayerEvent.SVP_REACHED_SPECIAL_EDGE;

                    if (game.gameEventListener != null)
                        game.gameEventListener.playerEvent
                            (game, currentPlayer, SOCPlayerEvent.SVP_REACHED_SPECIAL_EDGE,
                             false, edge);
                }
                break;

            default:
                System.err.println("L2549: warning: No handler for reaching SEType " + seType);
            }
        }

        /**
         * _SC_FTRI: Is ship placed at a "gift" port that can be
         * removed from the board for placement elsewhere?
         */
        if (game.isGameOptionSet(SOCGameOption.K_SC_FTRI) && board.canRemovePort(edge))
        {
            game.removePort(this, edge);  // updates game state, fires SOCPlayerEvent.REMOVED_TRADE_PORT
        }

    }

    /**
     * Check this new settlement for adjacent open ships, to see their its trade route
     * will be closed.  Close it if so.
     * @param newSettle  Our new settlement being placed in {@link #putPiece(SOCPlayingPiece, boolean)};
     *            should not yet be added to {@link #settlements}
     * @param board  game board
     * @since 2.0.00
     */
    private void putPiece_settlement_checkTradeRoutes
        (SOCSettlement newSettle, SOCBoard board)
    {
        final int[] nodeEdges = board.getAdjacentEdgesToNode_arr
            (newSettle.getCoordinates());

        for (int i = 0; i < 3; ++i)
        {
            final int edge = nodeEdges[i];
            if (edge == -9)
                continue;
            SOCRoutePiece pp = getRoadOrShip(edge);
            if (! (pp instanceof SOCShip))
                continue;
            SOCShip sh = (SOCShip) pp;
            if (sh.isClosed())
                continue;

            final int edgeFarNode =
                ((SOCBoardLarge) board).getAdjacentNodeFarEndOfEdge
                  (edge, newSettle.getCoordinates());
            checkTradeRouteFarEndClosed
                (sh, edgeFarNode);
        }
    }

    /**
     * Does the player get a Special Victory Point (SVP) for reaching a new land area?
     * Call when a settlement has been placed in a land area different from
     * {@link #startingLandArea1} and {@link #startingLandArea2}.
     * If player gets Special Victory Points because of game option
     * {@link SOCGameOption#K_SC_SANY _SC_SANY} or {@link SOCGameOption#K_SC_SEAC _SC_SEAC},
     * will update fields and fire a {@link SOCPlayerEvent} as described in
     * {@link #putPiece(SOCPlayingPiece, boolean)}.
     *
     * @param newSettle  Newly placed settlement
     * @param newSettleArea  Land area number of new settlement's location
     * @param isTempPiece  Is this a temporary piece?  If so, do not call the
     *            game's {@link SOCGameEventListener}.
     * @since 2.0.00
     */
    private final void putPiece_settlement_checkScenarioSVPs
        (final SOCSettlement newSettle, final int newSettleArea, final boolean isTempPiece)
    {
        if ((! hasPlayerEvent(SOCPlayerEvent.SVP_SETTLED_ANY_NEW_LANDAREA))
             && game.isGameOptionSet(SOCGameOption.K_SC_SANY))
        {
            setPlayerEvent(SOCPlayerEvent.SVP_SETTLED_ANY_NEW_LANDAREA);
            ++specialVP;
            newSettle.specialVP = 1;
            newSettle.specialVPEvent = SOCPlayerEvent.SVP_SETTLED_ANY_NEW_LANDAREA;

            if ((game.gameEventListener != null) && ! isTempPiece)
                game.gameEventListener.playerEvent
                    (game, this, SOCPlayerEvent.SVP_SETTLED_ANY_NEW_LANDAREA, true, newSettle);
        }

        final int laBit = (1 << (newSettleArea - 1));
        if ((0 == (laBit & scenario_svpFromEachLandArea_bitmask)) && game.isGameOptionSet(SOCGameOption.K_SC_SEAC))
        {
            scenario_svpFromEachLandArea_bitmask |= laBit;
            specialVP += 2;
            newSettle.specialVP = 2;
            newSettle.specialVPEvent = SOCPlayerEvent.SVP_SETTLED_EACH_NEW_LANDAREA;

            if ((game.gameEventListener != null) && ! isTempPiece)
                game.gameEventListener.playerEvent
                    (game, this, SOCPlayerEvent.SVP_SETTLED_EACH_NEW_LANDAREA, true, newSettle);
        }
    }

    /**
     * undo the putting of a piece.
     *<P>
     * Among other actions,
     * Updates the potential building lists
     * for removing settlements or cities.
     * Updates port flags, this player's dice resource numbers, etc.
     *<P>
     * Call this only after calling {@link SOCBoard#removePiece(SOCPlayingPiece)}.
     *<P>
     * If the piece is ours, calls {@link #removePiece(SOCPlayingPiece, SOCPlayingPiece) removePiece(piece, null)}.
     *<P>
     * For roads, does not update longest road; if you need to,
     * call {@link #calcLongestRoad2()} after this call.
     *<P>
     * For removing second initial settlement (state START2B),
     *   will zero the player's resource cards.
     *
     * @param piece         the piece placement to be undone.
     *
     */
    public void undoPutPiece(SOCPlayingPiece piece)
    {
        final boolean ours = (piece.getPlayerNumber() == playerNumber);
        final int pieceCoord = piece.getCoordinates();
        final Integer pieceCoordInt = Integer.valueOf(pieceCoord);

        final SOCBoard board = game.getBoard();
        switch (piece.getType())
        {
        //
        // undo a played road or ship
        //
        case SOCPlayingPiece.SHIP:  // fall through to ROAD
        case SOCPlayingPiece.ROAD:

            if (ours)
            {
                //
                // update the potential places to build roads/ships
                //
                removePiece(piece, null);
            }
            else
            {
                //
                // not our road/ship
                //
                // make it a legal space again
                //
                final boolean isCoastline = game.hasSeaBoard && ((SOCBoardLarge) board).isEdgeCoastline(pieceCoord);
                if (piece.getType() == SOCPlayingPiece.ROAD)
                {
                    legalRoads.add(pieceCoordInt);
                    if (isCoastline &&
                        ((legalShipsRestricted == null) || legalShipsRestricted.contains(pieceCoordInt)))
                        legalShips.add(pieceCoordInt);
                } else {
                    if ((legalShipsRestricted == null) || legalShipsRestricted.contains(pieceCoordInt))
                        legalShips.add(pieceCoordInt);
                    if (isCoastline)
                        legalRoads.add(pieceCoordInt);
                }

                //
                // call updatePotentials
                // on our roads/ships that are adjacent to
                // this edge
                //
                List<Integer> adjEdges = board.getAdjacentEdgesToEdge(pieceCoord);

                for (SOCRoutePiece rs : roadsAndShips)
                {
                    for (Integer edgeObj : adjEdges)
                    {
                        final int edge = edgeObj.intValue();

                        if (rs.getCoordinates() == edge)
                            updatePotentials(rs);
                    }
                }
            }

            break;

        //
        // undo a played settlement
        //
        case SOCPlayingPiece.SETTLEMENT:

            if (ours)
            {
                removePiece(piece, null);
                ourNumbers.undoUpdateNumbers(piece, board);

                //
                // update our port flags
                //
                final int portType = board.getPortTypeFromNodeCoord(pieceCoord);
                if (portType != -1)
                    updatePortFlagsAfterRemove(portType, false);

            }  // if (ours)

            //
            // update settlement potentials
            //
            undoPutPieceAuxSettlement(pieceCoord);

            //
            // check adjacent nodes
            //
            for (final int adjNode : board.getAdjacentNodesToNode(pieceCoord))
            {
                undoPutPieceAuxSettlement(adjNode);
            }

            if (ours &&
                ((game.getGameState() == SOCGame.START2B) || (game.getGameState() == SOCGame.START3B)))
            {
                resources.clear();
                // resourceStats[] is 0 already, because nothing's been rolled yet
            }

            break;

        //
        // undo a played city
        //
        case SOCPlayingPiece.CITY:

            if (ours)
            {
                removePiece(piece, null);
                potentialCities.add(pieceCoordInt);

                /**
                 * update what numbers we're touching
                 * a city counts as touching a number twice
                 */
                ourNumbers.undoUpdateNumbers(piece, board);
                ourNumbers.undoUpdateNumbers(piece, board);
            }

            break;

        }
    }

    /**
     * Auxiliary function for undoing settlement placement
     *
     * @param settlementNode  the node we want to consider
     */
    protected void undoPutPieceAuxSettlement(int settlementNode)
    {
        final Integer settleNodeInt = Integer.valueOf(settlementNode);

        //D.ebugPrintln("))))) undoPutPieceAuxSettlement : node = "+Integer.toHexString(settlementNode));
        //
        // if this node doesn't have any neighboring settlements or cities, make it legal
        //
        boolean haveNeighbor = false;
        SOCBoard board = game.getBoard();
        final List<Integer> adjNodes = board.getAdjacentNodesToNode(settlementNode);

        for (SOCSettlement settlement : board.getSettlements())
        {
            for (final int adjNode : adjNodes)
            {
                if (adjNode == settlement.getCoordinates())
                {
                    haveNeighbor = true;

                    //D.ebugPrintln(")))) haveNeighbor = true : node = "+Integer.toHexString(adjNode.intValue()));
                    break;
                }
            }

            if (haveNeighbor)
            {
                break;
            }
        }

        if (! haveNeighbor)
        {
            for (SOCCity city : board.getCities())
            {
                for (final int adjNode : adjNodes)
                {
                    if (adjNode == city.getCoordinates())
                    {
                        haveNeighbor = true;

                        //D.ebugPrintln(")))) haveNeighbor = true : node = "+Integer.toHexString(adjNode.intValue()));
                        break;
                    }
                }

                if (haveNeighbor)
                {
                    break;
                }
            }

            if (! haveNeighbor)
            {
                //D.ebugPrintln(")))) haveNeighbor = false");
                //
                // check to see if this node is on the board
                //
                if (board.isNodeOnLand(settlementNode))
                {
                    legalSettlements.add(settleNodeInt);

                    //
                    // if it's the beginning of the game, make it potential
                    //
                    //D.ebugPrintln(")))) legalSettlements["+Integer.toHexString(settlementNode)+"] = true");
                    //
                    if (game.getGameState() < SOCGame.ROLL_OR_CARD)
                    {
                        potentialSettlements.add(settleNodeInt);

                        //D.ebugPrintln(")))) potentialSettlements["+Integer.toHexString(settlementNode)+"] = true");
                    }
                    else
                    {
                        //
                        // if it's legal and we have an adjacent road, make it potential
                        //
                        //D.ebugPrintln(")))) checking for adjacent roads");
                        boolean adjRoad = false;
                        final List<Integer> adjEdges = board.getAdjacentEdgesToNode(settlementNode);

                        for (SOCRoutePiece rs : roadsAndShips)
                        {
                            for (final int adjEdge : adjEdges)
                            {
                                if (rs.getCoordinates() == adjEdge)
                                {
                                    //D.ebugPrintln("))) found adj road at "+Integer.toHexString(adjEdge.intValue()));
                                    adjRoad = true;

                                    break;
                                }
                            }

                            if (adjRoad)
                            {
                                break;
                            }
                        }

                        if (adjRoad)
                        {
                            potentialSettlements.add(settleNodeInt);

                            //D.ebugPrintln(")))) potentialSettlements["+Integer.toHexString(settlementNode)+"] = true");
                        }
                    }
                }
            }
        }
    }

    /**
     * remove a player's piece from the board,
     * and put it back in the player's hand.
     *<P>
     * Most callers will want to instead call {@link #undoPutPiece(SOCPlayingPiece)}
     * which calls removePiece and does more.
     *<P>
     * Don't call removePiece for a {@link SOCFortress}; see {@link #getFortress()} javadoc.
     *<P>
     *<B>Note:</b> removePiece does NOT update the potential building lists
     *           for removing settlements or cities.
     * It does update potential road lists.
     * For roads, updates {@link #roadNodes} and {@link #roadNodeGraph}.
     *<P>
     * If a ship is removed in scenario {@code _SC_PIRI}, makes sure our {@link #getNumWarships()}
     * is never more than the number of ships on the board.
     *
     * @param piece  Our player's piece, to be removed from the board
     * @param replacementPiece  Piece that's replacing this piece; usually null unless player is upgrading to a city.
     *          If not null, and same player as <tt>piece</tt>, the removed piece's {@link SOCPlayingPiece#specialVP}
     *          and {@link SOCPlayingPiece#specialVPEvent} are copied to <tt>replacementPiece</tt>
     *          instead of being subtracted from the player's {@link #getSpecialVP()} count.
     * @see #undoPutPiece(SOCPlayingPiece)
     */
    public void removePiece(SOCPlayingPiece piece, SOCPlayingPiece replacementPiece)
    {
        D.ebugPrintln("--- SOCPlayer.removePiece(" + piece + ")");

        final int pieceCoord = piece.getCoordinates();
        final Integer pieceCoordInt = Integer.valueOf(pieceCoord);
        final int ptype = piece.getType();

        Enumeration<SOCPlayingPiece> pEnum = pieces.elements();
        SOCBoard board = game.getBoard();

        while (pEnum.hasMoreElements())
        {
            SOCPlayingPiece p = pEnum.nextElement();

            if ((ptype == p.getType()) && (pieceCoord == p.getCoordinates()))
            {
                pieces.removeElement(p);

                if (p.specialVP != 0)
                {
                    if ((replacementPiece == null)
                        || (replacementPiece.player != piece.player))
                    {
                        removePieceUpdateSpecialVP(p);
                    } else {
                        replacementPiece.specialVP = p.specialVP;
                        replacementPiece.specialVPEvent = p.specialVPEvent;
                    }
                }

                switch (ptype)
                {
                case SOCPlayingPiece.SHIP:  // fall through to ROAD
                case SOCPlayingPiece.ROAD:
                    roadsAndShips.removeElement(p);
                    numPieces[ptype]++;

                    if (ptype == SOCPlayingPiece.SHIP)
                    {
                        final int shipsPlaced = SHIP_COUNT - numPieces[ptype];
                        if (numWarships > shipsPlaced)
                            numWarships = shipsPlaced;
                    }

                    int[] edgeNodeCoords = new int[2];  // will hold edge's adjacent nodes

                    /**
                     * remove the nodes this road/ship touches from the roadNodes list
                     */
                    {
                        Collection<Integer> nodes = board.getAdjacentNodesToEdge(pieceCoord);
                        int i = 0;

                        for (final Integer nodeInt : nodes)
                        {
                            edgeNodeCoords[i] = nodeInt.intValue();
                            i++;

                            /**
                             * only remove a node if none of our roads/ships are touching it
                             */
                            final Collection<Integer> adjEdges = board.getAdjacentEdgesToNode(nodeInt.intValue());
                            boolean match = false;

                            for (SOCRoutePiece rs : roadsAndShips)
                            {
                                final int rdEdge = rs.getCoordinates();

                                for (final int adjEdge : adjEdges)
                                {
                                    if (rdEdge == adjEdge)
                                    {
                                        match = true;
                                        break;
                                    }
                                }

                                if (match)
                                {
                                    break;
                                }
                            }

                            if (! match)
                            {
                                roadNodes.removeElement(nodeInt);
                                potentialSettlements.remove(nodeInt);
                            }
                        }
                    }

                    /**
                     * remove this road/ship from the graph of nodes connected by roads/ships
                     */
                    {
                        final int node0 = edgeNodeCoords[0],
                                  node1 = edgeNodeCoords[1];
                        final Integer node0Int = Integer.valueOf(node0),
                                      node1Int = Integer.valueOf(node1);

                        // check roadNodeGraph[node0][node1]
                        int[] rnArr = roadNodeGraph.get(node0Int);
                        if (rnArr != null)
                        {
                            for (int j = 0; j < 3; ++j)
                                if (node1 == rnArr[j])
                                {
                                    rnArr[j] = 0;
                                    break;
                                }
                        }

                        // check roadNodeGraph[node1][node0]
                        rnArr = roadNodeGraph.get(node1Int);
                        if (rnArr != null)
                        {
                            for (int j = 0; j < 3; ++j)
                                if (node0 == rnArr[j])
                                {
                                    rnArr[j] = 0;
                                    break;
                                }
                        }
                    }

                    /**
                     * update the potential places to build roads/ships.
                     *
                     * NOTE: we're assuming that we could build it here
                     * before, so we can make it a legal spot again.
                     * On coastline, since might be both potential road and ship,
                     * look for an adjacent road, ship, settlement or city.
                     */
                    final boolean isCoastlineTransition
                        = game.hasSeaBoard
                          && ((SOCBoardLarge) board).isEdgeCoastline(pieceCoord)
                          && doesTradeRouteContinuePastEdge
                              (pieceCoord, (ptype == SOCPlayingPiece.ROAD));  // look for opposite type for transition

                    if (ptype == SOCPlayingPiece.ROAD)
                    {
                        potentialRoads.add(pieceCoordInt);
                        legalRoads.add(pieceCoordInt);
                        if (isCoastlineTransition &&
                            ((legalShipsRestricted == null) || legalShipsRestricted.contains(pieceCoordInt)))
                        {
                            potentialShips.add(pieceCoordInt);
                            legalShips.add(pieceCoordInt);
                        }
                    } else {
                        potentialShips.add(pieceCoordInt);
                        legalShips.add(pieceCoordInt);
                        if (isCoastlineTransition)
                        {
                            potentialRoads.add(pieceCoordInt);
                            legalRoads.add(pieceCoordInt);
                        }
                        // (Since we're removing a ship, skip checking legalShipsRestricted.)
                    }

                    /**
                     * check each adjacent legal edge, if there are
                     * no roads touching it, then the adjacent is no longer a
                     * potential road
                     */
                    // TODO roads/ships are not interchangeable here
                    Collection<Integer> adjEdges = board.getAdjacentEdgesToEdge(pieceCoord);

                    for (Integer adjEdge : adjEdges)
                    {
                        if (! (potentialRoads.contains(adjEdge) || potentialShips.contains(adjEdge)))
                            continue;

                        /**
                         * if we have a settlement or city between adjEdge and removed piece's edge,
                         * adjEdge remains potential because it's adjacent to that settlement/city.
                         */
                        final int nodeBetween = board.getNodeBetweenAdjacentEdges(adjEdge, pieceCoord);
                        final SOCPlayingPiece settleBetween = board.settlementAtNode(nodeBetween);
                        if ((settleBetween != null) && (settleBetween.getPlayerNumber() == playerNumber))
                            continue;

                        boolean isPotentialRoad = false;  // or, isPotentialShip

                        /**
                         * check each adjacent node for blocking
                         * settlements or cities
                         */
                        final int adjEdgeID = adjEdge.intValue();
                        final int[] adjNodes = board.getAdjacentNodesToEdge_arr(adjEdgeID);

                        for (int ni = 0; (ni < 2) && ! isPotentialRoad; ++ni)
                        {
                            boolean blocked = false;  // Are we blocked in this node's direction?
                            final int adjNode = adjNodes[ni];
                            final SOCPlayingPiece aPiece =
                                (adjNode == nodeBetween) ? settleBetween : board.settlementAtNode(adjNode);
                            if ((aPiece != null)
                                && (aPiece.getPlayerNumber() != playerNumber))
                            {
                                /**
                                 * we're blocked, don't bother checking adjacent edges
                                 */
                                blocked = true;
                            }

                            if (! blocked)
                            {
                                for (final int adjAdjEdge : board.getAdjacentEdgesToNode(adjNode))
                                {
                                    if (adjAdjEdge != adjEdgeID)
                                    {
                                        for (SOCRoutePiece ourRS : roadsAndShips)
                                        {
                                            if (ourRS.getCoordinates() == adjAdjEdge)
                                            {
                                                /**
                                                 * we're still connected
                                                 */
                                                isPotentialRoad = true;
                                                break;
                                            }
                                        }
                                    }

                                    if (isPotentialRoad)
                                        break;  // no need to keep looking at adjacent edges
                                }
                            }
                        }

                        if (ptype == SOCPlayingPiece.ROAD)
                        {
                            if (isPotentialRoad && legalRoads.contains(adjEdge))
                                potentialRoads.add(adjEdge);
                            else
                                potentialRoads.remove(adjEdge);
                        } else {
                            if (isPotentialRoad && legalShips.contains(adjEdge))
                                potentialShips.add(adjEdge);
                            else
                                potentialShips.remove(adjEdge);
                        }
                    }

                    break;

                case SOCPlayingPiece.SETTLEMENT:
                    settlements.removeElement(p);
                    numPieces[SOCPlayingPiece.SETTLEMENT]++;
                    buildingVP--;

                    break;

                case SOCPlayingPiece.CITY:
                    cities.removeElement(p);
                    numPieces[SOCPlayingPiece.CITY]++;
                    buildingVP -= 2;

                    break;
                }

                break;
            }
        }
    }

    /**
     * As part of {@link #removePiece(SOCPlayingPiece, SOCPlayingPiece) removePiece(SOCPlayingPiece, null)},
     * update player's {@link #specialVP} and related fields.
     * Not called if the removed piece is being replaced by another one (settlement upgrade to city).
     * @param p  Our piece being removed, which has {@link SOCPlayingPiece#specialVP} != 0
     * @since 2.0.00
     */
    private final void removePieceUpdateSpecialVP(final SOCPlayingPiece p)
    {
        specialVP -= p.specialVP;

        switch (p.specialVPEvent)
        {
        case SVP_SETTLED_ANY_NEW_LANDAREA:
            clearPlayerEvent(p.specialVPEvent);
            break;

        default:
            break;  // Suppress warning; not all enum values need a handler here
        }
    }

    /**
     * After removing a player's piece at a port, or removing the port,
     * check to see if we still have a port of that type.
     * @param portType  The type of port removed (in range {@link SOCBoard#MISC_PORT MISC_PORT}
     *            to {@link SOCBoard#WOOD_PORT WOOD_PORT})
     * @param removedPort  If true, the port was removed, not our piece there; affects port-counting logic
     * @since 2.0.00
     */
    void updatePortFlagsAfterRemove(final int portType, final boolean removedPort)
    {
        final SOCBoard board = game.getBoard();
        final int nPort = board.getPortCoordinates(portType).size() / 2;
        final boolean wasOurSolePortOfType = (removedPort) ? (nPort == 0) : (nPort <= 1);

        if (wasOurSolePortOfType)
        {
            // since we have no other settlement on this kind of port,
            // we can just set the port flag to false
            setPortFlag(portType, false);
        }
        else
        {
            //
            // there are multiple ports, so we need to check all
            // the settlements and cities
            //
            boolean havePortType = false;

            for (SOCSettlement settlement : settlements)
            {
                if (board.getPortTypeFromNodeCoord(settlement.getCoordinates()) == portType)
                {
                    havePortType = true;
                    break;
                }
            }

            if (! havePortType)
            {
                for (SOCCity city : cities)
                {
                    if (board.getPortTypeFromNodeCoord(city.getCoordinates()) == portType)
                    {
                        havePortType = true;
                        break;
                    }
                }
            }

            setPortFlag(portType, havePortType);
        }
    }

    /**
     * When a {@link SOCBoardLarge#FOG_HEX} is revealed to be water,
     * or a land hex at the board's {@link SOCBoardLarge#isHexAtBoardMargin(int) margin},
     * update the set of edges used by {@link #isLegalShip(int)}.
     * The revealed hex's edges previously weren't part of the set,
     * because we didn't know if the fog hid land or water.
     *<P>
     * Called by {@link SOCGame#revealFogHiddenHex(int, int, int)}.
     * If the hex type isn't {@link SOCBoard#WATER_HEX}
     * and ! {@link SOCBoardLarge#isHexAtBoardMargin(int) board.isHexAtBoardMargin(hexCoord)},
     * does nothing.
     * Call only if {@link SOCGame#hasSeaBoard}.
     * @param hexCoord  Coordinate of hex to add if water
     * @since 2.0.00
     */
    void updateLegalShipsAddHex(final int hexCoord)
    {
        final SOCBoardLarge board = (SOCBoardLarge) game.getBoard();
        final int htype = board.getHexTypeFromCoord(hexCoord);
        if ((htype != SOCBoard.WATER_HEX) && ! board.isHexAtBoardMargin(hexCoord))
            return;

        // Previously not a legal ship edge, because
        // we didn't know if the fog hid land or water
        for (final int edge : board.getAdjacentEdgesToHex_arr(hexCoord))
        {
            if ((htype == SOCBoard.WATER_HEX) || board.isEdgeCoastline(edge))
            {
                final Integer edgeInt = Integer.valueOf(edge);
                if ((legalShipsRestricted == null) || legalShipsRestricted.contains(edgeInt))
                    legalShips.add(edgeInt);
            }
        }
    }

    /**
     * When a {@link SOCBoardLarge#FOG_HEX} is revealed to be water,
     * update this player's sets of potential and legal nodes and edges
     * around that hex.
     *<P>
     * The revealed hex's nodes and edges previously were part of the set,
     * because we didn't know if the fog hid land or water and assumed land.
     * <P>
     * Called by {@link SOCGame#revealFogHiddenHex(int, int, int)} when hex type is {@link SOCBoard#WATER_HEX}
     * and {@link SOCBoardLarge#revealFogHiddenHex(int, int, int)} has indicated some legal edges/nodes may
     * have been removed from the board's sets. Call only if {@link SOCGame#hasSeaBoard}.
     * @param hexCoord  Coordinate of revealed water hex
     * @since 2.0.00
     */
    void updatePotentialsAndLegalsAroundRevealedHex(final int hexCoord)
    {
        final SOCBoardLarge board = (SOCBoardLarge) game.getBoard();

        for (final Integer edgeObj : board.getAdjacentEdgesToHex(hexCoord))
            if (legalRoads.contains(edgeObj) && ! board.isEdgeLegalRoad(edgeObj))
            {
                legalRoads.remove(edgeObj);
                potentialRoads.remove(edgeObj);
            }

        for (final Integer nodeObj : board.getAdjacentNodesToHex(hexCoord))
            if (legalSettlements.contains(nodeObj) && ! board.isNodeOnLand(nodeObj))
            {
                legalSettlements.remove(nodeObj);
                potentialSettlements.remove(nodeObj);
            }
    }

    /**
     * update the arrays that keep track of where
     * this player can play further pieces, after a
     * piece has just been played, or after another
     * player's adjacent piece has been removed.
     *<P>
     * <b>Special case:</b> In game scenario {@link SOCGameOption#K_SC_PIRI _SC_PIRI},
     * ship routes can't branch in different directions, only extend from their ends.
     * So when a ship is placed to extend a sea route, this method will remove
     * nearby potential ships which would now be side branches.
     *
     * @param piece         a piece that has just been played
     *          or our piece adjacent to another player's
     *          removed piece
     */
    public void updatePotentials(SOCPlayingPiece piece)
    {
        //D.ebugPrintln("&&& UPDATING POTENTIALS FOR "+piece);
        int tmp;
        final boolean ours;
        boolean blocked;
        final int id = piece.getCoordinates();
        final Integer idInt = Integer.valueOf(id);
        SOCBoard board = game.getBoard();

        /**
         * check if this piece is ours
         */
        ours = (piece.getPlayerNumber() == playerNumber);

        final int ptype = piece.getType();
        switch (ptype)
        {
        /**
         * a ship or road was played
         */
        case SOCPlayingPiece.SHIP: // fall through to ROAD
        case SOCPlayingPiece.ROAD:

            // remove non-potentials;
            // if not in that set, does nothing
            potentialRoads.remove(idInt);
            legalRoads.remove(idInt);

            potentialShips.remove(idInt);
            legalShips.remove(idInt);

            if (ours)
            {
                // only add potentials if it's our piece
                // and the far end isn't blocked by
                // another player.
                final int[] nodes = board.getAdjacentNodesToEdge_arr(id);

                for (int ni = 0; ni < 2; ++ni)
                {
                    final int node = nodes[ni];

                    /**
                     * check for a foreign settlement or city
                     */
                    blocked = false;

                    SOCPlayingPiece p = board.settlementAtNode(node);
                    if ((p != null) && (p.getPlayerNumber() != playerNumber))
                    {
                        blocked = true;
                    }

                    if (! blocked)
                    {
                        int[] edges = board.getAdjacentEdgesToNode_arr(node);
                        for (int i = 0; i < 3; ++i)
                        {
                            int edge = edges[i];
                            if (edge != -9)
                            {
                                final Integer edgeInt = Integer.valueOf(edge);
                                if (ptype == SOCPlayingPiece.ROAD)
                                {
                                    if (legalRoads.contains(edgeInt))
                                        potentialRoads.add(edgeInt);
                                } else {
                                    if (legalShips.contains(edgeInt))
                                        potentialShips.add(edgeInt);
                                }
                            }
                        }

                        final Integer nodeInt = Integer.valueOf(node);
                        if (legalSettlements.contains(nodeInt))
                        {
                            potentialSettlements.add(nodeInt);
                        }
                    }
                }

                // For game scenario _SC_PIRI, ship routes can't branch
                // in different directions, only extend from their ends.
                if ((ptype == SOCPlayingPiece.SHIP) && game.isGameOptionSet(SOCGameOption.K_SC_PIRI))
                {
                    // Find the end of this ship edge with a previous ship,
                    // make sure that end node has no other potential ships.
                    // Remove any potentials to prevent new branches from the old node.
                    // Check both end nodes of the new edge, in case we're joining
                    // 2 previous "segments" of ship routes from different directions.

                    for (int ni = 0; ni < 2; ++ni)
                    {
                        final int node = nodes[ni];
                        boolean foundOtherShips = false;

                        final int[] edges = board.getAdjacentEdgesToNode_arr(node);
                        for (int i = 0; i < 3; ++i)
                        {
                            final int edge = edges[i];
                            if ((edge == -9) || (edge == id))
                                continue;
                            if (null != getRoadOrShip(edge))
                            {
                                foundOtherShips = true;
                                break;
                            }
                        }

                        if (foundOtherShips)
                        {
                            for (int i = 0; i < 3; ++i)
                            {
                                final Integer edgeInt = Integer.valueOf(edges[i]);
                                if (potentialShips.contains(edgeInt))
                                    potentialShips.remove(edgeInt);
                            }
                        }
                    }
                }
            }

            break;

        /**
         * a settlement was placed
         */
        case SOCPlayingPiece.SETTLEMENT:

            // remove non-potentials:
            // no settlement at this node coordinate,
            // no settlement in its adjacent nodes.
            potentialSettlements.remove(idInt);
            legalSettlements.remove(idInt);
            int[] adjac = board.getAdjacentNodesToNode_arr(id);
            for (int i = 0; i < 3; ++i)
            {
                if (adjac[i] != -9)
                {
                    final Integer adjacNodeInt = Integer.valueOf(adjac[i]);
                    potentialSettlements.remove(adjacNodeInt);
                    legalSettlements.remove(adjacNodeInt);
                }
            }

            // if it's our piece, add potential roads/ships and city.
            // otherwise, check for cutoffs of our potential roads/ships by this piece.

            if (ours)
            {
                potentialCities.add(idInt);

                adjac = board.getAdjacentEdgesToNode_arr(id);
                for (int i = 0; i < 3; ++i)
                {
                    tmp = adjac[i];
                    if (tmp != -9)
                    {
                        final Integer tmpEdgeInt = Integer.valueOf(tmp);
                        if (legalRoads.contains(tmpEdgeInt))
                            potentialRoads.add(tmpEdgeInt);
                        if (legalShips.contains(tmpEdgeInt))
                            potentialShips.add(tmpEdgeInt);
                    }
                }
            }
            else
            {
                // see if a nearby potential road/ship has been cut off:
                // build the set of our road/ship edges placed so far.
                // for each of 3 adjacent edges to node:
                //  if we have potentialRoad(edge) or potentialShip(edge)
                //    check ourRoads vs that edge's far-end (away from node of new settlement)
                //    unless we have a road on far-end, this edge is no longer potential,
                //      because we're not getting past opponent's new settlement (on this end
                //      of the edge) to build it.

                // ourRoads contains both roads and ships.
                //  TODO may need to separate them and check twice,
                //       or differentiate far-side roads vs ships.
                HashSet<Integer> ourRoads = new HashSet<Integer>();  // TODO more efficient way of looking this up, with fewer temp objs
                for (SOCPlayingPiece p : this.pieces)
                {
                    if (p instanceof SOCRoutePiece)   // roads and ships
                        ourRoads.add(Integer.valueOf(p.getCoordinates()));
                }

                adjac = board.getAdjacentEdgesToNode_arr(id);
                for (int i = 0; i < 3; ++i)
                {
                    tmp = adjac[i];  // edge coordinate
                    if (tmp == -9)
                        continue;
                    final Integer tmpInt = Integer.valueOf(tmp);
                    if (! (potentialRoads.contains(tmpInt)
                           || potentialShips.contains(tmpInt)))
                    {
                        continue;  // We don't have a potential road here, so
                                   // there's nothing to be potentially broken.
                    }

                    // find the far-end node coordinate
                    final int farNode;
                    {
                        final int[] enodes = board.getAdjacentNodesToEdge_arr(tmp);
                        if (enodes[0] == id)
                            farNode = enodes[1];
                        else
                            farNode = enodes[0];
                    }

                    // now find the 2 other edges past that node;
                    // we may have actual roads/ships on them already.
                    // If so, we'll still be able to get to the edge (tmp)
                    // which connects that node with the new settlement's node,
                    // from tmp edge's far node.

                    final int[] farEdges = board.getAdjacentEdgesToNode_arr(farNode);
                    boolean foundOurRoad = false;
                    for (int ie = 0; ie < 3; ++ie)
                    {
                        int farEdge = farEdges[ie];
                        if ((farEdge != tmp) && ourRoads.contains(Integer.valueOf(farEdge)))
                        {
                            foundOurRoad = true;
                            break;
                        }
                    }
                    if (! foundOurRoad)
                    {
                        // the potential road is no longer connected
                        potentialRoads.remove(tmpInt);
                        potentialShips.remove(tmpInt);
                    }
                }
            }

            break;

        /**
         * a city was placed
         */
        case SOCPlayingPiece.CITY:

            // remove non-potentials
            potentialCities.remove(idInt);

            break;

        }
    }

    /**
     * Get this player's current potential settlement nodes.
     * At the start of the game (before/during initial placement), this is all legal nodes.
     * Afterwards it's mostly empty, and follows from the player's road locations.
     *<P>
     * Please make no changes, treat the returned set as read-only.
     * @return the player's set of {@link Integer} potential-settlement node coordinates.
     *     Not {@code null} unless {@link #destroyPlayer()} has been called.
     * @see #getPotentialSettlements_arr()
     * @see #hasPotentialSettlement()
     * @see #hasPotentialSettlementsInitialInFog()
     * @since 2.0.00
     */
    public HashSet<Integer> getPotentialSettlements()
    {
        return potentialSettlements;
    }

    /**
     * Get this player's current potential settlement nodes.
     * At the start of the game (before/during initial placement), this is all legal nodes.
     * Afterwards it's mostly empty, and follows from the player's road locations.
     *<P>
     * This variant returns them as an array, for ease of use when traversing all potential settlements.
     * @return the player's set of potential-settlement node coordinates,
     *     or if none, <tt>null</tt>
     * @see #getPotentialSettlements()
     * @since 2.0.00
     */
    public int[] getPotentialSettlements_arr()
    {
        int L = potentialSettlements.size();
        if (L == 0)
            return null;

        int[] pset = new int[L];
        Iterator<Integer> it = potentialSettlements.iterator();
        for (int i = 0; it.hasNext(); ++i)
            pset[i] = it.next().intValue();
        return pset;
    }

    /**
     * Set which nodes are potential settlements.
<<<<<<< HEAD
     * Called at client when joining or starting a game
     * when game's Potential Settlements message is received.
     * Called at server just after makeNewBoard in {@link SOCGame#startGame()}.
     *<P>
     * If <tt>setLegalsToo</tt>, and <tt>psList</tt> is not empty,
     * then also update the player's legal settlements
=======
     * Called at client when joining/creating a game,
     * when game's Potential Settlements message is received.
     * Called at server if {@link SOCGame#hasSeaBoard},
     * just after makeNewBoard in {@link SOCGame#startGame()};
     * otherwise server copies the potentials list
     * at start of game from legalSettlements.
     *<P>
     * If player's game uses the large sea board ({@link SOCGame#hasSeaBoard}),
     * and {@code setLegalsToo}: Will also update the player's legal settlements
>>>>>>> 6c5c9794
     * and legal road sets, since they aren't constant
     * on that type of board; will use {@code legalLandAreaNodes} if not null,
     * otherwise {@code psList}. Don't call this method before calling
     * {@link SOCBoardLarge#setLegalSettlements(Collection, int, HashSet[])},
     * or the road sets won't be complete.
     *<P>
     * Call this method before, not after, calling {@link #setRestrictedLegalShips(int[])}.
     * However, if the player already has a restricted legal ship edge list, this method won't clear it.
     *<P>
<<<<<<< HEAD
     * Before v2.0.00, this method was called <tt>setPotentialSettlements</tt>.
     *
     * @param psList  the list of potential settlements,
     *     a {@link Vector} or {@link HashSet} of
     *     {@link Integer} node coordinates
     * @param setLegalsToo  If true, also update legal settlements/roads/ships.
     *     [Parameter added in v2.0.00 for use with {@link SOCBoardLarge}]
=======
     * Before v2.0.00 this method was called {@code setPotentialSettlements}.
     *
     * @param psList  the list of potential settlements,
     *     a {@link Vector} or {@link HashSet} of {@link Integer} node coordinates; not null, but can be empty
     * @param setLegalsToo  For the large board layout:
     *     If true, also update legal settlements/roads/ships from {@code legalLandAreaNodes}.
>>>>>>> 6c5c9794
     *     <P>
     *     In scenario {@code _SC_PIRI}, for efficiency the legal ships list will remain
     *     empty until {@link #setRestrictedLegalShips(int[])} is called.
     * @param legalLandAreaNodes If non-null and {@code setLegalsToo},
     *     all Land Areas' legal (but not currently potential) node coordinates.
     *     Index 0 is ignored; land area numbers start at 1.
     *     If {@code setLegalsToo} but this is null, will use
     *     {@link SOCBoardLarge#getLegalSettlements()} instead.
     * @throws NullPointerException if {@code psList} is null
     * @see #addLegalSettlement(int, boolean)
     */
    public void setPotentialAndLegalSettlements
        (Collection<Integer> psList, final boolean setLegalsToo, final HashSet<Integer>[] legalLandAreaNodes)
        throws NullPointerException
    {
        clearPotentialSettlements();
        potentialSettlements.addAll(psList);

        hasPotentialSettlesInitInFog = false;
        if ((! psList.isEmpty()) && (game.getGameState() < SOCGame.ROLL_OR_CARD))
        {
            final SOCBoardLarge board = (SOCBoardLarge) game.getBoard();
            final HashSet<Integer> fogNodes = new HashSet<Integer>();
            for (int hex : board.getFogHiddenHexes().keySet())
                fogNodes.addAll(board.getAdjacentNodesToHex(hex));

            fogNodes.retainAll(psList);  // intersection of sets: fog nodes & potential settlements

            hasPotentialSettlesInitInFog = ! fogNodes.isEmpty();
        }

        if (setLegalsToo)
        {
            legalSettlements.clear();

            final SOCBoardLarge board = (SOCBoardLarge) game.getBoard();

            if (legalLandAreaNodes != null)
                for (int i = 1; i < legalLandAreaNodes.length; ++i)
                    legalSettlements.addAll(legalLandAreaNodes[i]);
            else
                legalSettlements.addAll(board.getLegalSettlements());

            legalRoads = game.getBoard().initPlayerLegalRoads();
            if (! (board.getLandHexCoordsSet().isEmpty()))
            {
                if (! game.isGameOptionSet(SOCGameOption.K_SC_PIRI))
                    legalShips = board.initPlayerLegalShips();
                else
                    legalShips.clear();  // SC_PIRI: caller must soon call setRestrictedLegalShips
            }
        }
    }

    /**
     * During initial placement, are any of this player's {@link #getPotentialSettlements()}
     * nodes on a {@link SOCBoardLarge#FOG_HEX}?
     * @return true only if board has fog hexes, our potentialSettlements have some nodes on
     *     the fog hexes, and game hasn't completed {@link SOCGame#isInitialPlacement()} yet
     * @since 2.0.00
     */
    public boolean hasPotentialSettlementsInitialInFog()
    {
        return hasPotentialSettlesInitInFog;
    }

    /**
     * Add this node to the player's legal settlement coordinates, for future possible placement.
     * Used in some scenarios when {@link SOCGame#hasSeaBoard} to add a location
     * after calling {@link #setPotentialAndLegalSettlements(Collection, boolean, HashSet[])}.
     * This would be a lone location beyond the usual starting/legal LandAreas on the scenario's board.
     * @param node  A node coordinate to add, or 0 to do nothing
     * @param checkAdjacents  If true, check adjacent nodes before adding.
     *      If {@code node} is adjacent to a settlement, it won't be added and {@link #getAddedLegalSettlement()}
     *      won't be updated to {@code node}.
     * @since 2.0.00
     * @see #isLegalSettlement(int)
     * @see #getAddedLegalSettlement()
     */
    public void addLegalSettlement(final int node, final boolean checkAdjacents)
    {
        if (node == 0)
            return;

        if (checkAdjacents)
        {
            final SOCBoard board = game.getBoard();
            final int[] adjacNodes = board.getAdjacentNodesToNode_arr(node);

            for (int i = 0; i < 3; ++i)
                if ((adjacNodes[i] != -9) && (null != board.settlementAtNode(adjacNodes[i])))
                    return;  // <--- Early return: adjacent settlement/city found ---
        }

        legalSettlements.add(Integer.valueOf(node));
        addedLegalSettlement = node;
    }

    /**
     * Can a settlement be placed at this node?
     * Calls {@link #isPotentialSettlement(int)}.
     * Does not check {@link #getNumPieces(int) getNumPieces(SETTLEMENT)}.
     * On the large board, checks against {@link SOCBoardLarge#getPlayerExcludedLandAreas()}.
     * @param node  node coordinate
     * @return  True if can place, false otherwise
     * @see SOCGame#couldBuildSettlement(int)
     * @since 2.0.00
     */
    public boolean canPlaceSettlement(final int node)
    {
        if (! isPotentialSettlement(node))
            return false;

        if (game.hasSeaBoard)
        {
            final SOCBoardLarge board = (SOCBoardLarge) game.getBoard();
            if (board.isNodeInLandAreas
                (node, board.getPlayerExcludedLandAreas()))
                return false;
        }

        return true;
    }

    /**
     * Is this node a potential settlement?
     * True if the location is legal, currently not occupied,
     * no settlement is currently on an adjacent node,
     * and we have an adjacent road or ship.
     * Does not check {@link #getNumPieces(int) getNumPieces(SETTLEMENT)}.
     * @return true if this node is a potential settlement
     * @param node        the coordinates of a node on the board
     * @see #canPlaceSettlement(int)
     */
    public boolean isPotentialSettlement(final int node)
    {
        return potentialSettlements.contains(Integer.valueOf(node));
    }

    /**
     * Set this node to not be a potential settlement.
     * For use (by robots) when the server denies our request to build at a certain spot.
     *
     * @param node  coordinates of a node on the board
     * @see #isPotentialSettlement(int)
     * @since 1.1.09
     */
    public void clearPotentialSettlement(final int node)
    {
        potentialSettlements.remove(Integer.valueOf(node));
    }

    /**
     * Is this node to a legal settlement?
     * @return true if this edge is a legal settlement
     * @param node        the coordinates of a node on the board
     * @since 2.0.00
     * @see #getAddedLegalSettlement()
     */
    public boolean isLegalSettlement(final int node)
    {
        return legalSettlements.contains(Integer.valueOf(node));
    }

    /**
     * Get the legal-settlement location, if any, added by {@link #addLegalSettlement(int, boolean)}.
     *<P>
     * That method could be called multiple times, but only the most recently added node
     * is returned by this method.
     *
     * @return  Legal settlement node added by most recent call to {@link #addLegalSettlement(int, boolean)}, or 0
     * @since 2.0.00
     */
    public int getAddedLegalSettlement()
    {
        return addedLegalSettlement;
    }

    /**
     * Is this node a potential city?
     * True if we currently have a settlement there.
     * Does not check {@link #getNumPieces(int) getNumPieces(CITY)}.
     * @return true if this node is a potential city
     * @param node        the coordinates of a node on the board
     */
    public boolean isPotentialCity(final int node)
    {
        return potentialCities.contains(Integer.valueOf(node));
    }

    /**
     * Set this node to not be a potential city.
     * For use (by robots) when the server denies our request to build at a certain spot.
     *
     * @param node  coordinates of a node on the board
     * @see #isPotentialCity(int)
     * @since 1.1.09
     */
    public void clearPotentialCity(final int node)
    {
        potentialCities.remove(Integer.valueOf(node));
    }

    /**
     * Is this edge a potential road?
     * True if the location is legal, currently not occupied,
     * and we have an adjacent road, settlement, or city.
     * Does not check {@link #getNumPieces(int) getNumPieces(ROAD)}.
     * @return true if this edge is a potential road
     * @param edge        the coordinates of an edge on the board. Accepts -1 for edge 0x00.
     */
    public boolean isPotentialRoad(int edge)
    {
        if (edge == -1)
            edge = 0x00;
        return potentialRoads.contains(Integer.valueOf(edge));
    }

    /**
     * Set this edge to not be a potential road.
     * For use (by robots) when the server denies our request to build at a certain spot.
     *
     * @param edge  coordinates of an edge on the board. Accepts -1 for edge 0x00.
     * @see #isPotentialRoad(int)
     * @since 1.1.09
     */
    public void clearPotentialRoad(int edge)
    {
        if (edge == -1)
            edge = 0x00;
        potentialRoads.remove(Integer.valueOf(edge));
    }

    /**
     * @return true if this edge is a legal road
     * @param edge        the coordinates of an edge on the board.
     *   Accepts -1 for edge 0x00; any other negative value returns false.
     */
    public boolean isLegalRoad(int edge)
    {
        if (edge == -1)
            edge = 0x00;
        else if (edge < 0)
            return false;
        return legalRoads.contains(Integer.valueOf(edge));
    }

    /**
     * Is this edge coordinate a potential place this player can move a ship,
     * even if its move-from location becomes unoccupied?
     * Used by {@link SOCGame#canMoveShip(int, int, int)}
     * to check the ship's requested new location.
     *<P>
     * First, {@code toEdge} must be a potential ship<B>*</B> now.
     * Then, we check to see if even without the ship at {@code fromEdge},
     * toEdge is still potential:
     * If either end node of {@code toEdge} has a settlement/city of ours,
     * or has an adjacent edge with a ship of ours
     * (except {@code fromEdge}), then {@code toEdge} is potential.
     *<P>
     * Does not check pirate ship position or other requirements;
     * see {@link SOCGame#canMoveShip(int, int, int)} for that.
     *<P>
     * <B>*</B> In scenario {@code _SC_PIRI}, we check more carefully because
     * after ship placement, nearby potential ships are removed to prevent
     * any branching of the ship route.  This would make it impossible to
     * move the route's newest ship to its other potential direction from
     * the previous node.
     *
     * @return true if this edge is still a potential ship
     * @param toEdge  the coordinates of an edge on the board;
     *       {@link #isPotentialShip(int) isPotentialShip(toEdge)}
     *       must currently be true.
     * @param fromEdge  the ship's current edge coordinate, to
     *   ignore when determining if {@code toEdge} is still potential.
     * @see #isPotentialShip(int)
     * @since 2.0.00
     */
    public boolean isPotentialShipMoveTo(final int toEdge, final int fromEdge)
    {
        if (! potentialShips.contains(Integer.valueOf(toEdge)))
        {
            if (game.isGameOptionSet(SOCGameOption.K_SC_PIRI)
                && (null != legalShipsRestricted))
            {
                if ((getRoadOrShip(toEdge) != null)
                    || ! legalShipsRestricted.contains(Integer.valueOf(toEdge)))
                    return false;

                // Continue checks below. New edge must be adjacent to a current ship or settlement/city
                // (potentialShips would normally check that); and can't be a branch of a trade route
                // (new edge's node must have just 1 road or ship, not 2 already).
            } else {
                return false;
            }
        }

        final SOCBoard board = game.getBoard();
        final int[] edgeNodes = board.getAdjacentNodesToEdge_arr(toEdge);

        SOCPlayingPiece pp = board.settlementAtNode(edgeNodes[0]);
        if ((pp != null) && (pp.getPlayerNumber() != playerNumber))
            pp = null;
        if ((pp != null)
            || doesTradeRouteContinuePastNode
                 (board, true, toEdge, fromEdge, edgeNodes[0]))
            return true;

        pp = board.settlementAtNode(edgeNodes[1]);
        if ((pp != null) && (pp.getPlayerNumber() != playerNumber))
            pp = null;
        if ((pp != null)
            || doesTradeRouteContinuePastNode
                 (board, true, toEdge, fromEdge, edgeNodes[1]))
            return true;

        return false;
    }

    /**
     * Is this edge a potential ship?
     * True if the location is legal, currently not occupied,
     * we have an adjacent ship, settlement, or city,
     * and {@link SOCGame#hasSeaBoard},
     * Does not check {@link #getNumPieces(int) getNumPieces(SHIP)}.
     * @return true if this edge is a potential ship;
     *   if not {@link SOCGame#hasSeaBoard}, always returns false
     *   because the player has no potential ship locations.
     * @param edge  the coordinates of an edge on the board
     * @see #isPotentialShipMoveTo(int, int)
     * @see SOCGame#canPlaceShip(SOCPlayer, int)
     * @since 2.0.00
     */
    public boolean isPotentialShip(int edge)
    {
        return potentialShips.contains(Integer.valueOf(edge));
    }

    /**
     * Set this edge to not be a potential ship.
     * For use (by robots) when the server denies our request to build at a certain spot.
     *
     * @param edge  coordinates of an edge on the board
     * @see #isPotentialRoad(int)
     * @since 2.0.00
     */
    public void clearPotentialShip(int edge)
    {
        potentialShips.remove(Integer.valueOf(edge));
    }

    /**
     * Is this edge a legal ship placement?
     * @return true if this edge is a legal ship
     * @param edge        the coordinates of an edge on the board
     * @see #getRestrictedLegalShips()
     * @since 2.0.00
     */
    public boolean isLegalShip(final int edge)
    {
        if (edge < 0)
            return false;

        return legalShips.contains(Integer.valueOf(edge));
    }

    /**
     * A list of edges where the player can build ships,
     * if the legal sea edges for ships are restricted
     * by the game's scenario ({@link SOCGameOption#K_SC_PIRI _SC_PIRI}),
     * or {@code null} if all sea edges are legal for ships.
     * If the player has no legal ship edges, this list is empty (not null).
     *<P>
     * Please treat the returned HashSet as read-only.
     *
     * @return  Legal sea edges if they're restricted, or {@code null}
     * @see #isLegalShip(int)
     * @since 2.0.00
     */
    public HashSet<Integer> getRestrictedLegalShips()
    {
        return legalShipsRestricted;
    }

    /**
     * Set the list of edges where the player can build ships,
     * when the legal sea edges for ships are restricted
     * by the game's scenario ({@link SOCGameOption#K_SC_PIRI _SC_PIRI}).
     * @param edgeList  List of edges, same format as one player's array from
     *   {@link soc.server.SOCBoardAtServer#getLegalSeaEdges(SOCGame) SOCBoardAtServer.getLegalSeaEdges(SOCGame)};
     *   or an empty array (length 0) for vacant players with no legal ship edges;
     *   or {@code null} for unrestricted ship placement.
     *   <P>
     *   If {@code edgeList} is {@code null} and the player previously had a restricted
     *   ship edge list, will call {@code SOCBoardLarge.initPlayerLegalShips()} to
     *   unrestrict the player's legal ship positions.  If the game is already in progress,
     *   this naive call will include any no-longer-legal ships due to placed pieces.
     * @since 2.0.00
     */
    public void setRestrictedLegalShips(final int[] edgeList)
    {
        if (legalShipsRestricted != null)
            legalShipsRestricted.clear();

        if (edgeList == null)
        {
            if (legalShipsRestricted != null)
            {
                legalShipsRestricted = null;
                legalShips.addAll(((SOCBoardLarge) game.getBoard()).initPlayerLegalShips());
            }

            return;
        }

        HashSet<Integer> lse = legalShipsRestricted;  // local reference for brevity
        if (lse == null)
        {
            lse = new HashSet<Integer>();
            legalShipsRestricted = lse;
        }

        for (int i = 0; i < edgeList.length; ++i)
        {
            int edge = edgeList[i];
            if (edge > 0)
            {
                lse.add(Integer.valueOf(edge));
            } else {
                // Represents a range from previous element to current.
                // Previous was added in the previous iteration.
                edge = -edge;
                final int incr  // even rows get +1 (along top/bottom of hexes); odd rows get +2 (left/right sides)
                  = (0 == (edge & 0x100)) ? 1 : 2;

                for (int ed = edgeList[i-1] + incr; ed <= edge; ed += incr)
                    lse.add(Integer.valueOf(ed));
            }
        }

        legalShips.clear();
        legalShips.addAll(lse);
    }

    /**
     * Does this player have at least one potential road?
     * @return true if there is at least one potential road
     */
    public boolean hasPotentialRoad()
    {
        return ! potentialRoads.isEmpty();
    }

    /**
     * Does this player have at least one potential settlement?
     * @return true if there is at least one potential settlement
     * @see #getPotentialSettlements()
     */
    public boolean hasPotentialSettlement()
    {
        return ! potentialSettlements.isEmpty();
    }

    /**
     * Does this player have at least one potential city?
     * @return true if there is at least one potential city
     */
    public boolean hasPotentialCity()
    {
        return ! potentialCities.isEmpty();
    }

    /**
     * Does this player have a potential edge to place a ship on,
     * in a game using the large sea board?
     * @return true if there is at least one potential ship
     * @since 2.0.00
     */
    public boolean hasPotentialShip()
    {
        return ! potentialShips.isEmpty();
    }

    /**
     * Can this player build this piece type now, based on their pieces so far?
     * Initial placement order is Settlement, Road/Ship, Settlement, Road/Ship.
     * Once 2 settlements and 2 roads/ships have been placed, any piece type is valid.
     *<P>
     * Ignores the specific gameState (any initial state is OK).
     * Ships are allowed only when {@link SOCGame#hasSeaBoard}.
     * @param pieceType  Piece type, such as {@link SOCPlayingPiece#SETTLEMENT}
     * @since 1.1.12
     * @return true if this piece type is the next to be placed
     * @throws IllegalStateException if gameState is past initial placement (> {@link SOCGame#START3B})
     */
    public boolean canBuildInitialPieceType(final int pieceType)
        throws IllegalStateException
    {
        if (game.getGameState() > SOCGame.START3B)
            throw new IllegalStateException();

        final int pieceCountMax = game.isGameOptionSet(SOCGameOption.K_SC_3IP) ? 6 : 4;
        final int pieceCount = pieces.size();
        if (pieceCount >= pieceCountMax)
            return true;

        final boolean pieceCountOdd = ((pieceCount % 2) == 1);
        final boolean ok;
        switch (pieceType)
        {
        case SOCPlayingPiece.SETTLEMENT:
            ok = ! pieceCountOdd;
            break;

        case SOCPlayingPiece.SHIP:
            if (! game.hasSeaBoard)
                return false;
            // fall through to ROAD

        case SOCPlayingPiece.ROAD:
            ok = pieceCountOdd;
            break;

        default:
            ok = false;
        }

        return ok;
    }

    /**
     * Calculates the longest road / longest trade route for this player
     *
     * @return the length of the longest road for this player
     */
    public int calcLongestRoad2()
    {
        //Date startTime = new Date();
        //
        // clear the lr paths vector so that we have an accurate
        // representation.  if someone cut our longest path in two
        // we won't catch it unless we clear the vector
        //
        //D.ebugPrintln("CLEARING PATH DATA");
        lrPaths.removeAllElements();

        /**
         * we're doing a depth first search of all possible road paths.
         * For similar code, see soc.robot.SOCRobotDM.recalcLongestRoadETAAux.
         * Both methods rely on a stack holding NodeLenVis (pop to curNode in loop);
         * they differ in actual element type within the stack because they are
         * gathering slightly different results (length or a stack of edges).
         */
        SOCBoard board = game.getBoard();
        Stack<NodeLenVis<IntPair>> pending = new Stack<NodeLenVis<IntPair>>();
        int longest = 0;

        for (Integer rn : roadNodes)
        {
            final int pathStartNodeCoord = rn.intValue();
            pending.push(new NodeLenVis<IntPair>(pathStartNodeCoord, 0, new Vector<IntPair>()));

            while (! pending.isEmpty())
            {
                NodeLenVis<IntPair> curNode = pending.pop();
                final int coord = curNode.node;
                final int len = curNode.len;
                Vector<IntPair> visited = curNode.vis;
                boolean pathEnd = false;
                final SOCPlayingPiece settlementAtNodeCoord;

                /**
                 * check for road blocks
                 */
                if (len > 0)
                {
                    settlementAtNodeCoord = board.settlementAtNode(coord);
                    if ((settlementAtNodeCoord != null)
                        && (settlementAtNodeCoord.getPlayerNumber() != playerNumber))
                    {
                        pathEnd = true;

                        //D.ebugPrintln("^^^ path end at "+Integer.toHexString(coord));
                    }
                } else {
                    settlementAtNodeCoord = null;
                }

                if (! pathEnd)
                {
                    /**
                     * Check if this road path continues to adjacent connected nodes.
                     */

                    pathEnd = true;  // may be set false in loop

                    final int[] adjacNodes = board.getAdjacentNodesToNode_arr(coord);
                    for (int ni = adjacNodes.length - 1; ni>=0; --ni)
                    {
                        final int j = adjacNodes[ni];
                        if (j == -9)
                            continue;

                        if (isConnectedByRoad(coord, j))
                        {
                            final SOCRoutePiece rsFromNode;  // sea board: road/ship from node to j

                            if (game.hasSeaBoard)
                            {
                                // Check for road<->ship transitions,
                                // which require a settlement/city at node.
                                // If len==0, inboundRoad is null because we're just starting.

                                rsFromNode =
                                    getRoadOrShip(board.getEdgeBetweenAdjacentNodes(coord, j));
                                if (len > 0)
                                {
                                    if (rsFromNode == null)  // shouldn't happen
                                        continue;

                                    if ((rsFromNode.isRoadNotShip() != curNode.inboundRS.isRoadNotShip())
                                        && (settlementAtNodeCoord == null))
                                    {
                                        continue;  // Requires settlement/city to connect road to ship
                                    }
                                }
                            } else {
                                rsFromNode = null;
                            }

                            IntPair pair = new IntPair(coord, j);
                            boolean match = false;

                            for (IntPair vis : visited)
                            {
                                if (vis.equals(pair))
                                {
                                    match = true;
                                    break;
                                }
                            }

                            if (! match)
                            {
                                Vector<IntPair> newVis = new Vector<IntPair>(visited);
                                newVis.addElement(pair);
                                pending.push(new NodeLenVis<IntPair>(j, len + 1, newVis, rsFromNode));
                                pathEnd = false;
                            }
                        }
                    }  // foreach(adjacNodes)
                }

                if (pathEnd)
                {
                    if (len > longest)
                    {
                        longest = len;
                    }

                    //
                    // we want to store the longest path for a single set of nodes
                    // check to make sure that we don't save two paths that share a node
                    //
                    boolean intersection;
                    boolean addNewPath = true;
                    Vector<SOCLRPathData> trash = new Vector<SOCLRPathData>();

                    for (SOCLRPathData oldPathData : lrPaths)
                    {
                        //D.ebugPrintln("oldPathData = " + oldPathData);

                        Vector<IntPair> nodePairs = oldPathData.getNodePairs();
                        intersection = false;

                        for (IntPair vis : visited)
                        {
                            //D.ebugPrintln("vis = " + vis);

                            for (IntPair np : nodePairs)
                            {
                                //D.ebugPrintln("np = " + np);

                                if (np.equals(vis))
                                {
                                    //D.ebugPrintln("oldPathData.nodePairs.contains(vis)");
                                    intersection = true;

                                    break;
                                }
                            }

                            if (intersection)
                            {
                                break;
                            }
                        }

                        if (intersection)
                        {
                            //
                            // only keep the longer of the two paths
                            //
                            if (oldPathData.getLength() < len)
                            {
                                //D.ebugPrintln("REMOVING OLDPATHDATA");
                                trash.addElement(oldPathData);
                            }
                            else
                            {
                                addNewPath = false;
                                //D.ebugPrintln("NOT ADDING NEW PATH");
                            }
                        }
                    }

                    if (! trash.isEmpty())
                    {
                        for (SOCLRPathData oldPathData : trash)
                        {
                            lrPaths.removeElement(oldPathData);
                        }
                    }

                    if (addNewPath)
                    {
                        SOCLRPathData newPathData = new SOCLRPathData(pathStartNodeCoord, coord, len, visited);
                        //D.ebugPrintln("ADDING PATH: " + newPathData);
                        lrPaths.addElement(newPathData);
                    }
                }
            }
        }

        longestRoadLength = longest;

        //Date stopTime = new Date();
        //long elapsed = stopTime.getTime() - startTime.getTime();
        //System.out.println("LONGEST FOR "+name+" IS "+longest+" TIME = "+elapsed+"ms");
        return longest;
    }

    /**
     * For scenario option {@link SOCGameOption#K_SC_FTRI _SC_FTRI},
     * calculate if the player has any coastal settlement or city where
     * they can place a moved "gift" port without it being adjacent to another port,
     * and the edges where it could be placed next to such settlements or cities.
     * @param  all  Return all such edges (for placement browsing), or just one (to see if they have any)?
     * @return  One or all potential coastal edge locations to place a moved port, or {@code null} if none
     * @since 2.0.00
     * @see SOCGame#canPlacePort(SOCPlayer, int)
     */
    public List<Integer> getPortMovePotentialLocations(final boolean all)
    {
        if (! game.hasSeaBoard)
            return null;  // <--- Early return: Not a board where this can happen ---

        // For each of player's coastal settles/cities:
        // - Check if its own node already touches a port
        // - Find its coastal edges
        // - If a coastal edge's other node touches a port, that port is on the edge or an adjacent edge

        final SOCBoardLarge board = (SOCBoardLarge) game.getBoard();

        ArrayList<Integer> coastalNodes = new ArrayList<Integer>();
        for (SOCPlayingPiece piece : settlements)
        {
            final int node = piece.getCoordinates();
            if (board.isNodeCoastline(node) && (-1 == board.getPortTypeFromNodeCoord(node)))
                coastalNodes.add(node);
        }
        for (SOCPlayingPiece piece : cities)
        {
            final int node = piece.getCoordinates();
            if (board.isNodeCoastline(node) && (-1 == board.getPortTypeFromNodeCoord(node)))
                coastalNodes.add(node);
        }

        if (coastalNodes.isEmpty())
            return null;  // <--- Early return: No coastal settlements or cities without ports ---

        ArrayList<Integer> potentialEdges = new ArrayList<Integer>();
        for (int node : coastalNodes)
        {
            for (int edge : board.getAdjacentEdgesToNode_coastal(node))
            {
                // Since each port touches 2 nodes, we can check the coastal edge's
                // other node to find a port on that edge or its adjacent edges.

                if (-1 == board.getPortTypeFromNodeCoord(board.getAdjacentNodeFarEndOfEdge(edge, node)))
                {
                    potentialEdges.add(edge);
                    if (! all)
                        return potentialEdges;  // <--- Early return: Caller doesn't want full list ---
                }
            }
        }

        return (potentialEdges.isEmpty()) ? null : potentialEdges;
    }

    /**
     * Set or clear a port-type flag used for bank trades.
     *
     * @param portType  the type of port; in range {@link SOCBoard#MISC_PORT} to {@link SOCBoard#WOOD_PORT}
     * @param value     true or false
     */
    public void setPortFlag(int portType, boolean value)
    {
        ports[portType] = value;
    }

    /**
     * For bank trades, is this player currently at any port of a given type?
     * @return the port flag for a type of port
     *
     * @param portType  the type of port; in range {@link SOCBoard#MISC_PORT} to {@link SOCBoard#WOOD_PORT}
     */
    public boolean getPortFlag(int portType)
    {
        return ports[portType];
    }

    /**
     * @return the ports array
     */
    public boolean[] getPortFlags()
    {
        return ports;
    }

    /**
     * for debug prints; appends to sb or creates it, returns it
     * @since 1.1.12
     */
    public StringBuffer numpieces(StringBuffer sb)
    {
        if (sb == null)
            sb = new StringBuffer("{");
        else
            sb.append("{");
        for (int i = 0; i < numPieces.length; ++i)
        {
            if (i > 0)
                sb.append(", ");
            sb.append(numPieces[i]);
        }
        sb.append("}");
        return sb;
    }

    /**
     * set vars to null so gc can clean up
     */
    public void destroyPlayer()
    {
        game = null;
        numPieces = null;
        pieces.removeAllElements();
        pieces = null;
        roadsAndShips.removeAllElements();
        roadsAndShips = null;
        settlements.removeAllElements();
        settlements = null;
        cities.removeAllElements();
        cities = null;
        spItems.clear();
        spItems = null;
        fortress = null;
        resources = null;
        resourceStats = null;
        inventory = null;
        ourNumbers = null;
        ports = null;
        roadNodes.removeAllElements();
        roadNodes = null;
        roadNodeGraph.clear();
        roadNodeGraph = null;
        if (legalRoads != null)
        {
            legalRoads.clear();
            legalRoads = null;
            legalSettlements.clear();
            legalSettlements = null;
            legalShips.clear();
            legalShips = null;
            if (legalShipsRestricted != null)
            {
                legalShipsRestricted.clear();
                legalShipsRestricted = null;
            }
            potentialRoads.clear();
            potentialRoads = null;
            potentialSettlements.clear();
            potentialSettlements = null;
            potentialCities.clear();
            potentialCities = null;
            potentialShips.clear();
            potentialShips = null;
        }
        currentOffer = null;
    }

    /**
     * Player as string for debugging: {@code "Player["} + playerNumber + {@code " "} + playerName + {@code "]"}
     */
    @Override
    public String toString()
    {
        return "Player[" + playerNumber + ' ' + name + ']';
    }

    /**
     * Holds details of {@link SOCPlayer#getSpecialVP()}.
     * Built via {@link SOCPlayer#addSpecialVPInfo(int, String)}.
     * @author jeremy@nand.net
     * @since 2.0.00
     */
    public static class SpecialVPInfo
    {
        /** Number of special victory points */
        public final int svp;

        /**
         * Description of the player's action that led to the SVP.
         * At the server this is an I18N string key, at the client it's
         * localized text sent from the server.
         */
        public final String desc;

        public SpecialVPInfo(final int svp, final String desc)
        {
            this.svp = svp;
            this.desc = desc;
        }
    }

}<|MERGE_RESOLUTION|>--- conflicted
+++ resolved
@@ -3990,24 +3990,11 @@
 
     /**
      * Set which nodes are potential settlements.
-<<<<<<< HEAD
-     * Called at client when joining or starting a game
+     * Called at client when joining or starting a game,
      * when game's Potential Settlements message is received.
      * Called at server just after makeNewBoard in {@link SOCGame#startGame()}.
      *<P>
-     * If <tt>setLegalsToo</tt>, and <tt>psList</tt> is not empty,
-     * then also update the player's legal settlements
-=======
-     * Called at client when joining/creating a game,
-     * when game's Potential Settlements message is received.
-     * Called at server if {@link SOCGame#hasSeaBoard},
-     * just after makeNewBoard in {@link SOCGame#startGame()};
-     * otherwise server copies the potentials list
-     * at start of game from legalSettlements.
-     *<P>
-     * If player's game uses the large sea board ({@link SOCGame#hasSeaBoard}),
-     * and {@code setLegalsToo}: Will also update the player's legal settlements
->>>>>>> 6c5c9794
+     * If {@code setLegalsToo}: Will also update the player's legal settlements
      * and legal road sets, since they aren't constant
      * on that type of board; will use {@code legalLandAreaNodes} if not null,
      * otherwise {@code psList}. Don't call this method before calling
@@ -4017,22 +4004,12 @@
      * Call this method before, not after, calling {@link #setRestrictedLegalShips(int[])}.
      * However, if the player already has a restricted legal ship edge list, this method won't clear it.
      *<P>
-<<<<<<< HEAD
-     * Before v2.0.00, this method was called <tt>setPotentialSettlements</tt>.
-     *
-     * @param psList  the list of potential settlements,
-     *     a {@link Vector} or {@link HashSet} of
-     *     {@link Integer} node coordinates
-     * @param setLegalsToo  If true, also update legal settlements/roads/ships.
-     *     [Parameter added in v2.0.00 for use with {@link SOCBoardLarge}]
-=======
      * Before v2.0.00 this method was called {@code setPotentialSettlements}.
      *
      * @param psList  the list of potential settlements,
      *     a {@link Vector} or {@link HashSet} of {@link Integer} node coordinates; not null, but can be empty
-     * @param setLegalsToo  For the large board layout:
-     *     If true, also update legal settlements/roads/ships from {@code legalLandAreaNodes}.
->>>>>>> 6c5c9794
+     * @param setLegalsToo  If true, also update legal settlements/roads/ships from {@code legalLandAreaNodes}.
+     *     [Parameter added in v2.0.00 for use with {@link SOCBoardLarge}]
      *     <P>
      *     In scenario {@code _SC_PIRI}, for efficiency the legal ships list will remain
      *     empty until {@link #setRestrictedLegalShips(int[])} is called.
