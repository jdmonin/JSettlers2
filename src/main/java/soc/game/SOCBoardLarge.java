/**
 * Java Settlers - An online multiplayer version of the game Settlers of Catan
 * This file Copyright (C) 2011-2020 Jeremy D Monin <jeremy@nand.net>
 * Portions of this file Copyright (C) 2012 Paul Bilnoski <paul@bilnoski.net>
 *
 * This program is free software; you can redistribute it and/or
 * modify it under the terms of the GNU General Public License
 * as published by the Free Software Foundation; either version 3
 * of the License, or (at your option) any later version.
 *
 * This program is distributed in the hope that it will be useful,
 * but WITHOUT ANY WARRANTY; without even the implied warranty of
 * MERCHANTABILITY or FITNESS FOR A PARTICULAR PURPOSE.  See the
 * GNU General Public License for more details.
 *
 * You should have received a copy of the GNU General Public License
 * along with this program.  If not, see <http://www.gnu.org/licenses/>.
 *
 * The maintainer of this program can be reached at jsettlers@nand.net
 **/

package soc.game;

import java.util.ArrayList;
import java.util.Arrays;
import java.util.Collection;
import java.util.HashMap;
import java.util.HashSet;
import java.util.Iterator;
import java.util.List;
import java.util.Map;

import soc.util.IntPair;

/**
 * Sea board layout: A representation of a larger (up to 127 x 127 hexes) JSettlers board,
 * with an arbitrary mix of land and water tiles.
 * Implements {@link SOCBoard#BOARD_ENCODING_LARGE}.
 * Used for Sea Board scenarios activated with {@link SOCGameOption} {@code "SBL"}
 * ({@link #isSeaBoard} field here), and classic 4- and 6-player layouts without {@code isSeaBoard}.
 * For the board layout geometry, see the "Coordinate System" section here.
 *<P>
 * A {@link SOCGame} uses this board; the board is not given a reference to the game, to enforce layering
 * and keep the board logic simple.  Game rules should be enforced at the game, not the board.
 * Calling board methods won't change the game state.
 *<P>
 * To generate a new game's board layout, use subclass {@link soc.server.SOCBoardAtServer}.
 * Game boards are initially all water.  The layout contents are set up later by calling
 * {@code SOCBoardAtServer.makeNewBoard(SOCGameOptionSet)} when the game is about to begin,
 * then sent to the clients over the network.  The client calls methods such as {@link #setLandHexLayout(int[])},
 * {@link #setPortsLayout(int[])}, {@link SOCGame#putPiece(SOCPlayingPiece)}, and
 * {@link #setLegalSettlements(Collection, int, HashSet[])} with data from the server.
 *<P>
 * See {@code SOCBoardAtServer}'s class javadoc, and its {@code makeNewBoard(SOCGameOptionSet)} javadoc,
 * for more details on layout creation.
 *<P>
 * On this large sea board, there can optionally be multiple "land areas"
 * (groups of islands, or subsets of islands), if {@link #getLandAreasLegalNodes()} != null.
 * Land areas are groups of nodes on land; call {@link #getNodeLandArea(int)} to find a node's land area number.
 * The starting land area is {@link #getStartingLandArea()}, if players must start in a certain area.
 * In some game scenarios, players and the robber can be
 * {@link #getPlayerExcludedLandAreas() excluded} from placing in some land areas.
 *<P>
 * Server and client must be v2.0.00 or newer ({@link #MIN_VERSION}).
 * The board layout is sent using {@link #getLandHexLayout()} and {@link #getPortsLayout()},
 * followed by the robber hex and pirate hex (if they're &gt; 0),
 * and then (a separate message) the legal settlement/city nodes and land areas.
 *<P>
 * This board class is used for all boards, including classic 4- and 6-player games,
 * by server v3.0 and newer ({@link #VERSION_FOR_ALSO_CLASSIC}). In previous versions
 * those would use {@link SOCBoard4p} or {@link SOCBoard6p}.
 *<P>
 * Road and ship pieces extend the {@link SOCRoutePiece} class; road-related getters/setters
 * will work on both types, but check {@link SOCRoutePiece#isRoadNotShip()} to differentiate.
 * You cannot place both a road and a ship on the same coastal edge coordinate.
 *
 *<H4> Layout Parts: </H4>
 * Some parts of the layout are stored and sent as int parameters or lists of ints.
 * Each part has a key name like {@code "LH"} or {@code "RH"}. See
 * {@link #getAddedLayoutPart(String)} for a list, or {@link #getAddedLayoutParts()} for more explanation.
 *<P>
 * Some scenarios may add other "layout parts" related to their scenario board layout.
 * For example, scenario {@code _SC_PIRI} adds {@code "PP"} for the path the pirate fleet follows.
 * Call {@link #getAddedLayoutPart(String)} to get one of these Added Layout Parts when needed.
 * That method's javadoc also documents the list of <B>all known Layout Parts</B>.
 *
 * <h4> Geometry/Navigation methods: </h4>
 *<br><table border=1>
 *<TR><td>&nbsp;</td><td colspan=3>Adjacent to a:</td></TR>
 *<TR><td>Get the:</td> <td> Hex </td><td> Edge </td><td> Node </td></TR>
 *<TR><td> Hex </td>
 *    <td><!-- Hex adjac to hex -->
 *      {@link #getAdjacentHexToHex(int, int)} <br>
 *      {@link #getAdjacentHexesToHex(int, boolean)} <br>
 *      {@link #isHexAdjacentToHex(int, int)}
 *    </td>
 *    <td><!-- Hex adjac to edge -->
 *      {@link #getAdjacentHexToEdge(int, int)} <br>
 *      {@link #getAdjacentHexesToEdge_arr(int)} <br>
 *      {@link #getAdjacentHexesToEdgeEnds(int)}
 *    </td>
 *    <td><!-- Hex adjac to node -->
 *      {@link #getAdjacentHexesToNode(int)}
 *    </td>
 *</TR>
 *<TR><td> Edge </td>
 *    <td><!-- Edge adjac to hex -->
 *      {@link #getAdjacentEdgesToHex(int)} <br>
 *      {@link #getAdjacentEdgesToHex_arr(int)} <br>
 *      {@link #isEdgeAdjacentToHex(int, int)}
 *    </td>
 *    <td><!-- Edge adjac to edge -->
 *      {@link #getAdjacentEdgesToEdge(int)}
 *    </td>
 *    <td><!-- Edge adjac to node -->
 *      {@link #getAdjacentEdgeToNode(int, int)} <br>
 *      {@link #getAdjacentEdgeToNode2Away(int, int)} <br>
 *      {@link #getAdjacentEdgesToNode(int)} <br>
 *      {@link #getAdjacentEdgesToNode_arr(int)} <br>
 *      {@link #getAdjacentEdgesToNode_coastal(int)} <br>
 *      {@link #getEdgeBetweenAdjacentNodes(int, int)} <br>
 *      {@link #isEdgeAdjacentToNode(int, int)}
 *    </td>
 *</TR>
 *<TR><td> Node </td>
 *    <td><!-- Node adjac to hex -->
 *      {@link #getAdjacentNodeToHex(int, int)} <br>
 *      {@link #getAdjacentNodesToHex(int)} <br>
 *      {@link #getAdjacentNodesToHex_arr(int)}
 *    </td>
 *    <td><!-- Node adjac to edge -->
 *      {@link #getAdjacentNodeToEdge(int, int)} <br>
 *      {@link #getAdjacentNodesToEdge(int)} <br>
 *      {@link #getAdjacentNodesToEdge_arr(int)} <br>
 *      {@link #getAdjacentNodeFarEndOfEdge(int, int)} <br>
 *      {@link #getNodeBetweenAdjacentEdges(int, int)}
 *    </td>
 *    <td><!-- Node adjac to node -->
 *      {@link #getAdjacentNodeToNode(int, int)} <br>
 *      {@link #getAdjacentNodeToNode2Away(int, int)} <br>
 *      {@link #getAdjacentNodesToNode(int)} <br>
 *      {@link #getAdjacentNodesToNode_arr(int)} <br>
 *      {@link #isNodeAdjacentToNode(int, int)} <br>
 *      {@link #isNode2AwayFromNode(int, int)}
 *    </td>
 *</TR>
 *<TR><td>Other methods:</td> <td> Hex </td><td> Edge </td><td> Node </td></TR>
 *<TR valign=top><td>&nbsp;</td>
 *    <td><!-- hex -->
 *      {@link #isHexInBounds(int, int)} <br>
 *      {@link #isHexOnLand(int)} <br>
 *      {@link #isHexOnWater(int)} <br>
 *      {@link #isHexCoastline(int)} <br>
 *      {@link #getNumberOnHexFromCoord(int)} <br>
 *      {@link #getNumberOnHexFromNumber(int)} <br>
 *      {@link #getHexTypeFromCoord(int)} <br>
 *      {@link #getHexTypeFromNumber(int)} <br>
 *      {@link #getRobberHex()} <br>
 *      {@link #getPirateHex()} <br>
 *      {@link #getPreviousRobberHex()} <br>
 *      {@link #getPreviousPirateHex()} <br>
 *      {@link #getLandHexLayout()} <br>
 *      {@link #getLandHexCoords()} <br>
 *      {@link #getLandHexCoordsSet()} <br>
 *      {@link #getFogHiddenHexes()} <br>
 *      {@link #isHexAtBoardMargin(int)} <br>
 *      {@link #isHexInLandAreas(int, int[])}
 *    </td>
 *    <td><!-- edge -->
 *      {@link #isEdgeInBounds(int, int)} <br>
 *      {@link #isEdgeCoastline(int)} <br>
 *      {@link #isEdgeLegalRoad(int)} <br>
 *      {@link #roadOrShipAtEdge(int)} <br>
 *      {@link #getPortsEdges()}
 *    </td>
 *    <td><!-- node -->
 *      {@link #isNodeInBounds(int, int)} <br>
 *      {@link #isNodeOnLand(int)} <br>
 *      {@link #isNodeCoastline(int)} <br>
 *      {@link #settlementAtNode(int)} <br>
 *      {@link #getPortEdgeFromNode(int)} <br>
 *      {@link #getPortTypeFromNodeCoord(int)} <br>
 *      {@link #getNodeLandArea(int)} <br>
 *      {@link #isNodeInLandAreas(int, int[])} <br>
 *      {@link #getLandAreasLegalNodes()}
 *    </td>
 *</TR>
 *</table>
 *  Some of these geometry methods are specific to {@link SOCBoardLarge}
 *  and don't appear in the parent {@link SOCBoard}.
 *<P>
 * <h4> Coordinate System: </h4>
 *
 * See {@code /doc/hexcoord-sea.png}
 *<P>
 * Unlike earlier encodings, here the "hex number" ("ID") is not an index into a dense array
 * of land hexes.  Thus it's not efficient to iterate through all hex numbers. <br>
 * Instead: Hex ID = (r &lt;&lt; 8) | c   // 2 bytes: 0xRRCC
 *<P>
 * The coordinate system is a square grid of rows and columns,
 * different from {@link SOCBoard}'s classic 4- and 6-player encodings:
 *<P>
 * <b>Hexes</b> (represented as coordinate of their centers),
 * <b>nodes</b> (corners of hexes; where settlements/cities are placed),
 * and <b>edges</b> (between nodes; where roads are placed),
 * share the same grid of coordinates.
 * Each hex is 2 units wide and 2 tall, with vertical sides (west,edge edges)
 * and sloped tops and bottoms (NW, NE, SW, SE edges).
 *<P>
 * Coordinates start at the upper-left and continue to the right and down.
 * The first few rows of hexes are: <pre>
 *    (1,2)  (1,4)  (1,6) ..
 * (3,1) (3,3)  (3,5)  (3,7) ..
 *    (5,2)  (5,4)  (5,6) ..
 * (7,1) (7,3)  (7,5)  (7,7) ..
 *    (9,2)  (9,4)  (9,6) .. </pre>
 * All water and land hexes are within the coordinates.
 * Rows increase going north to south, Columns increase west to east.
 *<P>
 * Vertical edge coordinates are at the edge's center
 * (between two hex coordinates, which are to the west and east of
 * the edge); vertical edge row coordinates are odd like hexes.
 * Otherwise, edges get the coordinate of the node at their western end.
 *<P>
 * The first few rows of nodes are: <pre>
 *       (0,2)  (0,4)  (0,6) ..
 *   (0,1)  (0,3)  (0,5) ..
 *
 *   (2,1)  (2,3)  (2,5) ..
 *(2,0)  (2,2)  (2,4)  (2,6) ..
 *
 *(4,0)  (4,2)  (4,4)  (4,6) ..
 *   (4,1)  (4,3)  (4,5) ..
 *
 *   (6,1)  (6,3)  (6,5) ..
 *(6,0)  (6,2)  (6,4)  (6,6) .. </pre>
 *
 * @author Jeremy D Monin &lt;jeremy@nand.net&gt;
 * @since 2.0.00
 */
public class SOCBoardLarge extends SOCBoard
{
    /** SOCBoardLarge serial, to suppress warning. SOCBoardLarge isn't sent over the network as a serialized object. */
    private static final long serialVersionUID = 2000L;

    /**
     * Minimum client and server version required: v2.0.00, which also adds {@link SOCGameOption} {@code "SBL"}.
     * @see #VERSION_FOR_ALSO_CLASSIC
     */
    public static final int MIN_VERSION = 2000;

    /**
     * Mininum server version which uses {@link SOCBoardLarge} for all games,
     * including classic 4-and 6-player games: v3.0.
     * {@link SOCGameOption} strings sent to older clients must contain {@code SBL=t}
     * so the proper board type will be created.
     * @since 3.0.00
     */
    public static final int VERSION_FOR_ALSO_CLASSIC = 3000;

    /**
     * Hex type for the Gold Hex, where the adjacent players
     * choose their resource(s) every roll.
     *<P>
     * There is no 2-for-1 port (unlike {@link SOCBoard#SHEEP_PORT},
     * {@link SOCBoard#WOOD_PORT}, etc) for this hex type.
     * Gold is not a resource.
     *<P>
     * The numeric value (7) for <tt>GOLD_HEX</tt> is the same as
     * the v1/v2 encoding's {@link SOCBoard#MISC_PORT_HEX}, but the
     * ports aren't encoded as hexes for this v3 encoding, so there is no ambiguity
     * as long as callers of {@link #getHexTypeFromCoord(int)}
     * check the board encoding format.
     */
    public static final int GOLD_HEX = 7;

    /**
     * Hex type for the Fog Hex, with actual type revealed when roads or ships are placed.
     * Used with some scenarios (see {@link SOCGameOptionSet#K_SC_FOG}).
     * Bots can treat this as {@link SOCBoard#DESERT_HEX DESERT_HEX} until revealed.
     *<P>
     * To simplify the bot, client, and network, hexes can be hidden only at the server during
     * {@link #makeNewBoard(SOCGameOptionSet)} before the board layout is finished and sent to the client.
     *<P>
     * The numeric value (8) for <tt>FOG_HEX</tt> is the same as
     * the v1/v2 encoding's {@link SOCBoard#CLAY_PORT_HEX}, but the
     * ports aren't encoded as hexes for this encoding, so there is no ambiguity
     * as long as callers of {@link #getHexTypeFromCoord(int)}
     * check the board encoding format.
     *
     * @see #revealFogHiddenHexPrep(int)
     * @see #revealFogHiddenHex(int, int, int)
     */
    public static final int FOG_HEX = 8;

    /**
     * Maximum land hex type (== {@link #FOG_HEX}) for this encoding.
     * If you add a hex type, search for this and for FOG_HEX for likely changes.
     * Be sure to also update the client's SOCBoardPanel.loadImages.
     */
    protected static final int MAX_LAND_HEX_LG = FOG_HEX;

    /**
     * Default size of the large board: 16 rows x 18 columns of half-hex units.
     * Can override in constructor.
     * See {@link SOCBoard#getBoardHeight() getBoardHeight()}, {@link SOCBoard#getBoardWidth() getBoardWidth()}.
     */
    public static final int BOARDHEIGHT_LARGE = 16, BOARDWIDTH_LARGE = 18;

    /**
     * Special Edge Type code that gives a development card when player reaches a special edge.
     * After the player gets their reward, the special edge is cleared, no other player can be rewarded there.
     * These edges are Added Layout Part {@code "CE"}.
     *
     *<H3>Special Edges:</h3>
     * For some scenarios, some edges have a special purpose or reward.
     * For example, {@link SOCScenario#K_SC_FTRI SC_FTRI} gives dev cards
     * or special victory points when a ship reaches one.
     *<P>
     * Some related methods:
     *<UL>
     * <LI> {@link #hasSpecialEdges()} - does this board have any special edges?
     * <LI> {@link #getSpecialEdgeType(int)} - check if an edge is special
     * <LI> {@link #getSpecialEdges()} - get all special edges, if any
     * <LI> {@link #setSpecialEdge(int, int)} - set or clear an edge
     * <LI> {@link #clearSpecialEdges(int)} - clear all edges of one special type
     *</UL>
     *<P>
     * The Special Edge Types are constants such as {@link #SPECIAL_EDGE_DEV_CARD}
     * or {@link #SPECIAL_EDGE_SVP} used by game and board logic.  {@link SOCGameEvent}s or
     * {@link SOCPlayerEvent}s can happen when something occurs at such an edge.
     * Often these will clear the edge's type, it will no longer be special.
     *<P>
     * During board setup, lists of edges of a special type are sent with the board layout as
     * Added Layout Parts such as {@code "CE"} and {@code "VE"} used with {@link #getAddedLayoutPart(String)}.
     * Calls to {@link #setAddedLayoutParts(HashMap)} or {@link #setAddedLayoutPart(String, int[])} add them
     * to the Special Edges mapping if it recognizes the layout part as a special edge type.
     *<P>
     * During game play, when a Special Edge is set or cleared the server will send a message to the game
     * with the edge coordinate and its new special type code.
     *<P>
     * If you add a Special Edge Type code, it should probably be added to:
     *<UL>
     * <LI> {@link #setAddedLayoutPart(String, int[])}
     * <LI> {@link #setAddedLayoutParts(HashMap)}
     * <LI> {@link #SPECIAL_EDGE_TYPES}
     * <LI> {@link SOCPlayer#putPiece_roadOrShip_checkNewShipTradeRouteAndSpecialEdges(SOCShip, SOCBoardLarge)}
     * <LI> SOCBoardPanel.drawBoardEmpty_specialEdges
     * <LI> SOCBoardPanel.BoardToolTip.handleHover
     * <LI> Any game or board code that needs to check for relevant actions at edges
     *</UL>
     * To find where to add the new type, search those for {@code SPECIAL_EDGE_DEV_CARD}.
     *<P>
     * Not many board layouts and scenarios have Special Edges, so usually {@link #hasSpecialEdges()} == {@code false}.
     */
    public static final int SPECIAL_EDGE_DEV_CARD = 1;

    /**
     * Special Edge Type code that gives a Special Victory Point when player reaches a special edge.
     * After the player gets their reward, the special edge is cleared, no other player can be rewarded there.
     * These edges are Added Layout Part {@code "VE"}.
     *<P>
     * For more information on Special Edges, see {@link #SPECIAL_EDGE_DEV_CARD}.
     */
    public static final int SPECIAL_EDGE_SVP = 2;

    /**
     * Names of optional Added Layout Parts which contain Special Edges when present, currently {@code "CE"} and {@code "VE"}.
     * {@link #SPECIAL_EDGE_TYPES}[i] is the Special Edge type for {@code SPECIAL_EDGE_LAYOUT_PARTS}[i],
     * edge coordinates of that special type are {@link #getAddedLayoutPart(String) getAddedLayoutPart}
     * ({@code SPECIAL_EDGE_LAYOUT_PARTS}[i]).
     *<P>
     * For more information on Special Edges, see {@link #SPECIAL_EDGE_DEV_CARD}.
     */
    public static final String[] SPECIAL_EDGE_LAYOUT_PARTS = { "CE", "VE" };

    /**
     * Special Edge type codes, such as {@link #SPECIAL_EDGE_DEV_CARD}, for
     * all Added Layout Parts which contain Special Edges when present.
     * {@code SPECIAL_EDGE_TYPES}[i] is the Special Edge type code for {@link #SPECIAL_EDGE_LAYOUT_PARTS}[i].
     */
    public static final int[] SPECIAL_EDGE_TYPES = { SPECIAL_EDGE_DEV_CARD, SPECIAL_EDGE_SVP };

    /**
     * For {@link #getAdjacentHexToHex(int, int)} and {@link #getAdjacentHexesToHex(int, boolean)},
     * the offsets to add to the hex row and column to get all adjacent hex coords, starting at
     * index 0 at the northeastern edge of the hex and going clockwise.
     *<P>
     * Coordinate offsets - adjacent hexes to hex:<PRE>
     *   (-2,-1) (-2,+1)
     *
     * (0,-2)   x   (0,+2)
     *
     *   (+2,-1) (+2,+1)  </PRE>
     *<P>
     * For each direction, array of delta to the row & column. (Not to the encoded coordinate.)
     * Indexed by the facing direction - 1: {@link SOCBoard#FACING_NE FACING_NE} is 1,
     * {@link SOCBoard#FACING_E FACING_E} is 2, etc; {@link SOCBoard#FACING_NW FACING_NW} is 6.
     * Index here for {@link SOCBoard#FACING_NE FACING_NE} is 0, {@link SOCBoard#FACING_NW FACING_NW} is 5.
     */
    private static final int[][] A_HEX2HEX = {
        { -2, +1 }, { 0, +2 }, { +2, +1 },  // NE, E, SE
        { +2, -1 }, { 0, -2 }, { -2, -1 }   // SW, W, NW
    };

    /**
     * For {@link #getAdjacentNodeToHex(int, int)}, the offset to add to the hex
     * coordinate to get all adjacent node coords, starting at
     * index 0 at the top (northern corner of hex) and going clockwise.
     * Because we're looking at nodes and not edges (corners, not sides, of the hex),
     * these are offset from the set of "facing" directions by 30 degrees.
     *<P>
     * For each direction, array of adds to the coordinate to change the row & column.
     * The row delta in hex is +-0xRR00, the column is small (+-1) so doesn't need hex format.
     */
    private static final int[][] A_NODE2HEX = {
        { -0x100, 0 }, { -0x100, +1 }, { +0x100, +1 },  // N, NE, SE
        { +0x100, 0 }, { +0x100, -1 }, { -0x100, -1 }   // S, SW, NW
    };

    /**
     * For {@link #getAdjacentEdgesToHex(int)}, the offset to add to the hex
     * coordinate to get all adjacent edge coords, starting at
     * index 0 at the top (northeastern edge of hex) and going clockwise.
     *<P>
     * For each direction, array of adds to the coordinate to change the row & column.
     * The row delta in hex is +-0xRR00, the column is small (+-1) so doesn't need hex format.
     */
    private static final int[][] A_EDGE2HEX = {
        { -0x100,  0 }, { 0x0, +1 }, { +0x100,  0 },  // NE, E, SE
        { +0x100, -1 }, { 0x0, -1 }, { -0x100, -1 }   // SW, W, NW
    };

    /**
     * Used by {@link #getAdjacentEdgesToEdge(int)}.
     * for each of the 3 edge directions, the (r,c) offsets for the 4 adjacent edges.
     *<P>
     * Decimal, not hex, because we need bounds-checking.
     *<br>
     * Order of directions: | / \
     */
    private static final int[][] A_EDGE2EDGE = {
        { -1,-1,  -1,0,  +1,-1,  +1,0 },  // "|"
        { 0,-1,   +1,0,  -1,+1,  0,+1 },  // "/"
        { 0,-1,   -1,0,  +1,+1,  0,+1 }   // "\"
    };

    /**
     * (r,c) Offsets from a node to another node 2 away,
     * Indexed by the facing directions: {@link #FACING_NE} is 1,
     * {@link #FACING_E} is 2, etc; {@link #FACING_NW} is 6.
     * Used by {@link #getAdjacentNodeToNode2Away(int, int)}.
     * The array contains 2 elements per facing.
     */
    private static final int[] NODE_TO_NODE_2_AWAY = {
        -9,-9,          // not valid
        -2,+1,   0,+2,  // NE, E
        +2,+1,  +2,-1,  // SE, SW
         0,-2,  -2,-1   // W, NW
    };

    // Note: hexLayoutLg, numberLayoutLg: Will only need half the rows, half the columns
    //    The unused elements are wasted space locally but aren't sent over the network.

    /**
     * Does this board's game set the boolean Sea Board {@link SOCGameOption} {@code "SBL"}?
     * If so: Apply rules for ships, coastlines, and the pirate ship.
     * If not, this board is a classic 4-player or 6-player layout.
     *<P>
     * Before v3.0.00 this would have always been true for this {@link SOCBoard} subclass,
     * because other subclasses were used instead for the classic 4-player and 6-player layouts.
     * @see SOCGame#hasSeaBoard
     * @since 3.0.00
     */
    public final boolean isSeaBoard;

    /**
     * Hex layout: water/land resource types.
     * One element per hex.
     * Order: [row][column].
     * <P>
     * Each element has the same format as SOCBoard.hexLayout:
     * Each element's value encodes hex type and, if a
     * port, its facing ({@link #FACING_NE} to {@link #FACING_NW}).
     *<P>
     * For land hexes, the dice number on <tt>hexLayoutLg</tt>[r][c] is {@link #numberLayoutLg}[r][c].
     *<P>
     * For the set of all land hex coordinates, see {@link #landHexLayout}.
     * Hexes obscured by {@link #FOG_HEX}, if any, are stored in {@link #fogHiddenHexes}.
     * Because of bit shifts there, please don't use the top 8 bits of <tt>hexLayoutLg</tt>.
     *<P>
     * Key to the hexLayoutLg[][] values:
       <pre>
       0 : water   {@link #WATER_HEX}
       1 : clay    {@link #CLAY_HEX}
       2 : ore     {@link #ORE_HEX}
       3 : sheep   {@link #SHEEP_HEX}
       4 : wheat   {@link #WHEAT_HEX}
       5 : wood    {@link #WOOD_HEX}
       6 : desert  {@link #DESERT_HEX}
       7 : gold    {@link #GOLD_HEX} (see its javadoc for rule)
       8 : fog     {@link #FOG_HEX}  (see its javadoc for rule)  also: {@link #MAX_LAND_HEX_LG}
       </pre>
     * Unless a hex's type here is {@link #WATER_HEX}, it's a land hex.
     *<P>
     * @see SOCBoard#portsLayout
     */
    protected int[][] hexLayoutLg;

    /**
     * The set of land hex coordinates within {@link #hexLayoutLg},
     * as returned by {@link #getLandHexCoords()}, or <tt>null</tt>.
     * That method fills it from {@link #landHexLayout}.  If the board
     * layout changes, this field again becomes <tt>null</tt> until the
     * next call to {@link #getLandHexCoords()}.
     */
    protected volatile int[] cachedGetLandHexCoords;

    /**
     * The set of land hex coordinates within {@link #hexLayoutLg}.
     * Sent from server to client, along with the land hex types / dice numbers,
     * via {@link #getLandHexLayout()} / {@link #setLandHexLayout(int[])}.
     * When changing contents, set {@link #cachedGetLandHexCoords} to {@code null}.
     */
    protected HashSet<Integer> landHexLayout;

    /**
     * When the board has multiple "land areas" (groups of islands),
     * this array holds each land area's nodes for settlements/cities.
     * <tt>null</tt> otherwise.
     * Each index holds the nodes for that land area number.
     * Index 0 is unused (<tt>null</tt>).
     *<P>
     * The multiple land areas are used to restrict initial placement,
     * or for other purposes during the game.
     * If the players must start in a certain land area,
     * {@link #startingLandArea} != 0, and
     * <tt>landAreasLegalNodes[{@link #startingLandArea}]</tt>
     * is also the players' potential settlement nodes.
     *<P>
     * The set {@link SOCBoard#nodesOnLand} contains all nodes of all land areas.
     * To get a specific node's land area, call {@link #getNodeLandArea(int)}.
     */
    protected HashSet<Integer>[] landAreasLegalNodes;

    /**
     * Maximum players (default 4, or 6 from SOCGameOption "PL" &gt; 4 or "PLB").
     * Some scenarios are laid out differently for 6 players.
     * Some are laid out differently for 3 players, so also check SOCGameOption "PL".
     */
    protected final int maxPlayers;

    /**
     * When players must start the game in a certain land area,
     * the starting land area number; also its index in
     * {@link #landAreasLegalNodes}, because that set of
     * legal nodes is also the players' potential settlement nodes.
     * 0 if players can start anywhere and/or
     * {@link #landAreasLegalNodes} == <tt>null</tt>, as in
     * scenario {@link SOCScenario#K_SC_4ISL SC_4ISL}'s board layouts.
     *<P>
     * The startingLandArea and {@link #landAreasLegalNodes} are sent
     * from the server to client as part of a <tt>POTENTIALSETTLEMENTS</tt> message.
     */
    protected int startingLandArea;

    /**
     * The legal set of land edge coordinates to build roads,
     * based on {@link #nodesOnLand}.
     * Calculated in {@link #initLegalRoadsFromLandNodes()}, after {@link #nodesOnLand} is filled by
     * {@code SOCBoardAtServer.makeNewBoard_fillNodesOnLandFromHexes(int[], int, int, int, boolean)}.
     * Used by {@link #initPlayerLegalRoads()}.
     * @see #legalShipEdges
     */
    protected HashSet<Integer> legalRoadEdges;

    /**
     * The legal set of water/coastline edge coordinates to build ships, based on {@link #hexLayoutLg}.
     * Empty for classic 4-player and 6-player (non-"SBL") layouts, where {@link #isSeaBoard} is false.
     * Calculated in {@link #initLegalShipEdges()}, after {@link #hexLayoutLg} is filled by
     * {@code SOCBoardAtServer.makeNewBoard_fillNodesOnLandFromHexes(int[], int, int, int, boolean)}.
     *<P>
     * Used by {@link #initPlayerLegalShips()}.
     * Updated in {@link #revealFogHiddenHex(int, int, int)} for {@link SOCBoard#WATER_HEX WATER_HEX}.
     *<P>
     * With scenario option {@link SOCGameOptionSet#K_SC_PIRI _SC_PIRI}, the legal edges vary per player
     * and are based on {@code SOCBoardAtServer.PIR_ISL_SEA_EDGES}, so {@code legalShipEdges}
     * is empty.
     *
     * @see #legalRoadEdges
     */
    protected HashSet<Integer> legalShipEdges;

    /**
     * Dice number from hex coordinate.
     * Order: [row][column].
     * For land hexes, <tt>numberLayoutLg</tt>[r][c] is the dice number on {@link #hexLayoutLg}[r][c].
     * One element per water, land, or port hex; desert, fog, and non-land hexes are 0.
     * Hex dice numbers obscured by {@link #FOG_HEX}, if any, are stored in {@link #fogHiddenHexes} (server only).
     * Because of bit shifts there, <tt>numberLayoutLg</tt> values must stay within the range 0 to 255.
     *<P>
     * If {@link #villages} are used, each village's dice number is stored in the {@link SOCVillage}.
     */
    protected int[][] numberLayoutLg;

    /**
     * For some scenarios, keyed lists of additional layout parts to add to game layout when sent from server to client.
     * See {@link #getAddedLayoutPart(String)} for list and details.
     * For example, scenario {@link SOCScenario#K_SC_PIRI SC_PIRI} adds
     * <tt>"PP" = { 0x..., 0x... }</tt> for the fixed Pirate Path, and
     * {@link SOCScenario#K_SC_CLVI SC_CLVI} adds {@code "CV"} for the cloth village locations.
     *<P>
     * Null for most scenarios. Initialized in {@code SOCBoardAtServer.makeNewBoard}.
     */
    private HashMap<String, int[]> addedLayoutParts;

    /**
     * Map of special edge coordinates to types.  If an edge has no key
     * (coordinate) here, it is not a special edge.  Not all possible edges are
     * in this map, but all special edges are.  Any edge has at most one Special Edge Type.
     *<P>
     * The Special Edge Types are constants such as {@link #SPECIAL_EDGE_DEV_CARD}
     * or {@link #SPECIAL_EDGE_SVP}.  See the {@link #SPECIAL_EDGE_DEV_CARD} javadoc
     * for more about Special Edges and related methods.
     *<P>
     * Calls to {@link #setAddedLayoutPart(String, int[])} add them to the {@code specialEdges} map
     * if it recognizes the layout part as a special edge type.
     *<P>
     * Not many board layouts and scenarios have special edges, so this map is usually empty.
     */
    private HashMap<Integer, Integer> specialEdges = new HashMap<Integer, Integer>();

    /**
     * Fog hex coordinates and (at server) actual hex types and dice numbers hidden under each {@link #FOG_HEX}.
     * Key is the hex coordinate; value is
     * <tt>({@link #hexLayoutLg}[coord] &lt;&lt; 8) | ({@link #numberLayoutLg}[coord] & 0xFF)</tt>.
     * May be empty, never {@code null}.
     *<P>
     * Values are filled at server only (SOCBoardAtServer.makeNewBoard_hideHexesInFog);
     * the client doesn't know what's under the fog until hexes are revealed by messages from server.
     * @see #revealFogHiddenHexPrep(int)
     * @see #revealFogHiddenHex(int, int, int)
     */
    protected final HashMap<Integer, Integer> fogHiddenHexes;

    /**
     * For some scenarios, villages on the board. Null otherwise.
     * Map key is village's node coordinate.
     * Each village has a {@link SOCVillage#diceNum dice number} and a {@link SOCVillage#getCloth() cloth count}.
     */
    protected HashMap<Integer, SOCVillage> villages;

    /**
     * For some scenarios, how many cloth does the board have in its "general supply"?
     * This supply is used if a village's {@link SOCVillage#takeCloth(int)}
     * returns less than the amount needed.
     */
    private int numCloth;

    /**
     * Land area numbers from which the player is excluded and cannot place settlements, or null.
     * This is never a long list.  Used in some game scenarios.
     */
    private int[] playerExcludedLandAreas;

    /**
     * Land areas numbers from which the robber is excluded and cannot be placed, or null.
     * Used in some game scenarios.
     */
    private int[] robberExcludedLandAreas;

    /**
     * This board layout's number of ports;
     * 0 if {@link #makeNewBoard(SOCGameOptionSet)} hasn't been called yet.
     * Port types, edges and facings are all stored in {@link SOCBoard#portsLayout}.
     */
    protected int portsCount;

    /**
     * the hex coordinate that the pirate is in, or 0; placed in {@link #makeNewBoard(SOCGameOptionSet)}.
     * Once the pirate is placed on the board it can't be removed (cannot become 0 again),
     * except in scenario {@link SOCGameOptionSet#K_SC_PIRI} when the pirate fleet is defeated
     * (see {@link soc.server.SOCBoardAtServer#movePirateHexAlongPath(int)}).
     */
    protected int pirateHex;

    /**
     * the previous hex coordinate that the pirate is in; 0 unless
     * {@link #setPirateHex(int, boolean) setPirateHex(rh, true)} was called.
     */
    private int prevPirateHex;

    /**
     * Create a new Settlers of Catan Board, with the v3 encoding and a certain size.
     * Size must be passed using {@code boardHeightWidth}; ignores {@link SOCGameOption} "_BHW".
     * The board will be empty (all hexes are water, no dice numbers on any hex), see class javadoc
     * for how the board is filled when the game begins.
     * @param gameOpts  if game has options, map of {@link SOCGameOption}; otherwise null.
     *     Used for {@link #isSeaBoard} from "SBL", and board size based on scenario options.
     * @param maxPlayers Maximum players; must be default 4, or 6 from SOCGameOption "PL" &gt; 4 or "PLB"
     * @param boardHeightWidth  Board's height and width. Caller can use convenience method
     *     {@link #getBoardSize(SOCGameOptionSet)} to either get default size
     *     ({@link #BOARDHEIGHT_LARGE}, {@link #BOARDWIDTH_LARGE})
     *     or extract from {@link SOCGameOption} "_BHW".
     * @throws IllegalArgumentException if <tt>maxPlayers</tt> is not 4 or 6, or <tt>boardHeightWidth</tt> is null
     */
    public SOCBoardLarge
        (final SOCGameOptionSet gameOpts, final int maxPlayers, final IntPair boardHeightWidth)
        throws IllegalArgumentException
    {
        super(BOARD_ENCODING_LARGE, MAX_LAND_HEX_LG);

        if ((maxPlayers != 4) && (maxPlayers != 6))
            throw new IllegalArgumentException("maxPlayers: " + maxPlayers);
        if (boardHeightWidth == null)
            throw new IllegalArgumentException("boardHeightWidth null");

        this.maxPlayers = maxPlayers;
        isSeaBoard = SOCGame.isGameOptionSet(gameOpts, "SBL");

        final int bH = boardHeightWidth.a, bW = boardHeightWidth.b;
        setBoardBounds(bH, bW);

        hexLayoutLg = new int[bH + 1][bW + 1];
        numberLayoutLg = new int[bH + 1][bW + 1];
        landHexLayout = new HashSet<Integer>();
        fogHiddenHexes = new HashMap<Integer, Integer>();
        legalRoadEdges = new HashSet<Integer>();
        legalShipEdges = new HashSet<Integer>();

        // Assume 1 Land Area, unless or until makeNewBoard says otherwise
        landAreasLegalNodes = null;
        startingLandArea = 0;

        // Only odd-numbered rows are valid,
        // but we fill all rows here just in case.
        for (int r = 0; r <= bH; ++r)
        {
            Arrays.fill(hexLayoutLg[r], WATER_HEX);
            Arrays.fill(numberLayoutLg[r], 0);
        }

        portsCount = 0;
        pirateHex = 0;
        prevPirateHex = 0;
    }

    @Override
    public int getBoardEncodingFormat()
    {
        return BOARD_ENCODING_LARGE;
    }

    /**
     * Convenience method to get the board size required for constructor:
     * Default size {@link #BOARDHEIGHT_LARGE} by {@link #BOARDWIDTH_LARGE},
     * unless {@code gameOpts} contains client-only option {@code "_BHW"} Board Height and Width.
     * @param gameOpts  Game options, or null
     * @param maxPlayers  Maximum players; must be default 4, or 6 from game option "PL" &gt; 4 or "PLB".
     * @return a new IntPair(height, width)
     * @see soc.server.SOCBoardAtServer#getBoardSize(SOCGameOptionSet, int)
     */
    public static IntPair getBoardSize(final SOCGameOptionSet gameOpts)
    {
        SOCGameOption bhwOpt = null;
        if (gameOpts != null)
            bhwOpt = gameOpts.get("_BHW");

        if ((bhwOpt == null) || (bhwOpt.getIntValue() == 0))
        {
            return new IntPair(BOARDHEIGHT_LARGE, BOARDWIDTH_LARGE);
        } else {
            final int bhw = bhwOpt.getIntValue();
            return new IntPair(bhw >> 8, bhw & 0xFF);
        }
    }

    // Note: hexLayoutLg, numberLayoutLg will only ever use the odd row numbers


    ////////////////////////////////////////////
    //
    // Make New Board: These methods are called at
    // the client when it receives a layout, and at
    // the server from SOCBoardAtServer.makeNewBoard
    //


    /**
<<<<<<< HEAD
=======
     * Shuffle the hex tiles and layout a board.
     * This is called at server, but not at client;
     * client instead calls methods such as {@link #setLandHexLayout(int[])}
     * and {@link #setLegalSettlements(Collection, int, HashSet[])}.
     * Call {@code soc.server.SOCBoardAtServer.makeNewBoard(..)} instead of this stub super method.
     * @throws UnsupportedOperationException if called at client
     */
    @Override
    public void makeNewBoard(final SOCGameOptionSet opts)
        throws UnsupportedOperationException
    {
        throw new UnsupportedOperationException("Use SOCBoardAtServer instead");
    }

    /**
>>>>>>> d77d73cc
     * Once the legal settlement/city nodes ({@link #nodesOnLand})
     * are established from land hexes, fill {@link #legalRoadEdges}.
     * Not iterative; clears all previous legal roads.
     *<P>
     * Any {@link #FOG_HEX}es are treated as land when checking for water hexes,
     * although there's a chance some may later be revealed as water.
     *<P>
     * About corners/concave parts: <BR>
     * The set of valid land nodes will contain both ends of the edge;
     * to guard against concave edges crossing a bay or lake,
     * checks that at least one side of the edge is a land hex.
     *<P>
     * For scenarios, if Added Layout Part {@code "AL"} is present, checks it for
     * references to node lists (Parts {@code "N1", "N2"}, etc) and if found, adds their
     * edges now so that initial settlements' roads can be built towards those nodes.
     * For more info see the "Added Layout Parts" section of {@link #getAddedLayoutPart(String)}'s javadoc.
     *<P>
     * Called at server and at client. At server, call this only after the very last call to
     * {@code SOCBoardAtServer.makeNewBoard_fillNodesOnLandFromHexes(int[], int, int, int, boolean)}.
     * At client, called from {@link #setLegalSettlements(Collection, int, HashSet[])}.
     *
     * @throws IllegalStateException if Part {@code "AL"} is present but badly formed (node list number 0, or a
     *     node list number not followed by a land area number) or refers to a node list Part ({@code "N1", "N2"}, etc)
     *     not present in the layout
     * @see #initLegalShipEdges()
     */
    protected void initLegalRoadsFromLandNodes()
        throws IllegalStateException
    {
        legalRoadEdges.clear();

        // Go from nodesOnLand.  If Part "AL" refers to node lists, build and
        // use a temporary landNodes set with nodesOnLand + those nodes
        // instead. ("AL" is rare)

        HashSet<Integer> landNodes = nodesOnLand;
        final int[] partAL = getAddedLayoutPart("AL");
        if (partAL != null)
        {
            boolean foundNodes = false;

            // Strictly parse the contents of "AL", throw exceptions if a problem is found.
            // Part "AL" will be parsed again in SOCGame.updateAtGameFirstTurn().
            // If you update the "AL" parser here, update the similar one there too.

            for (int i = 0; i < partAL.length; ++i)
            {
                final int elem = partAL[i];
                if (elem < 0)
                    continue;  // edge list number, skip it
                else if (elem == 0)
                    throw new IllegalStateException("Bad Layout Part: AL[" + i + "] == 0");
                else if (i == (partAL.length - 1))
                    throw new IllegalStateException("Bad Layout Part: AL[" + i + "] must be followed by LA#");

                ++i;  // skip land area number that follows elem (don't parse or verify LA#)

                final String nodeListKey = "N" + elem;
                final int[] nodeList = getAddedLayoutPart(nodeListKey);
                if (nodeList == null)
                    throw new IllegalStateException
                        ("Bad Layout Part: AL[" + i + "] == " + elem + " but Part " + nodeListKey + " missing");

                if (! foundNodes)
                {
                    landNodes = new HashSet<Integer>(nodesOnLand);
                    foundNodes = true;
                }

                for (int j = 0; j < nodeList.length; ++j)
                    landNodes.add(Integer.valueOf(nodeList[j]));
            }
        }

        // Go from nodesOnLand or temporary landNodes, iterate all nodes:

        for (Integer nodeVal : landNodes)
        {
            final int node = nodeVal.intValue();
            for (int dir = 0; dir < 3; ++dir)
            {
                int nodeAdjac = getAdjacentNodeToNode(node, dir);
                if (landNodes.contains(Integer.valueOf(nodeAdjac)))
                {
                    final int edge = getAdjacentEdgeToNode(node, dir);

                    // Ensure it doesn't cross water
                    // by requiring land on at least one side of the edge
                    boolean hasLand = false;
                    final int[] hexes = getAdjacentHexesToEdge_arr(edge);
                    for (int i = 0; i <= 1; ++i)
                    {
                        if (hexes[i] != 0)
                        {
                            final int htype = getHexTypeFromCoord(hexes[i]);
                            if ((htype != WATER_HEX) && (htype <= MAX_LAND_HEX_LG))
                            {
                                hasLand = true;
                                break;
                            }
                        }
                    }

                    // OK to add
                    if (hasLand)
                        legalRoadEdges.add(Integer.valueOf(edge));
                        // it's ok to add if this set already contains an Integer equal to that edge.
                }
            }
        }

    }

    /**
     * Add nodes to Nodes On Land and optionally to a a Land Area's legal nodes.
     *<P>
     * Called at server and client from {@link SOCGame#updateAtGameFirstTurn()}
     * for node lists referenced in Added Layout Part {@code "AL"}.
     * For details see {@code "AL"} in the "Other layout parts" section of the
     * javadoc for message {@link soc.message.SOCBoardLayout2 BOARDLAYOUT2}.
     *<P>
     * Currently does not add the new nodes' edges to {@link #legalRoadEdges},
     * because it assumes the nodes are from Part {@code "AL"}, so their edges
     * were added in {@link #initLegalRoadsFromLandNodes()}.
     *
     * @param nodes  Node coordinates to add. Not checked for validity, not checked to be land not water
     * @param lan  Land Area number to add legal nodes, or 0 to add only to Nodes On Land
     * @since 2.0.00
     */
    public final void addLegalNodes(final int[] nodes, final int lan)
    {
        HashSet<Integer> area = (lan > 0) ? landAreasLegalNodes[lan] : null;

        for (int i = 0; i < nodes.length; ++i)
        {
            Integer iobj = Integer.valueOf(nodes[i]);
            nodesOnLand.add(iobj);
            if (area != null)
                area.add(iobj);
        }

        // If new nodes weren't in layout part "AL", would need to add their edges
        // to legalRoadEdges; could refactor initLegalRoadsFromLandNodes.
    }

    /**
     * Once the legal settlement/city nodes ({@link #nodesOnLand})
     * are established from land hexes, fill {@link #legalShipEdges}.
     * Contains all 6 edges of each water hex.
     * Contains all coastal edges of each land hex at the edges of the board.
     * Empty if ! {@link #isSeaBoard}.
     *<P>
     * Any {@link #FOG_HEX}es are treated as land as usual, although there's
     * a chance some may later be revealed as water.
     *<P>
     * Not iterative; clears all previous legal ship edges.
     * At server, call this only after the very last call to
     * {@code SOCBoardAtServer.makeNewBoard_fillNodesOnLandFromHexes(int[], int, int, int, boolean)}
     * so that all land hexes are already placed.
     *<P>
     * Called at server and at client.
     *
     * @see #initPlayerLegalShips()
     * @see #initLegalRoadsFromLandNodes()
     */
    protected void initLegalShipEdges()
    {
        // All 6 edges of each water hex.
        // All coastal edges of each land hex at the edges of the board.
        // (Needed because there's no water hex next to it)

        legalShipEdges.clear();

        if (! isSeaBoard)
            return;

        for (int r = 1; r < boardHeight; r += 2)
        {
            final int rshift = (r << 8);
            int c;
            if (((r/2) % 2) == 1)
                c = 1;  // odd hex row hexes start at 1
            else
                c = 2;  // top row, even row hexes start at 2

            for (; c < boardWidth; c += 2)
            {
                if (hexLayoutLg[r][c] == WATER_HEX)
                {
                    legalShipEdges.addAll(getAdjacentEdgesToHex(rshift | c));
                } else {
                    // Land hex; check if it's at the
                    // edge of the board; this check is also isHexAtBoardMargin(hc)
                    if ((r == 1) || (r == (boardHeight-1))
                        || (c <= 2) || (c >= (boardWidth-2)))
                    {
                        for (final int side : getAdjacentEdgesToHex_arr(rshift | c))
                            if (isEdgeCoastline(side))
                                legalShipEdges.add(Integer.valueOf(side));
                    }
                }

            }
        }

    }  // initLegalShipEdges

    /**
     * Prepare to reveal one land or water hex hidden by {@link #FOG_HEX fog} (server-side call).
     * Gets the hidden hex type and dice number, removes this hex's info from the set of hidden hexes.
     *<P>
     * This method <b>does not reveal the hex</b>:
     * Game should call {@link #revealFogHiddenHex(int, int, int)}
     * and update any player or piece info affected.
     * @param hexCoord  Coordinate of the hex to reveal
     * @return The revealed hex type and dice number, encoded as an int.
     *  Decode this way:
     *        <PRE>
        final int hexType = encodedHexInfo >> 8;
        int diceNum = encodedHexInfo & 0xFF;
        if (diceNum == 0xFF)
            diceNum = 0;  </PRE>
     * <tt>hexType</tt> is the same type of value as {@link #getHexTypeFromCoord(int)}.
     *
     * @throws IllegalArgumentException if <tt>hexCoord</tt> isn't currently a {@link #FOG_HEX}
     * @see SOCGame#revealFogHiddenHex(int, int, int)
     */
    public int revealFogHiddenHexPrep(final int hexCoord)
        throws IllegalArgumentException
    {
        final Integer encoded = fogHiddenHexes.remove(Integer.valueOf(hexCoord));
        if ((encoded == null) || (getHexTypeFromCoord(hexCoord) != FOG_HEX))
            throw new IllegalArgumentException("Not fog: 0x" + Integer.toHexString(hexCoord));

        return encoded;

        // The note about 0xFF -> 0 is because DESERT_HEX and FOG_HEX store their
        // dice numbers as -1, but getNumberOnHexFromCoord(hexCoord) returns 0.
    }

    /**
     * Reveal one land or water hex hidden by fog. Called at server and clients,
     * by {@link SOCGame#revealFogHiddenHex(int, int, int)}
     * before updating nearby legal nodes and edges.
     *<P>
     * If revealed to be a {@link #WATER_HEX} which is in {@link #landHexLayout},
     * removes any non-coastal edges and corners from {@link #legalRoadEdges} and {@link #nodesOnLand}.
     * Those had been added at the server during {@code SOCBoardAtServer.makeNewBoard}
     * so the clients couldn't deduce that this fog-hidden hex was a water hex.
     *
     * @param hexCoord  Coordinate of the hex to reveal
     * @param hexType   Revealed hex type, same value as {@link #getHexTypeFromCoord(int)}
     * @param diceNum   Revealed hex dice number, same value as {@link #getNumberOnHexFromCoord(int)}, or 0
     * @throws IllegalArgumentException if {@code hexCoord} isn't currently a {@link #FOG_HEX}
     *     or if {@code diceNum} &lt; 0
     * @return true if the revealed {@code hexType} is {@link #WATER_HEX} and some of its surrounding edges or nodes
     *     may have been removed from {@link #legalRoadEdges} or {@link #nodesOnLand}.
     *     If true, caller should call each player's {@link SOCPlayer#updatePotentialsAndLegalsAroundRevealedHex(int)}.
     * @see #revealFogHiddenHexPrep(int)
     */
    boolean revealFogHiddenHex(final int hexCoord, final int hexType, int diceNum)
        throws IllegalArgumentException
    {
        final int r = hexCoord >> 8,
                  c = hexCoord & 0xFF;
        if (hexLayoutLg[r][c] != FOG_HEX)
            throw new IllegalArgumentException("Not fog: 0x" + Integer.toHexString(hexCoord));
        if (diceNum < 0)
            throw new IllegalArgumentException("diceNum: " + diceNum);

        boolean wasWaterRemovedLegals = false;

        hexLayoutLg[r][c] = hexType;
        numberLayoutLg[r][c] = diceNum;
        fogHiddenHexes.remove(Integer.valueOf(hexCoord));  // needed at client, redundant at server

        if (hexType == WATER_HEX)
        {
            // Previously not a legal ship edge, because
            // we didn't know if the fog hid land or water
            legalShipEdges.addAll(getAdjacentEdgesToHex(hexCoord));

            if (landHexLayout.contains(hexCoord))
            {
                // Remove any non-coastal edges/corners from legalRoadEdges, nodesOnLand, landAreaLegalNodes:
                // Reverses the addition process done in SOCBoardAtServer.makeNewBoard_hideHexesInFog.

                for (final Integer edgeObj : getAdjacentEdgesToHex(hexCoord))
                    if (! isEdgeCoastline(edgeObj))
                    {
                        legalRoadEdges.remove(edgeObj);
                        wasWaterRemovedLegals = true;
                    }

                for (final Integer nodeObj : getAdjacentNodesToHex(hexCoord))
                {
                    if (isNodeCoastline(nodeObj))
                        continue;  // has adjacent land: don't remove from land node sets

                    nodesOnLand.remove(nodeObj);
                    if (landAreasLegalNodes != null)
                    {
                        for (int i = 1; i < landAreasLegalNodes.length; ++i)
                        {
                            HashSet<Integer> laln = landAreasLegalNodes[i];
                            if (laln != null)
                                laln.remove(nodeObj);
                        }
                    }

                    wasWaterRemovedLegals = true;
                }
            }
        }

        return wasWaterRemovedLegals;
    }


    ////////////////////////////////////////////
    //
    // Board info getters
    //


    /**
     * Get the hex layout -- Not valid for this encoding.
     * Valid only for the v1 and v2 board encoding, not v3.
     * Always throws UnsupportedOperationException for SOCBoardLarge.
     * Call {@link #getLandHexCoords()} instead.
     * For sending a <tt>SOCBoardLayout2</tt> message, call {@link #getLandHexLayout()} instead.
     * @throws UnsupportedOperationException since the board encoding doesn't support this method;
     *     the v1 and v2 encodings do, but v3 ({@link #BOARD_ENCODING_LARGE}) does not.
     * @see SOCBoard#getHexLayout()
     */
    @Override
    @Deprecated
    public int[] getHexLayout()
        throws UnsupportedOperationException
    {
        throw new UnsupportedOperationException();
    }

    /**
     * Set the hexLayout -- Not valid for this encoding.
     * Valid only for the v1 and v2 board encoding, not v3.
     * Always throws UnsupportedOperationException for SOCBoardLarge.
     * Call {@link #setLandHexLayout(int[])} instead.
     * @param hl  the hex layout
     * @throws UnsupportedOperationException since the board encoding doesn't support this method;
     *     the v1 and v2 encodings do, but v3 ({@link #BOARD_ENCODING_LARGE}) does not.
     * @see SOCBoard#setHexLayout(int[])
     */
    @Override
    @Deprecated
    public void setHexLayout(final int[] hl)
        throws UnsupportedOperationException
    {
        throw new UnsupportedOperationException();
    }

    /**
     * Get the dice-number layout of dice rolls at each hex number -- Not valid for this encoding.
     * Call {@link #getLandHexCoords()} and {@link #getNumberOnHexFromCoord(int)} instead.
     * @throws UnsupportedOperationException since the board encoding doesn't support this method;
     *     the v1 and v2 encodings do, but v3 ({@link #BOARD_ENCODING_LARGE}) does not.
     * @see SOCBoard#getNumberLayout()
     */
    @Override
    @Deprecated
    public int[] getNumberLayout()
        throws UnsupportedOperationException
    {
        throw new UnsupportedOperationException();
    }

    /**
     * Set the number layout -- Not valid for this encoding.
     * Call {@link SOCBoardLarge#setLandHexLayout(int[])} instead.
     *
     * @param nl  the number layout, from {@link #getNumberLayout()}
     * @throws UnsupportedOperationException since the board encoding doesn't support this method;
     *     the v1 and v2 encodings do, but v3 ({@link #BOARD_ENCODING_LARGE}) does not.
     * @see SOCBoard#setNumberLayout(int[])
     */
    @Override
    @Deprecated
    public void setNumberLayout(int[] nl)
        throws UnsupportedOperationException
    {
        throw new UnsupportedOperationException();
    }

    /**
     * Get the keyed lists of additional layout parts to add to game layout, used only in some scenarios.
     * For example, scenario {@link SOCScenario#K_SC_PIRI SC_PIRI} adds
     * <tt>"PP" = { 0x..., 0x... }</tt> for the fixed Pirate Path, and
     * {@link SOCScenario#K_SC_CLVI SC_CLVI} adds {@code "CV"} for the cloth village locations.
     * {@link SOCScenario#K_SC_WOND SC_WOND} adds Node Lists {@code "N1"}-{@code "N3"} for wonder placement locations.
     *<P>
     * For a list with details of all known layout parts, see {@link #getAddedLayoutPart(String)}.
     *<P>
     * At the client, most of these are get/set with specific methods like {@link #setVillageAndClothLayout(int[])}.
     * A few such as {@code "PP"}, {@code "LS"}, and {@code "N1"}-{@code "N3"} just call {@link #getAddedLayoutPart(String)}.
     *<P>
     * Please treat the returned value as read-only.
     *<P>
     * Added during {@code SOCBoardAtServer.makeNewBoard}
     * or {@code SOCBoardAtServer.startGame_putInitPieces}.
     *
     * @return  The added layout parts, or null if none
     * @see #getAddedLayoutPart(String)
     * @see #setAddedLayoutPart(String, int[])
     */
    public HashMap<String, int[]> getAddedLayoutParts()
    {
        if ((addedLayoutParts != null) && addedLayoutParts.isEmpty())
            return null;
        else
            return addedLayoutParts;
    }

    /**
     * Get one "added layout part" by its key name.
     * For more explanation, see {@link #getAddedLayoutParts()}.
     *
     *<H3>All Layout Parts:</H3>
     *
     * All known Layout Parts and their keynames are documented here.
     *
     *<H4>Typical parts of the board layout:</H4>
     *
     * Not all layouts or {@link #getBoardEncodingFormat()}s include all these parts.
     *
     *<UL>
     *<LI> HL (board encoding v1 & v2 only): The hexes, from {@link SOCBoard#getHexLayout()}.<br>
     *         Not sent if <tt>LH</tt> is sent.  See note below on value mapping.
     *<LI> NL (encoding v1 & v2 only): The dice numbers, from {@link SOCBoard#getNumberLayout()}
     *<LI> RH: The robber hex, from {@link SOCBoard#getRobberHex()}, if &gt; 0
     *<LI> PL: The ports, from {@link SOCBoard#getPortsLayout()}
     *<LI> PH: The pirate hex, from {@link #getPirateHex()}, if &gt; 0
     *<LI> LH: The land hexes (encoding v3 only), from {@link #getLandHexLayout()}.<br>
     *         These land hexes also may be logically grouped into several
     *         "land areas" (groups of islands, or subsets of islands).  Those areas
     *         are sent to the client using a {@code SOCPotentialSettlements} message.
     *<LI> PX: Players are excluded from settling these land area numbers (usually none);
     *         from {@link #getPlayerExcludedLandAreas()}
     *<LI> RX: Robber is excluded from these land area numbers (usually none);
     *         from {@link #getRobberExcludedLandAreas()}
     *</UL>
     * These typical Layout Parts each use specific board methods to get or set them,
     * instead of being returned from {@code getAddedLayoutPart(..)}.
     *
     *<H4>Added Layout Parts:</H4>
     *
     * A few game scenarios in jsettlers v2.0.00 and newer may add other parts,
     * which use this method to get them by their keynames:
     *<UL>
     *<LI> AL: Added List numbers of nodes or edges, originally for {@code _SC_WOND}: After Initial Placement,
     *         the lists referred here are added to all players' legal nodes / legal edges.
     *         <UL>
     *         <LI> Negative numbers (not implemented yet) in {@code AL} refer to layout parts
     *              {@code E1} through {@code E9} for edges to add.
     *         <LI> Positive numbers refer to parts {@code N1} through {@code N9} for nodes to add.
     *              A positive number is always followed in {@code AL} by a Land Area Number, or 0, to add the nodes to.
     *              For each added node, its edges to adjacent legal nodes will also be added if not already there.
     *              If a layout part's set of nodes is used only during initial placement, and its contents should be
     *              emptied after that, the Land Area Number will be negative here.
     *         </UL>
     *<LI> CV: Cloth Village layout, for {@code _SC_CLVI}, from {@link #getVillageAndClothLayout()};
     *         at the client, call {@link #setVillageAndClothLayout(int[])} if this layout part is sent.
     *<LI> CE: dev Card Edge, for {@code _SC_FTRI}; edge coordinates where ship placement gives a free development card.
     *         As these are each claimed during game play, 0 replaces their coordinate in the layout part element.
     *<LI> VE: Victory point Edge, for {@code _SC_FTRI}; edge coordinates where ship placement gives a special victory point.
     *         As these are each claimed during game play, 0 replaces their coordinate in the layout part element.
     *<LI> LS: Each player's lone additional Legal Settlement location, for {@code _SC_PIRI}: Node coordinates,
     *         one per player number, for the player's lone build location on the way to the pirate fortress.
     *<LI> PP: Pirate fleet Path, for {@code _SC_PIRI}; hex coordinates for {@link #movePirateHexAlongPath(int)}
     *<LI> E1 through E9: Reserved but not implemented: Special edge lists.  Can be used for any purpose by the
     *         scenario, and/or for additional legal edges (see layout part {@code "AL"}).
     *<LI> N1 through N9: Special node lists, originally for {@code _SC_WOND}.  Can be used for any purpose by a
     *         scenario, and/or for additional legal nodes (see layout part {@code "AL"}).
     *<LI> VS: Visual Shift and Trim: Shift downwards and/or rightwards to use when rendering the board at the client,
     *         optionally trim from bottom and right board size.
     *         2- or 4-element array holding [shift down, shift right, trim bottom, trim right] amounts.
     *         Unit is 1/4 of hex size. Shift Right and Down are positive, Up and Left are negative.
     *         Trim amounts are never negative.
     *         <BR>
     *         For example, a Visual Shift of [Down 2, Right 3] would have {@code SOCBoardPanel} render a "margin"
     *         of water of size 2/4 of a hex above, and 3/4 of a hex to the left of, the board's in-game boundary.
     *         The client should show the board's entire {@link #getBoardHeight()} and {@link #getBoardWidth()}
     *         plus this margin, minus any trim amounts.
     *         <P>
     *         Trim was added in v2.4: Earlier server versions will always send a 2-element array with no trim,
     *         earlier client versions will ignore trim and show those unused margins of the board.
     *         <P>
     *         A board's {@code "VS"} is determined at its creation using only the scenario/options and player count,
     *         and doesn't vary based on the specific layout details randomly generated later
     *         at {@link SOCGame#startGame()}. See {@link soc.server.SOCBoardAtServer#getBoardShift(SOCGameOptionSet)}.
     *</UL>
     * The "CE" and "VE" layout parts are lists of Special Edges on the board.  During game play, these
     * edges may change.  The server announces each change with a
     * {@code SOCSimpleAction(BOARD_EDGE_SET_SPECIAL)} message.
     *
     *<H3>Adding a Layout Part:</H3>
     *
     * If you add a Layout Part, add it to this javadoc; {@link soc.message.SOCBoardLayout2} class javadoc
     * and its {@code KNOWN_KEYS}. Add it to the board layout
     * in {@link soc.server.SOCBoardAtServer#makeNewBoard(SOCGameOptionSet)}.
     * Check its value in relevant methods of the board, server, and client classes like {@link soc.client.SOCBoardPanel}.
     * Consider search the code for a similar part, to see where else to add.
     *<P>
     * If you add a layout part which is a Special Edge type, be sure to update
     * {@link #SPECIAL_EDGE_LAYOUT_PARTS} and {@link #SPECIAL_EDGE_TYPES}
     * so players joining during the game will get updated Special Edge data.
     *
     * @param key  Key name (short and uppercase)
     * @return  The added layout part, or null if none with that key
     * @see #setAddedLayoutPart(String, int[])
     */
    public int[] getAddedLayoutPart(final String key)
    {
        if (addedLayoutParts == null)
            return null;
        else
            return addedLayoutParts.get(key);
    }

    /**
     * Set all the "added layout parts", for use at client.
     * See {@link #setAddedLayoutPart(String, int[])} for details about the added layout parts.
     *<P>
     * If any layout part key in {@code adds} is recognized here as a Special Edge Type
     * for {@link #getSpecialEdgeType(int)}, this method also adds them to the
     * {@code specialEdges} map. Current Special Edge Type layout parts are
     * listed in the {@link #setAddedLayoutPart(String, int[])} javadoc.
     *
     * @param adds  Added parts, or null if none
     * @see #setAddedLayoutPart(String, int[])
     */
    public void setAddedLayoutParts(HashMap<String, int[]> adds)
    {
        if ((adds != null) && adds.isEmpty())
            addedLayoutParts = null;
        else
            addedLayoutParts = adds;

        if (adds == null)
            return;

        // check for any Special Edge type
        for (int i = 0; i < SPECIAL_EDGE_LAYOUT_PARTS.length; ++i)
        {
            final int[] edgelist = adds.get(SPECIAL_EDGE_LAYOUT_PARTS[i]);  // "CE", "VE", etc
            if (edgelist != null)
                setSpecialEdges(edgelist, SPECIAL_EDGE_TYPES[i]);  // SPECIAL_EDGE_DEV_CARD, etc
        }

    }

    /**
     * Set one "added layout part" by its key name.
     * Should be set only during {@code SOCBoardAtServer.makeNewBoard}
     * or {@code SOCBoardAtServer.startGame_putInitPieces}, not changed afterwards.
     * Document the new {@code key} at {@link #getAddedLayoutPart(String)}.
     *<P>
     * If the layout part {@code key} is recognized here as a Special Edge Type
     * for {@link #getSpecialEdgeType(int)}, this method also adds them to the
     * {@code specialEdges} map. Current Special Edge Type layout parts are
     * {@code "CE"} and {@code "VE"}.
     *
     * @param key  Key name (short and uppercase)
     * @param v    Value (typically a list of coordinates)
     * @see #setAddedLayoutParts(HashMap)
     */
    public void setAddedLayoutPart(final String key, final int[] v)
    {
        if (addedLayoutParts == null)
            addedLayoutParts = new HashMap<String, int[]>();
        addedLayoutParts.put(key, v);

        // check for any Special Edge type
        for (int i = 0; i < SPECIAL_EDGE_LAYOUT_PARTS.length; ++i)
            if (key.equals(SPECIAL_EDGE_LAYOUT_PARTS[i]))   // "CE", "VE", etc
                setSpecialEdges(v, SPECIAL_EDGE_TYPES[i]);  // SPECIAL_EDGE_DEV_CARD, etc
    }

    /**
     * If this scenario has a separate stack of dev cards or items waiting to be claimed by any player,
     * draw the next item from that stack. This is not the regular dev card deck used by
     * {@link SOCGame#buyDevCard()}, although its items may have come from there during game setup.
     *<P>
     * This is called at server, but not at client; client instead receives messages from the server
     * when the player claims such an item.  It's declared here in SOCBoardLarge instead of
     * {@code SOCBoardAtServer} so that game methods can call it without importing the server-side class.
     *<P>
     * In {@link SOCGameOptionSet#K_SC_FTRI _SC_FTRI}, each item is a {@link SOCDevCardConstants} card type.
     *
     * @return The next item from the stack, or {@code null} if empty or unused
     * @throws UnsupportedOperationException if called at client
     */
    public Integer drawItemFromStack()
        throws UnsupportedOperationException
    {
        throw new UnsupportedOperationException("Use SOCBoardAtServer instead");
    }

    /**
     * For scenario option {@link SOCGameOptionSet#K_SC_FTRI _SC_FTRI}, place a "gift" port at this edge.
     * Port's facing direction is calculated by checking {@code edge}'s adjacent hexes for land and water;
     * if a hex is off the edge of the board, it's considered water.
     *<P>
     * Called from {@link SOCGame#placePort(SOCPlayer, int, int)} which validates {@code ptype}.
     *
     * @param edge  An available coastal edge
     * @param ptype  The type of port (in range {@link SOCBoard#MISC_PORT MISC_PORT}
     *          to {@link SOCBoard#WOOD_PORT WOOD_PORT}). Not validated here.
     * @throws IllegalArgumentException  if {@code edge} is between 2 land hexes or 2 water hexes
     */
    final void placePort(final int edge, final int ptype)
        throws IllegalArgumentException
    {
        placePort(edge, getPortFacingFromEdge(edge), ptype);
    }

    /**
     * Solely for debugging, a version of {@link #placePort(int, int)} which takes a
     * {@code facing} direction instead of calculating that, and bypasses any checks that
     * {@code edge} is a valid coastal edge within the board's coordinate boundaries.
     * @param edge  An available edge. Not validated here.
     * @param facing  Port's facing direction (towards land) from {@link #getPortFacingFromEdge(int)}
     * @param ptype  The type of port (in range {@link SOCBoard#MISC_PORT MISC_PORT}
     *          to {@link SOCBoard#WOOD_PORT WOOD_PORT}). Not validated here.
     */
    final void placePort(final int edge, final int facing, final int ptype)
    {
        // Adding a new port has similar tasks to setPortsLayout:
        // If you update this method, consider updating that one too.

        // - Update portsLayout
        int i;  // will fill this index in portsLayout
        for (i = 0; i < portsCount; ++i)
        {
            if (portsLayout[i + portsCount] < 0)
                break;  // found an empty element, probably from removing this port to place it
        }
        if (i == portsCount)
        {
            // No empty element: Must expand portsLayout to make room
            int[] npl = new int[3 * (portsCount + 1)];
            System.arraycopy(portsLayout, 0,              npl, 0,                  portsCount);
            System.arraycopy(portsLayout, portsCount,     npl, portsCount+1,       portsCount);
            System.arraycopy(portsLayout, 2 * portsCount, npl, 2 * (portsCount+1), portsCount);
            portsLayout = npl;
            ++portsCount;
            // now, i == portsCount-1, the newly created element
        }
        portsLayout[i] = ptype;
        portsLayout[i + portsCount] = edge;
        portsLayout[i + (2*portsCount)] = facing;

        // - call placePort
        final int[] nodes = getAdjacentNodesToEdge_arr(edge);
        placePort(ptype, -1, facing, nodes[0], nodes[1]);
    }

    /**
     * For game scenario option {@link SOCGameOptionSet#K_SC_PIRI _SC_PIRI},
     * move the pirate fleet's position along its path.
     *<P>
     * This is called at server, but not at client; client instead calls {@link #setPirateHex(int, boolean)}.
     * <B>See {@link soc.server.SOCBoardAtServer#movePirateHexAlongPath(int)}</B> instead of this stub super method.
     * @param numSteps  Number of steps to move along the path
     * @return  new pirate hex coordinate
     * @throws UnsupportedOperationException if called at client
     * @throws IllegalStateException if this board doesn't have layout part "PP" for the Pirate Path.
     */
    public int movePirateHexAlongPath(final int numSteps)
        throws UnsupportedOperationException, IllegalStateException
    {
        throw new UnsupportedOperationException("Use SOCBoardAtServer instead");
    }

    /**
     * Set where the pirate is, or take the pirate off the board.
     *<P>
     * For scenario {@link SOCGameOptionSet#K_SC_PIRI _SC_PIRI}, the
     * server should call {@link #movePirateHexAlongPath(int)}
     * instead of directly calling this method.
     *<P>
     * Currently, the only scenario that removes the pirate from
     * the board is {@code _SC_PIRI}.
     *
     * @param ph  the new pirate hex coordinate, or 0 to take the pirate off the board;
     *            must be &gt;= 0, not validated beyond that
     * @param rememberPrevious  Should we remember the old pirate hex?
     * @see #getPirateHex()
     * @see #getPreviousPirateHex()
     * @see #setRobberHex(int, boolean)
     * @throws IllegalArgumentException if <tt>ph</tt> &lt; 0
     */
    public void setPirateHex(final int ph, final boolean rememberPrevious)
        throws IllegalArgumentException
    {
        if (ph < 0)
            throw new IllegalArgumentException();
        if (rememberPrevious)
            prevPirateHex = pirateHex;
        else
            prevPirateHex = 0;
        pirateHex = ph;
    }

    /**
     * @return coordinate where the pirate is, or 0 if not on the board
     * @see #getPreviousPirateHex()
     * @see #getRobberHex()
     */
    public int getPirateHex()
    {
        return pirateHex;
    }

    /**
     * If the pirate has been moved by calling {@link #setPirateHex(int, boolean)}
     * where <tt>rememberPrevious == true</tt>, get the previous coordinate
     * of the pirate.
     * @return hex coordinate where the pirate was, or 0
     * @see #getPirateHex()
     */
    public int getPreviousPirateHex()
    {
        return prevPirateHex;
    }

    /**
     * Get the land area numbers, if any, from which all players are excluded and cannot place settlements.
     * Used in some game scenarios. Sent to client as Layout Part "PX".
     *<P>
     * Alternately, can place hexes/nodes into "land area 0" (LA #0) in {@code SOCBoardAtServer.makeNewBoard}
     * to prevent player from placing on them.
     *
     * @return  Excluded land area numbers, or null if none
     * @see #setPlayerExcludedLandAreas(int[])
     * @see #getRobberExcludedLandAreas()
     */
    public int[] getPlayerExcludedLandAreas()
    {
        return playerExcludedLandAreas;
    }

    /**
     * Set or clear the land area numbers from which all players are excluded and cannot place settlements.
     * See {@link #getPlayerExcludedLandAreas()} for details.
     *
     * @param px  Land area numbers, or null if none
     * @see #setRobberExcludedLandAreas(int[])
     */
    public void setPlayerExcludedLandAreas(final int[] px)
    {
        playerExcludedLandAreas = px;
    }

    /**
     * Get the land area numbers, if any, from which the robber is excluded and cannot be placed.
     * Used in some game scenarios. Sent to client as Layout Part "RX".
     *
     * @return  Excluded land area numbers, or null if none
     * @see #setRobberExcludedLandAreas(int[])
     * @see #getPlayerExcludedLandAreas()
     */
    public int[] getRobberExcludedLandAreas()
    {
        return robberExcludedLandAreas;
    }

    /**
     * Set or clear the land area numbers from which the robber is excluded and cannot be placed.
     * See {@link #getRobberExcludedLandAreas()} for details.
     *
     * @param rx  Land area numbers, or null if none
     * @see #setPlayerExcludedLandAreas(int[])
     */
    public void setRobberExcludedLandAreas(final int[] rx)
    {
        robberExcludedLandAreas = rx;
    }

    /**
     * Given a hex coordinate, return the dice-roll number on that hex
     *
     * @param hex  the coordinates for a hex
     *
     * @return the dice-roll number on that hex, or 0 if no number or not a hex coordinate
     * @see #getHexTypeFromCoord(int)
     */
    @Override
    public int getNumberOnHexFromCoord(final int hex)
    {
        return getNumberOnHexFromNumber(hex);
    }

    /**
     * Given a hex coordinate / hex number, return the (dice-roll) number on that hex.
     * Water, desert, and fog hexes have 0 for their dice numbers. So do land hexes without dice numbers,
     * as seen in some scenario layouts like {@link SOCGameOptionSet#K_SC_FTRI SC_FTRI}.
     *
     * @param hex  the coordinates for a hex, or -1 if invalid
     *
     * @return the dice-roll number on that hex, or 0
     */
    @Override
    public int getNumberOnHexFromNumber(final int hex)
    {
        if (hex == -1)
            return 0;

        final int r = hex >> 8,
                  c = hex & 0xFF;
        if ((r < 0) || (c < 0) || (r >= boardHeight) || (c >= boardWidth))
            return 0;

        return numberLayoutLg[r][c];
    }

    /**
     * Given a hex coordinate, return the hex number (index) -- <b>Not valid for this encoding</b>.
     *<P>
     * To get the dice number on a hex, call {@link #getNumberOnHexFromCoord(int)}.
     *<P>
     * Valid only for the v1 and v2 board encoding, not v3.
     * Always throws UnsupportedOperationException for SOCBoardLarge.
     * Hex numbers (indexes within an array of land hexes) aren't used in this encoding,
     * hex coordinates are used instead.
     * @see #getHexTypeFromCoord(int)
     * @throws UnsupportedOperationException since the board encoding doesn't support this method
     */
    @Override
    @Deprecated
    public int getHexNumFromCoord(final int hexCoord)
        throws UnsupportedOperationException
    {
        throw new UnsupportedOperationException("Not valid for SOCBoardLarge; try getNumberOnHexFromCoord");
    }

    /**
     * Given a hex coordinate, return the type of hex.
     *<P>
     * Unlike the original {@link SOCBoard} encoding, port types are not
     * encoded in the hex layout; use {@link #getPortTypeFromNodeCoord(int)} instead.
     *<P>
     * The numeric value (7) for {@link #GOLD_HEX} is the same as
     * the v1/v2 encoding's {@link SOCBoard#MISC_PORT_HEX}, and
     * {@link #FOG_HEX} (8) is the same as {@link SOCBoard#CLAY_PORT_HEX}.
     * The ports aren't encoded that way in <tt>SOCBoardLarge</tt>, so there is no ambiguity
     * as long as callers check the board encoding format.
     *
     * @param hex  the coordinates ("ID") for a hex
     * @return the type of hex:
     *         Land in range {@link #CLAY_HEX} to {@link #WOOD_HEX},
     *         {@link #DESERT_HEX}, {@link #GOLD_HEX}, {@link #FOG_HEX},
     *         or {@link #WATER_HEX}.
     *         Invalid hex coordinates return -1.
     *
     * @see #getLandHexCoords()
     * @see #getNumberOnHexFromCoord(int)
     */
    @Override
    public int getHexTypeFromCoord(final int hex)
    {
        return getHexTypeFromNumber(hex);
    }

    /**
     * Given a hex number, return the type of hex.
     * In this encoding, hex numbers == hex coordinates.
     *<P>
     * Unlike the original {@link SOCBoard} encoding, port types are not
     * encoded in the hex layout; use {@link #getPortTypeFromNodeCoord(int)} instead.
     *
     * @param hex  the number of a hex, or -1 for invalid
     * @return the type of hex:
     *         Land in range {@link #CLAY_HEX} to {@link #WOOD_HEX},
     *         {@link #DESERT_HEX}, {@link #GOLD_HEX}, {@link #FOG_HEX},
     *         or {@link #WATER_HEX}.
     *         Invalid hex numbers return -1.
     *
     * @see #getHexTypeFromCoord(int)
     */
    @Override
    public int getHexTypeFromNumber(final int hex)
    {
        final int r = hex >> 8,     // retains sign bit; will handle hex == -1 as r < 0
                  c = hex & 0xFF;

        if ((r <= 0) || (c <= 0) || (r >= boardHeight) || (c >= boardWidth))
            return -1;  // out of bounds

        if (((r % 2) == 0)
            || ((c % 2) != ((r/2) % 2)))
            return -1;  // not a valid hex coordinate

        return hexLayoutLg[r][c];
    }

    /**
     * If there's a village placed at this node during board setup, find it.
     * Only some scenarios use villages.
     *
     * @param nodeCoord  Node coordinate
     * @return village, or null.
     * @see #getVillages()
     */
    public SOCVillage getVillageAtNode(final int nodeCoord)
    {
        if ((villages == null) || villages.isEmpty())
            return null;

        return villages.get(Integer.valueOf(nodeCoord));
    }

    /**
     * Is this edge along the coastline (land/water border)?
     * Off the edge of the board is considered water.
     * {@link #FOG_HEX} is considered land here.
     * @param edge  Edge coordinate, not checked for validity
     * @return  true if this edge's hexes are land and water,
     *           or a land hex at the edge of the board.
     *           Always false if ! {@link #isSeaBoard}.
     * @see #isHexCoastline(int)
     * @see #isNodeCoastline(int)
     * @see #getAdjacentEdgesToNode_coastal(int)
     */
    public final boolean isEdgeCoastline(final int edge)
    {
        if (! isSeaBoard)
            return false;

        boolean hasLand = false, hasWater = false;
        final int[] hexes = getAdjacentHexesToEdge_arr(edge);

        for (int i = 0; i <= 1; ++i)
        {
            if (hexes[i] != 0)
            {
                final int htype = getHexTypeFromCoord(hexes[i]);
                if ((htype <= MAX_LAND_HEX_LG) && (htype != WATER_HEX))
                    hasLand = true;
                else
                    hasWater = true;
            } else {
                hasWater = true;  // treat off-board as water
            }
        }

        return (hasLand && hasWater);
    }

    /**
     * Is this edge a legal road location?
     * @param edge  Edge coordinate, not checked for validity
     * @return  True if edge is a legal road coordinate, based on the set of all nodes on land
     * @see #initPlayerLegalRoads()
     */
    public final boolean isEdgeLegalRoad(final int edge)
    {
        return legalRoadEdges.contains(edge);
    }

    /**
     * The hex coordinates of all land hexes.  Please treat as read-only.
     * @return land hex coordinates, as a set of {@link Integer}s; never null, may be empty
     * @since 2.0.00
     * @see #getLandHexCoords()
     */
    public HashSet<Integer> getLandHexCoordsSet()
    {
        return landHexLayout;
    }

    /**
     * The hex coordinates of all land hexes; built from {@link #getLandHexCoordsSet()} and then cached
     * until the layout changes.
     *<P>
     * Before v2.0.00 this was {@code getHexLandCoords()}.
     *
     * @return land hex coordinates, in no particular order, or null if none (all water).
     * @see #getLandHexCoordsSet()
     * @see #getFogHiddenHexes()
     * @since 1.1.08
     */
    @Override
    public int[] getLandHexCoords()
    {
        final int LHL = landHexLayout.size();
        if (LHL == 0)
            return null;
        if ((cachedGetLandHexCoords != null) && (LHL == cachedGetLandHexCoords.length))
            return cachedGetLandHexCoords;

        int[] hexCoords = new int[LHL];
        int i=0;
        for (Integer hex : landHexLayout)
            hexCoords[i++] = hex.intValue();

        cachedGetLandHexCoords = hexCoords;
        return hexCoords;
    }

    /**
     * Put a piece on the board.
     *<P>
     * Except for {@link SOCVillage}, call
     * {@link SOCPlayer#putPiece(SOCPlayingPiece, boolean) pl.putPiece(pp)}
     * for each player before calling this method.
     *
     * @param pp  Piece to place on the board; coordinates are not checked for validity
     */
    @Override
    public void putPiece(SOCPlayingPiece pp)
    {
        switch (pp.getType())
        {
        case SOCPlayingPiece.VILLAGE:
            if (villages == null)
                villages = new HashMap<Integer, SOCVillage>();
            villages.put(pp.getCoordinates(), (SOCVillage) pp);
            break;

        default:
            super.putPiece(pp);
        }
    }

    /**
     * Add one legal settlement location to each player.
     * The new location is alone by itself, outside of the other Land Areas where they can place.
     * Used in some scenarios ({@link SOCScenario#K_SC_PIRI _SC_PIRI}) when {@link SOCGame#hasSeaBoard}.
     * Assumes there aren't any settlements or cities on the board yet; does not check for adjacent
     * pieces before making the location legal.
     * @param ga  Game, to get players; {@link SOCBoard} doesn't keep a reference to its game
     * @param ls  Each player's lone settlement node coordinate to add, indexed by player number,
     *            or {@code null} to do nothing.  If an element is 0, nothing is added for that player.
     * @throws IllegalArgumentException if {@code ls.length} != {@link SOCGame#maxPlayers ga.maxPlayers}
     */
    public void addLoneLegalSettlements(SOCGame ga, final int[] ls)
        throws IllegalArgumentException
    {
        if (ls == null)
            return;
        if (ls.length != ga.maxPlayers)
            throw new IllegalArgumentException();

        for (int pn = 0; pn < ls.length; ++pn)
            if (ls[pn] != 0)
                ga.getPlayer(pn).addLegalSettlement(ls[pn], false);
    }

    /**
     * Does this board contain any Special Edges?
     * @return  True if a method setting special edges has been called, and the Special Edges map is not empty.
     */
    public boolean hasSpecialEdges()
    {
        return ! specialEdges.isEmpty();
    }

    /**
     * Get this edge's Special Edge Type, if any.
     * @param edge  Edge coordinate
     * @return  A Special Edge Type code such as {@link #SPECIAL_EDGE_DEV_CARD} or
     *          or {@link #SPECIAL_EDGE_SVP}, or 0 if the edge isn't special or
     *          isn't a valid edge.
     * @see #getSpecialEdges()
     * @see #setSpecialEdge(int, int)
     * @see #setSpecialEdges(int[], int)
     * @see #clearSpecialEdges(int)
     */
    public int getSpecialEdgeType(final int edge)
    {
        Integer typeObj = specialEdges.get(Integer.valueOf(edge));
        if (typeObj == null)
            return 0;
        else
            return typeObj.intValue();
    }

    /**
     * Get all Special Edge coordiates and their types.
     * Please treat the returned iterator as read-only.
     * @return An iterator over all items:<br>
     *     entry key = edge coordinate<br>
     *     value = edge's Special Edge Type code such as {@link #SPECIAL_EDGE_DEV_CARD}<br>
     *     If the board has no special edges, the iterator is empty not null.
     * @see #getSpecialEdgeType(int)
     */
    public Iterator<Map.Entry<Integer, Integer>> getSpecialEdges()
    {
        return specialEdges.entrySet().iterator();
    }

    /**
     * Set an edge as a Special Edge, or clear that status and make it a normal edge.
     * If an edge is already a different special edge type, its type will be changed to {@code seType}.
     * @param edge  Edge coordinate
     * @param seType  A special edge type code such as {@link #SPECIAL_EDGE_DEV_CARD} or
     *          or {@link #SPECIAL_EDGE_SVP}, or 0 if the edge isn't special
     */
    public void setSpecialEdge(final int edge, final int seType)
    {
        final Integer edgeObj = Integer.valueOf(edge);
        if (seType != 0)
        {
            specialEdges.put(edgeObj, Integer.valueOf(seType));
        } else {
            specialEdges.remove(edgeObj);  // ok to call if edgeObj not in map
        }
    }

    /**
     * Set a list of edges as a certain type of special edge.
     * If any of these edges is already a different special edge type, its type will be changed to {@code seType}.
     * This method adds but does not remove any edges previously marked as that type, they will still be special.
     * To clear previous edges of this special type, call {@link #clearSpecialEdges(int)}
     * before calling this method.
     * @param edges  List of edges to mark as special type code {@code seType}
     * @param seType  A special edge type code such as {@link #SPECIAL_EDGE_DEV_CARD} or
     *          or {@link #SPECIAL_EDGE_SVP}, or 0 to clear them (no longer special).
     */
    public void setSpecialEdges(final int[] edges, final int seType)
    {
        if (seType != 0)
        {
            final Integer setypeObj = Integer.valueOf(seType);
            for (int i = 0; i < edges.length; ++i)
                specialEdges.put(Integer.valueOf(edges[i]), setypeObj);
        } else {
            for (int i = 0; i < edges.length; ++i)
                specialEdges.remove(Integer.valueOf(edges[i]));
        }
    }

    /**
     * Clear all edges marked as one special type.  All special edges of that type will no longer be special.
     * @param seType  A special edge type code such as {@link #SPECIAL_EDGE_DEV_CARD} or
     *          or {@link #SPECIAL_EDGE_SVP}.  0 is ignored.
     */
    public void clearSpecialEdges(final int seType)
    {
        if (seType == 0)
            return;

        final Iterator<Map.Entry<Integer, Integer>> seIter = specialEdges.entrySet().iterator();
        while (seIter.hasNext())
        {
            Map.Entry<Integer, Integer> entry = seIter.next();
            if (entry.getValue() == seType)
                seIter.remove();
        }
    }

    /**
     * Get the village and cloth layout, for sending from server to client
     * for scenario game option {@link SOCGameOptionSet#K_SC_CLVI}.
     *<P>
     * Index 0 is the board's "general supply" cloth count {@link #getCloth()}.
     * Index 1 is each village's starting cloth count, from {@link SOCVillage#STARTING_CLOTH}.
     * Then, 2 int elements per village (village order may vary): Coordinate, Dice Number.
     * If any village has a different amount of cloth, server should follow with
     * messages to set those villages' cloth counts.
     * @return the layout, or null if no villages.
     * @see #setVillageAndClothLayout(int[])
     * @see #getVillages()
     */
    public int[] getVillageAndClothLayout()
    {
        if ((villages == null) || villages.isEmpty())
            return null;

        int[] vcl = new int[ (2 * villages.size()) + 2 ];
        vcl[0] = numCloth;
        vcl[1] = SOCVillage.STARTING_CLOTH;  // include for compat, in case STARTING_CLOTH changes in a later version
        int i=2;
        Iterator<SOCVillage> villIter = villages.values().iterator();
        while (villIter.hasNext())
        {
            final SOCVillage v = villIter.next();
            vcl[i++] = v.getCoordinates();
            vcl[i++] = v.diceNum;
        }

        return vcl;
    }

    /**
     * For {@link #makeNewBoard(SOCGameOptionSet)}, with the {@link SOCGameOptionSet#K_SC_CLVI Cloth Village} scenario,
     * create {@link SOCVillage}s at these node locations.  Adds to {@link #villages}.
     * Also set the board's "general supply" of cloth ({@link #setCloth(int)}).
     * @param villageNodesAndDice  Starting cloth count and each village's node coordinate and dice number,
     *        grouped in pairs, from {@link #getVillageAndClothLayout()}.
     * @throws NullPointerException  if array null
     * @throws IllegalArgumentException  if array length odd or &lt; 4
     */
    public void setVillageAndClothLayout(final int[] villageNodesAndDice)
        throws NullPointerException, IllegalArgumentException
    {
        final int L = villageNodesAndDice.length;
        if ((L < 4) || (L % 2 != 0))
            throw new IllegalArgumentException("bad length: " + L);

        if (villages == null)
            villages = new HashMap<Integer, SOCVillage>();

        setCloth(villageNodesAndDice[0]);
        final int startingCloth = villageNodesAndDice[1];
        for (int i = 2; i < L; i += 2)
        {
            final int node = villageNodesAndDice[i];
            villages.put(Integer.valueOf(node), new SOCVillage(node, villageNodesAndDice[i+1], startingCloth, this));
        }
    }

    /**
     * Get the {@link SOCVillage}s on the board, for scenario game option {@link SOCGameOptionSet#K_SC_CLVI}.
     * Treat the returned data as read-only.
     * @return  villages, or null
     * @see #getVillageAtNode(int)
     * @see #getVillageAndClothLayout()
     * @see #getCloth()
     */
    public HashMap<Integer, SOCVillage> getVillages()
    {
        return villages;
    }

    /**
     * Get how many cloth does the board have in its "general supply" (used in some scenarios).
     * This supply is used if a village's {@link SOCVillage#takeCloth(int)}
     * returns less than the amount needed.
     * @see #takeCloth(int)
     * @see soc.server.SOCBoardAtServer#distributeClothFromRoll(SOCGame, soc.game.SOCGame.RollResult, int)
     * @see #getVillageAtNode(int)
     */
    public int getCloth()
    {
        return numCloth;
    }

    /**
     * Set how many cloth the board currently has in its "general supply".
     * For use at client based on messages from server.
     * @param numCloth  Number of cloth
     */
    public void setCloth(final int numCloth)
    {
        this.numCloth = numCloth;
    }

    /**
     * Take this many cloth, if available, from the board's "general supply".
     * @param numTake  Number of cloth to try and take
     * @return  Number of cloth actually taken, a number from 0 to <tt>numTake</tt>.
     * @see #getCloth()
     * @see soc.server.SOCBoardAtServer#distributeClothFromRoll(SOCGame, soc.game.SOCGame.RollResult, int)
     * @see SOCVillage#takeCloth(int)
     */
    public int takeCloth(int numTake)
    {
        if (numTake > numCloth)
        {
            numTake = numCloth;
            numCloth = 0;
        } else {
            numCloth -= numTake;
        }
        return numTake;
    }

    /**
     * Is this the coordinate of a land hex (not water)?
     * @param hexCoord  Hex coordinate, within the board's bounds
     * @return  True if land, false if water or not a valid hex coordinate
     * @see #isHexOnWater(int)
     * @see #isHexCoastline(int)
     */
    @Override
    public boolean isHexOnLand(final int hexCoord)
    {
        final int htype = getHexTypeFromCoord(hexCoord);
        return (htype != -1) && (htype != WATER_HEX) && (htype <= MAX_LAND_HEX_LG);
    }

    /**
     * Is this the coordinate of a water hex (not land)?
     * @param hexCoord  Hex coordinate, within the board's bounds
     * @return  True if water, false if land or not a valid hex coordinate
     * @see #isHexOnLand(int)
     * @see #isHexCoastline(int)
     * @since 2.0.00
     */
    @Override
    public boolean isHexOnWater(final int hexCoord)
    {
        return (getHexTypeFromCoord(hexCoord) == WATER_HEX);
    }

    /**
     * Is this land hex along the coastline (land/water border)?
     * Off the edge of the board is considered water.
     * {@link #FOG_HEX} is considered land here.
     * @param hexCoord  Hex coordinate, within the board's bounds
     * @return  true if this hex is adjacent to water, or at the edge of the board.
     *     Always false if ! {@link #isSeaBoard}.
     * @see #isEdgeCoastline(int)
     * @see #isNodeCoastline(int)
     * @throws IllegalArgumentException  if hexCoord is water or not a valid hex coordinate
     */
    public boolean isHexCoastline(final int hexCoord)
        throws IllegalArgumentException
    {
        if (! isSeaBoard)
            return false;

        final int htype = getHexTypeFromCoord(hexCoord);
        if ((htype <= WATER_HEX) || (htype > MAX_LAND_HEX_LG))
            throw new IllegalArgumentException("Not land (" + htype + "): 0x" + Integer.toHexString(hexCoord));

        // How many land hexes are adjacent?
        // Water, or off the board, aren't included.
        // So if there are 6, hex isn't coastal.

        final List<Integer> adjac = getAdjacentHexesToHex(hexCoord, false);
        return (adjac == null) || (adjac.size() < 6);
    }

    /**
     * Is this hex's land area in this list of land areas?
     * List can also contain {@code 0}, meaning not in any set within {@link #getLandAreasLegalNodes()}.
     *<P>
     * Because of how landareas are transmitted to the client,
     * we don't have a list of land area hexes, only land area nodes.
     * To contain a hex, the land area must contain all 6 of its corner nodes.
     * To be in "land area 0", none of the hex's corner nodes can be in any {@code getLandAreasLegalNodes()} set.
     *
     * @param hexCoord  The hex coordinate, within the board's bounds
     * @param las  List of land area numbers, or null for an empty list
     * @return  True if any landarea in <tt>las[i]</tt> contains <tt>hexCoord</tt>;
     *    false otherwise, or if {@link #getLandAreasLegalNodes()} is <tt>null</tt>
     * @see #isHexOnLand(int)
     */
    public boolean isHexInLandAreas(final int hexCoord, final int[] las)
    {
        if ((las == null) || (landAreasLegalNodes == null))
            return false;

        final int[] hnodes = getAdjacentNodesToHex_arr(hexCoord);
        final Integer hnode0 = Integer.valueOf(hnodes[0]);
        for (int la : las)
        {
            if (la >= landAreasLegalNodes.length)
                continue;  // bad argument

            if (la == 0)
            {
                // "land area 0" means not part of any land area.
                // It has no set in landAreasLegalNodes: must check all land areas for this hex's corner nodes

                boolean foundInAny = false;
                outer: for (Integer hnodeInt : hnodes)
                {
                    for (HashSet<Integer> lan : landAreasLegalNodes)
                        if ((lan != null) && lan.contains(hnodeInt))
                        {
                            foundInAny = true;
                            break outer;
                        }
                }

                if (! foundInAny)
                    return true;
            } else {
                // land area 1-n

                final HashSet<Integer> lan = landAreasLegalNodes[la];
                if (lan == null)
                    continue;  // index 0 is unused

                if (! lan.contains(hnode0))
                    continue;  // missing at least 1 corner

                // check the other 5 hex corners
                boolean all = true;
                for (int i = 1; i < hnodes.length; ++i)
                {
                    if (! lan.contains(Integer.valueOf(hnodes[i])))
                    {
                        all = false;
                        break;
                    }
                }

                if (all)
                    return true;
            }
        }

        return false;
    }

    /**
     * Is this node's land area in this list of land areas?
     *<P>
     * Some nodes on land do not have a land area; instead of using this method
     * to determine if a node is on land, use {@link #isNodeOnLand(int)} or {@link #isNodeCoastline(int)}.
     * @param nodeCoord  The node's coordinate
     * @param las  List of land area numbers, or null for an empty list
     * @return  True if <tt>las</tt> contains {@link #getNodeLandArea(int) getNodeLandArea(nodeCoord)};
     *    false otherwise, or if {@link #getLandAreasLegalNodes()} is <tt>null</tt>
     */
    public boolean isNodeInLandAreas(final int nodeCoord, final int[] las)
    {
        if ((las == null) || (landAreasLegalNodes == null))
            return false;

        final Integer ncInt = Integer.valueOf(nodeCoord);
        for (int a : las)
        {
            if (a >= landAreasLegalNodes.length)
                continue;  // bad argument

            final HashSet<Integer> lan = landAreasLegalNodes[a];
            if (lan == null)
                continue;  // index 0 is unused

            if (lan.contains(ncInt))
                return true;
        }
        return false;
    }

    /**
     * Get a node's Land Area number, if applicable.
     * @param nodeCoord  the node's coordinate
     * @return  The node's land area, if any, or 0 if not found or if in water.
     *     If {@link #getLandAreasLegalNodes()} is <tt>null</tt>,
     *     always returns 1 if {@link #isNodeOnLand(int) isNodeOnLand(nodeCoord)}.
     * @see #getLandAreasLegalNodes()
     * @see #isNodeInLandAreas(int, int[])
     */
    public int getNodeLandArea(final int nodeCoord)
    {
        if (landAreasLegalNodes == null)
            return ( isNodeOnLand(nodeCoord) ? 1 : 0);

        final Integer nodeInt = Integer.valueOf(nodeCoord);
        for (int i = 1; i < landAreasLegalNodes.length; ++i)
            if (landAreasLegalNodes[i].contains(nodeInt))
                return i;

        return 0;
    }

    /**
     * Is this node along the coastline (land/water border)?
     * Off the edge of the board is considered water.
     * {@link #FOG_HEX} is considered land here.
     * @param node  Node coordinate, not checked for validity
     * @return  true if this node's adjacent hexes are land and water,
     *           or if any adjacent hex would be off the edge of the board.
     *           Always false if ! {@link #isSeaBoard}.
     * @see #isEdgeCoastline(int)
     * @see #isHexCoastline(int)
     * @see #getAdjacentEdgesToNode_coastal(int)
     */
    public final boolean isNodeCoastline(final int node)
    {
        if (! isSeaBoard)
            return false;

        final List<Integer> hexes = getAdjacentHexesToNode(node);

        boolean hasLand = false, hasWater = (hexes.size() < 3);  // check size because we treat off-board as water
        for (Integer hex : hexes)
        {
            final int htype = getHexTypeFromCoord(hex);
            if ((htype <= MAX_LAND_HEX_LG) && (htype != WATER_HEX))
                hasLand = true;
            else
                hasWater = true;
        }

        return (hasLand && hasWater);
    }

    /**
     * Build an array with the land hex layout, for sending from server to client.
     * Contains 3 int elements per land hex:
     * Coordinate, Hex type (resource, as in {@link #SHEEP_HEX}), Dice Number (0 for desert, fog, water).
     * 0 is also the Dice Number for land hexes without dice numbers, as seen in some scenario layouts
     * like {@link SOCGameOptionSet#K_SC_FTRI SC_FTRI}.
     * @return the layout, or null if no land hexes.
     * @see #setLandHexLayout(int[])
     */
    public int[] getLandHexLayout()
    {
        final int LHL = landHexLayout.size();
        if (LHL == 0)
            return null;

        int[] lh = new int[3 * LHL];
        int i = 0;
        for (Integer hex : landHexLayout)
        {
            final int hexCoord = hex.intValue();
            final int r = hexCoord >> 8,
                      c = hexCoord & 0xFF;
            lh[i] = hexCoord;  ++i;
            lh[i] = hexLayoutLg[r][c];  ++i;
            lh[i] = numberLayoutLg[r][c];  ++i;
        }
        return lh;
    }

    /**
     * Set the land hex layout at client, sent from server.
     * Contains 3 int elements per land hex: Coordinate, Hex type (resource), Dice Number.
     * Clears landHexLayout, diceLayoutLg, numberLayoutLg,
     * nodesOnLand and legalRoadEdges before beginning.
     *<P>
     * After calling this, please call
     * {@link SOCGame#setPlayersLandHexCoordinates() game.setPlayersLandHexCoordinates()}.
     * After {@link #makeNewBoard(SOCGameOptionSet)} calculates the potential/legal settlements,
     * call each player's {@link SOCPlayer#setPotentialAndLegalSettlements(Collection, boolean, HashSet[])}.
     * @param  lh  the layout, or null if no land hexes, built by server's call to {@link #getLandHexLayout()}
     */
    public void setLandHexLayout(final int[] lh)
    {
        // Clear the previous contents:
        landHexLayout.clear();
        fogHiddenHexes.clear();
        nodesOnLand.clear();
        legalRoadEdges.clear();

        cachedGetLandHexCoords = null;
        for (int r = 0; r <= boardHeight; ++r)
        {
            Arrays.fill(hexLayoutLg[r], WATER_HEX);
            Arrays.fill(numberLayoutLg[r], 0);
        }

        if (lh == null)
            return;  // all water for now

        int[] hcoords = new int[lh.length / 3];
        final Integer ZERO_OBJ = Integer.valueOf(0);  // if needed for fogHiddenHexes
        for (int i = 0, ih = 0; i < lh.length; ++ih)
        {
            final int hexCoord = lh[i];  ++i;
            final int r = hexCoord >> 8,
                      c = hexCoord & 0xFF;
            hcoords[ih] = hexCoord;
            landHexLayout.add(Integer.valueOf(hexCoord));
            final int htype = lh[i];  ++i;
            hexLayoutLg[r][c] = htype;
            numberLayoutLg[r][c] = lh[i];  ++i;
            if (htype == FOG_HEX)
                fogHiddenHexes.put(Integer.valueOf(hexCoord), ZERO_OBJ);
        }
        cachedGetLandHexCoords = hcoords;
    }

    /**
     * Get the hex coordinates which are currently {@link #FOG_HEX}. Please treat as read-only.
     * At server, also contains each one's hidden hex type and dice number.
     * @return A map where key = hex coordinate, value = 0 or encoded hex type and dice number.
     *     May be empty, will never be {@code null}.
     * @see #getLandHexCoords()
     */
    public final HashMap<Integer, Integer> getFogHiddenHexes()
    {
        return fogHiddenHexes;
    }

    /**
     * Get the starting land area, if multiple "land areas" are used
     * and the players must start the game in a certain land area.
     *<P>
     * This is enforced during {@link #makeNewBoard(SOCGameOptionSet)}, by using
     * that land area for the only initial potential/legal settlement locations.
     *
     * @return the starting land area number; also its index in
     *   {@link #getLandAreasLegalNodes()}.
     *   0 if players can start anywhere and/or
     *   <tt>landAreasLegalNodes == null</tt>.
     * @see SOCPlayer#getStartingLandAreasEncoded()
     */
    public int getStartingLandArea()
    {
        return startingLandArea;
    }

    /**
     * Get the land areas' nodes, if multiple "land areas" are used.
     * For use only by SOCGame at server.
     * Please treat the returned object as read-only.
     *<P>
     * When the board has multiple "land areas" (groups of islands,
     * or subsets of islands), this array holds each land area's
     * nodes for settlements/cities.
     *<P>
     * The multiple land areas are used to restrict initial placement,
     * or for other purposes during the game.
     * If the players must start in a certain land area,
     * {@link #startingLandArea} != 0.
     *<P>
     * See also {@link #getLegalSettlements()}
     * which returns the starting land area's nodes, or if no starting
     * land area, all nodes of all land areas.
     *<P>
     * See also {@link #getStartingLandArea()} to
     * see if the players must start the game in a certain land area.
     *
     * @return the land areas' nodes, or {@code null} if only one land area (one group of islands).
     *     Each index holds the nodes for that land area number.
     *     Index 0 is unused ({@code null}).
     * @see #getNodeLandArea(int)
     * @see #getFogHiddenHexes()
     */
    public HashSet<Integer>[] getLandAreasLegalNodes()
    {
        return landAreasLegalNodes;
    }

    /**
     * Get the legal settlement nodes, after {@link #makeNewBoard(SOCGameOptionSet)}.
     * For use mainly by SOCGame at server, and SOCPlayer at client when joining a game.
     *<P>
     * At the client, this returns an empty set if
     * {@link #setLegalSettlements(Collection, int, HashSet[])}
     * hasn't yet been called while the game is starting or while joining a game in progress.
     *<P>
     * See also {@link #getLandAreasLegalNodes()} which returns
     * all the legal nodes when multiple "land areas" are used.
     *
     * @return  the starting land area's legal nodes, or if no starting land area
     *     ({@link #getStartingLandArea()} == 0), all nodes of all land areas
     * @see SOCPlayer#setPotentialAndLegalSettlements(Collection, boolean, HashSet[])
     */
    public HashSet<Integer> getLegalSettlements()
    {
        if ((landAreasLegalNodes == null) || (startingLandArea == 0))
            return nodesOnLand;
        else
            return landAreasLegalNodes[startingLandArea];
    }

    /**
     * Set the board's legal settlement nodes, and calculate the Nodes On Land, legal roads and ship edges.
     * Called at client only, when server sends potential settlements following the board layout message.
     *<P>
     * Nodes On Land will be the union of all {@code lan[]} nodes; legal roads are calculated from Nodes On Land.
     * If {@code sla != 0}, then {@code lan[sla]} is also the set of potential settlement locations for initial
     * placement. If any nodes have been removed from {@code lan[sla]} due to scenario rules, but will be valid
     * after initial placement, those nodes must be referenced in Added Layout Part {@code "AL"} for that to
     * automatically happen and for their adjacent edges to be part of the legal roads calculated here. For details
     * see {@code "AL"} in the "Added Layout Parts" section of {@link #getAddedLayoutPart(String)}'s javadoc.
     *<P>
     * Call this only after {@link #setLandHexLayout(int[])}.
     * After calling this method, you can get the new legal road set
     * with {@link #initPlayerLegalRoads()}.
     *<P>
     * If this method hasn't yet been called, {@link #getLegalSettlements()} returns an empty set.
     *<P>
     * In some scenarios ({@code _SC_PIRI}), not all sea edges are legal for ships.
     * See {@link SOCPlayer#setRestrictedLegalShips(int[])}
     * and {@link soc.server.SOCBoardAtServer#getLegalSeaEdges(SOCGame) SOCBoardAtServer.getLegalSeaEdges(SOCGame)}.
     *<P>
     * Server doesn't need to call this method, because {@code SOCBoardAtServer.makeNewBoard(SOCGameOptionSet)}
     * sets the contents of the same data structures.
     *
     * @param psNodes  If {@code lan} == null, the set of potential settlement node coordinates as {@link Integer}s;
     *    either a {@link HashSet} or a {@link List}. If {@code lan} is null, will also be used as
     *    the legal set of settlement nodes on land.
     *    Ignored if {@code lan} != null.
     * @param sla  The required starting Land Area number, or 0
     * @param lan  If non-null, all Land Areas' legal node coordinates.
     *     Index 0 is ignored; land area numbers start at 1.
     *     If null, {@code psNodes} is used instead.
     * @throws IllegalArgumentException if both {@code psNodes} and {@code lan} are null
     * @throws IllegalStateException if Added Layout Part {@code "AL"} is present but badly formed (node list number 0,
     *     or a node list number not followed by a land area number). This Added Layout Part is rarely used,
     *     and this would be discovered quickly while testing the board layout that contained it.
     * @see SOCPlayer#setPotentialAndLegalSettlements(Collection, boolean, HashSet[])
     */
    public void setLegalSettlements
        (final Collection<Integer> psNodes, final int sla, final HashSet<Integer>[] lan)
        throws IllegalArgumentException, IllegalStateException
    {
        if (lan == null)
        {
            if (psNodes == null)
                throw new IllegalArgumentException("both null");

            landAreasLegalNodes = null;
            startingLandArea = 0;

            if (psNodes instanceof HashSet)
            {
                nodesOnLand = new HashSet<Integer>(psNodes);
            } else {
                nodesOnLand.clear();
                nodesOnLand.addAll(psNodes);
            }
        }
        else
        {
            landAreasLegalNodes = lan;
            startingLandArea = sla;

            nodesOnLand.clear();
            for (int i = 1; i < lan.length; ++i)
                nodesOnLand.addAll(lan[i]);
        }

        initLegalRoadsFromLandNodes();  // throws IllegalStateException if malformed Added Layout Part "AL"
        initLegalShipEdges();
    }

    /**
     * Create and initialize a {@link SOCPlayer}'s legalRoads set.
     *<P>
     * Because the v3 board layout varies:
     * At the server, call this after {@link #makeNewBoard(SOCGameOptionSet)}.
     * At the client, call this after {@link #setLegalSettlements(Collection, int, HashSet[])}.
     *
     * @return the set of legal edge coordinates for roads, as a new Set of {@link Integer}s
     * @since 1.1.12
     * @see #isEdgeLegalRoad(int)
     */
    @Override
    public HashSet<Integer> initPlayerLegalRoads()
    {
        return new HashSet<Integer>(legalRoadEdges);
    }

    /**
     * Create and initialize a {@link SOCPlayer}'s legalShips set.
     * Contains all 6 edges of each water hex.
     *<P>
     * Because the v3 board layout varies:
     * At the server, call this after {@link #makeNewBoard(SOCGameOptionSet)}.
     * At the client, call this after {@link #setLegalSettlements(Collection, int, HashSet[])}.
     *
     * @return the set of legal edge coordinates for ships, as a new Set of {@link Integer}s
     * @since 2.0.00
     */
    HashSet<Integer> initPlayerLegalShips()
    {
        return new HashSet<Integer>(legalShipEdges);
    }


    ////////////////////////////////////////
    //
    // GetAdjacent____ToHex
    //


    /**
     * Make a list of all valid hex coordinates (or, only land) adjacent to this hex.
     * Valid coordinates are those within the board coordinate limits
     * ({@link #getBoardHeight()}, {@link #getBoardWidth()}).
     *<P>
     * Coordinate offsets - adjacent hexes to hex:<PRE>
     *   (-2,-1) (-2,+1)
     *
     * (0,-2)   x   (0,+2)
     *
     *   (+2,-1) (+2,+1)  </PRE>
     *
     * @param hexCoord  Coordinate ("ID") of this hex; not checked for validity
     * @param includeWater  Should water hexes be returned (not only land ones)?
     * @return the hex coordinates that touch this hex,
     *         or null if none are adjacent (will <b>not</b> return a 0-length list)
     * @see #getAdjacentHexToHex(int, int)
     * @see #isHexAdjacentToHex(int, int)
     * @see #isHexInBounds(int, int)
     * @see #isHexCoastline(int)
     */
    @Override
    public List<Integer> getAdjacentHexesToHex(final int hexCoord, final boolean includeWater)
    {
        List<Integer> hexes = new ArrayList<Integer>();

        final int r = hexCoord >> 8,
                  c = hexCoord & 0xFF;

        for (int dir = 0; dir < 6; ++dir)
            getAdjacentHexes2Hex_AddIfOK(hexes, includeWater, r + A_HEX2HEX[dir][0], c + A_HEX2HEX[dir][1]);

        if (hexes.size() > 0)
            return hexes;
        else
            return null;
    }

    /**
     * Check one possible coordinate for getAdjacentHexesToHex.
     * @param addTo the coordinate list we're building of hexes that touch this hex
     * @param includeWater Should water hexes be returned (not only land ones)?
     * @param r  Hex row coordinate
     * @param c  Hex column coordinate
     */
    private final void getAdjacentHexes2Hex_AddIfOK
        (List<Integer> addTo, final boolean includeWater, final int r, final int c)
    {
        if (! isHexInBounds(r, c))  // also checks that it's a valid hex row
            return;

        if (includeWater
            || ((hexLayoutLg[r][c] <= MAX_LAND_HEX_LG)
                && (hexLayoutLg[r][c] != WATER_HEX)) )
        {
            addTo.add(Integer.valueOf((r << 8) | c));
        }
    }

    /**
     * Get the valid hex coordinate adjacent to this hex, if any, in a certain direction.
     *
     * @param hexCoord  Hex coordinate; checked for validity by calling
     *     {@link #isHexInBounds(int, int)} on its decoded row and column
     * @param facing  Direction towards new hex from {@code hexCoord}, in range 1 to 6:
     *     Moving clockwise, {@link SOCBoard#FACING_NE FACING_NE} is 1,
     *     {@link SOCBoard#FACING_E FACING_E} is 2, etc; {@link SOCBoard#FACING_NW FACING_NW} is 6.
     * @return hex coordinate of hex in that direction,
     *     or 0 if that hex would be off the edge of the board
     * @throws IndexOutOfBoundsException if {@code hexCoord} fails {@link #isHexInBounds(int, int)}
     * @throws IllegalArgumentException if {@code facing} is &lt; 1 or &gt; 6
     * @see #getAdjacentHexesToHex(int, boolean)
     * @since 2.4.00
     */
    public int getAdjacentHexToHex(final int hexCoord, int facing)
        throws IllegalArgumentException, IndexOutOfBoundsException
    {
        if ((facing < 1) || (facing > 6))
            throw new IllegalArgumentException("facing: " + facing);

        final int r = hexCoord >> 8,
                  c = hexCoord & 0xFF;
        if (! isHexInBounds(r, c))
            throw new IndexOutOfBoundsException("hexCoord not in bounds: 0x" + Integer.toHexString(hexCoord));

        --facing;  // array index is 0..5, not 1..6
        final int adjacR = r + A_HEX2HEX[facing][0],
                  adjacC = c + A_HEX2HEX[facing][1];
        if (! isHexInBounds(adjacR, adjacC))
            return 0;

        return ( (adjacR << 8) | adjacC );
    }

    /**
     * Are these hexes adjacent?
     * @param hex1Coord  First hex coordinate; not checked for validity
     * @param hex2Coord  Second hex coordinate; not checked for validity
     * @return  true if adjacent
     * @see #getAdjacentHexesToHex(int, boolean)
     */
    public boolean isHexAdjacentToHex(final int hex1Coord, final int hex2Coord)
    {
        for (int dir = 0; dir < 6; ++dir)
        {
            if (hex2Coord == (hex1Coord + (A_HEX2HEX[dir][0] * 0x100) + A_HEX2HEX[dir][1]))
                return true;
        }
        return false;
    }

    /**
     * A list of the edge coordinates adjacent to this hex in all 6 directions.
     * (The 6 sides of this hex.)
     * Since all hexes have 6 edges, all edge coordinates are valid
     * if the hex coordinate is valid.
     *
     * @param hexCoord Coordinate of this hex; not checked for validity
     * @return  {@link ArrayList} with the 6 edges adjacent to this hex. Never returns {@code null} or empty.
     * @see #getAdjacentEdgesToHex_arr(int)
     * @see #isEdgeAdjacentToHex(int, int)
     */
    public List<Integer> getAdjacentEdgesToHex(final int hexCoord)
    {
        final ArrayList<Integer> edges = new ArrayList<Integer>(6);
        for (int dir = 0; dir < 6; ++dir)
            edges.add(Integer.valueOf(hexCoord + A_EDGE2HEX[dir][0] + A_EDGE2HEX[dir][1]));

        return edges;
    }

    /**
     * An array of the edge coordinates adjacent to this hex in all 6 directions.
     * (The 6 sides of this hex.)
     * Since all hexes have 6 edges, all edge coordinates are valid
     * if the hex coordinate is valid.
     *
     * @param hexCoord Coordinate of this hex; not checked for validity
     * @return  Array of the 6 edges adjacent to this hex. Never returns {@code null} or empty.
     * @see #getAdjacentEdgesToHex(int)
     * @see #isEdgeAdjacentToHex(int, int)
     */
    public int[] getAdjacentEdgesToHex_arr(final int hexCoord)
    {
        int[] edge = new int[6];
        for (int dir = 0; dir < 6; ++dir)
            edge[dir] = hexCoord + A_EDGE2HEX[dir][0] + A_EDGE2HEX[dir][1];

        return edge;
    }

    /**
     * Is this edge adjacent to this hex?  (Is it one of the 6 sides of
     * the hex?)
     * @param edgeCoord  Coordinate of the edge; not checked for validity
     * @param hexCoord   Hex coordinate; not checked for validity
     * @return  true if adjacent
     */
    public boolean isEdgeAdjacentToHex(final int edgeCoord, final int hexCoord)
    {
        for (int dir = 0; dir < 6; ++dir)
        {
            if (edgeCoord == (hexCoord + A_EDGE2HEX[dir][0] + A_EDGE2HEX[dir][1]))
                return true;
        }
        return false;
    }

    /**
     * The node coordinate adjacent to this hex in a given direction.
     * Since all hexes have 6 nodes, all node coordinates are valid
     * if the hex coordinate is valid.
     *
     * @param hexCoord Coordinate ("ID") of this hex
     * @param dir  Direction, clockwise from top (northern point of hex):
     *           0 is north, 1 is northeast, etc, 5 is northwest.
     * @return Node coordinate in that direction
     * @throws IllegalArgumentException if dir &lt; 0 or dir &gt; 5
     */
    @Override
    public int getAdjacentNodeToHex(final int hexCoord, final int dir)
        throws IllegalArgumentException
    {
        if ((dir >= 0) && (dir <= 5))
            return hexCoord + A_NODE2HEX[dir][0] + A_NODE2HEX[dir][1];
        else
            throw new IllegalArgumentException("dir");
    }

    /**
     * An array of the node coordinates adjacent to this hex in all 6 directions.
     * (The 6 corners of this hex.)
     * Since all hexes have 6 nodes, all node coordinates are valid
     * if the hex coordinate is valid.
     *
     * @param hexCoord Coordinate of this hex; not checked for validity
     * @return Array with node coordinate in all 6 directions,
     *           clockwise from top (northern point of hex):
     *           Index 0 is north, 1 is northeast, etc, 5 is northwest.
     *           Never returns {@code null} or empty.
     * @since 2.0.00
     * @see #getAdjacentNodesToHex(int)
     * @see #getAdjacentNodeToHex(int, int)
     */
    @Override
    public int[] getAdjacentNodesToHex_arr(final int hexCoord)
    {
        int[] node = new int[6];
        for (int dir = 0; dir < 6; ++dir)
            node[dir] = hexCoord + A_NODE2HEX[dir][0] + A_NODE2HEX[dir][1];

        return node;
    }


    ////////////////////////////////////////////
    //
    // GetAdjacent____ToEdge
    //
    // Determining (r,c) edge direction: | / \
    //   "|" if r is odd
    //   Otherwise: s = r/2
    //   "/" if (s,c) is even,odd or odd,even
    //   "\" if (s,c) is odd,odd or even,even


    /**
     * The hex touching an edge in a given direction,
     * either along its length or at one end node.
     * Each edge touches up to 4 valid hexes.
     * @param edgeCoord The edge's coordinate. Not checked for validity.
     * @param facing  Facing from edge; 1 to 6.
     *           This will be either a direction perpendicular to the edge,
     *           or towards one end. Each end has two facing directions angled
     *           towards it; both will return the same hex.
     *           Facing 2 is {@link #FACING_E}, 3 is {@link #FACING_SE}, 4 is SW, etc.
     * @return hex coordinate of hex in the facing direction,
     *           or 0 if that hex would be off the edge of the board.
     * @throws IllegalArgumentException if facing &lt; 1 or facing &gt; 6
     * @see #getAdjacentHexesToEdge_arr(int)
     * @see #getAdjacentHexesToEdgeEnds(int)
     */
    @Override
    public int getAdjacentHexToEdge(final int edgeCoord, final int facing)
        throws IllegalArgumentException
    {
        if ((facing < 1) || (facing > 6))
            throw new IllegalArgumentException();
        int r = (edgeCoord >> 8),
            c = (edgeCoord & 0xFF);

        // "|" if r is odd
        if ((r%2) == 1)
        {
            switch (facing)
            {
            case FACING_E:
                ++c;
                break;
            case FACING_W:
                --c;
                break;
            case FACING_NE: case FACING_NW:
                r = r - 2;
                break;
            case FACING_SE: case FACING_SW:
                r = r + 2;
                break;
            }
        }

        // "/" if (s,c) is even,odd or odd,even
        else if ((c % 2) != ((r/2) % 2))
        {
            switch (facing)
            {
            case FACING_NW:
                --r;
                break;
            case FACING_SE:
                ++r;
                ++c;
                break;
            case FACING_NE: case FACING_E:
                --r;
                c = c + 2;
                break;
            case FACING_SW: case FACING_W:
                ++r;
                --c;
                break;
            }
        }
        else
        {
            // "\" if (s,c) is odd,odd or even,even
            switch (facing)
            {
            case FACING_NE:
                --r;
                ++c;
                break;
            case FACING_SW:
                ++r;
                break;
            case FACING_E: case FACING_SE:
                ++r;
                c = c + 2;
                break;
            case FACING_W: case FACING_NW:
                --r;
                --c;
                break;
            }
        }

        if ((r > 0) && (c > 0) && (r < boardHeight) && (c < boardWidth))
            return ( (r << 8) | c );   // bounds-check OK: within the outer edge
        else
            return 0;  // hex is not on the board
    }

    /**
     * The valid hex or two hexes touching an edge along its length.
     * @param edgeCoord The edge's coordinate. Not checked for validity.
     * @return hex coordinate of each adjacent hex,
     *           or 0 if that hex would be off the edge of the board.
     * @see #getAdjacentHexToEdge(int, int)
     * @see #getAdjacentHexesToEdgeEnds(int)
     */
    public int[] getAdjacentHexesToEdge_arr(final int edgeCoord)
        throws IllegalArgumentException
    {
        int[] hexes = new int[2];
        final int r = (edgeCoord >> 8),
                  c = (edgeCoord & 0xFF);

        // "|" if r is odd
        if ((r % 2) == 1)
        {
            // FACING_E: (r, c+1)
            if (c < (boardWidth-1))
                hexes[0] = edgeCoord + 1;

            // FACING_W: (r, c-1)
            if (c > 1)
                hexes[1] = edgeCoord - 1;
        }

        // "/" if (s,c) is even,odd or odd,even
        else if ((c % 2) != ((r/2) % 2))
        {
            // FACING_NW: (r-1, c)
            if ((r > 1) && (c > 0))
                hexes[0] = edgeCoord - 0x100;

            // FACING_SE: (r+1, c+1)
            if ((r < (boardHeight-1)) && (c < (boardWidth-1)))
                hexes[1] = edgeCoord + 0x101;
        }
        else
        {
            // "\" if (s,c) is odd,odd or even,even

            // FACING_NE: (r-1, c+1)
            if ((r > 1) && (c < (boardWidth-1)))
                hexes[0] = edgeCoord - 0x100 + 0x01;

            // FACING_SW: (r+1, c)
            if ((r < (boardHeight-1)) && (c > 0))
                hexes[1] = edgeCoord + 0x100;
        }

        return hexes;
    }

    /**
     * The valid hex or two hexes past each end of an edge.
     * The edge connects these two hexes.
     * For a north-south edge, for example, they would be north and south of the edge.
     * @param edgeCoord The edge's coordinate. Not checked for validity.
     * @return 2-element array with hex coordinate of each hex,
     *           or 0 if that hex would be off the edge of the board.
     * @see #getAdjacentHexToEdge(int, int)
     * @see #getAdjacentHexesToEdge_arr(int)
     */
    public int[] getAdjacentHexesToEdgeEnds(final int edgeCoord)
        throws IllegalArgumentException
    {
        int[] hexes = new int[2];
        final int r = (edgeCoord >> 8),
                  c = (edgeCoord & 0xFF);

        // "|" if r is odd
        if ((r % 2) == 1)
        {
            // N: (r-2, c)
            if (r > 2)
                hexes[0] = edgeCoord - 0x200;

            // S: (r+2, c)
            if (r < (boardHeight-2))
                hexes[1] = edgeCoord + 0x200;
        }

        // "/" if (s,c) is even,odd or odd,even
        else if ((c % 2) != ((r/2) % 2))
        {
            // NE: (r-1, c+2)
            if ((r > 1) && (c < (boardWidth-2)))
                hexes[0] = edgeCoord - 0x100 + 0x02;

            // SW: (r+1, c-1)
            if ((r < (boardHeight-1)) && (c > 1))
                hexes[1] = edgeCoord + 0x100 - 0x01;
        }
        else
        {
            // "\" if (s,c) is odd,odd or even,even

            // NW: (r-1, c-1)
            if ((r > 1) && (c > 1))
                hexes[0] = edgeCoord - 0x101;

            // SE: (r+1, c+2)
            if ((r < (boardHeight-1)) && (c < (boardWidth-2)))
                hexes[1] = edgeCoord + 0x102;
        }

        return hexes;
    }

    /**
     * Get the edge coordinates of the 2 to 4 edges adjacent to this edge.
     * @param coord  Edge coordinate; not checked for validity
     * @return the valid adjacent edge coordinates to this edge.
     *     If {@code coord} is off the board, none of its adjacents will be in bounds,
     *     and this method will return an empty list; never returns {@code null}.
     */
    @Override
    public List<Integer> getAdjacentEdgesToEdge(final int coord)
    {
        final int r = (coord >> 8),
                  c = (coord & 0xFF);

        // Get offsets for edge direction
        final int[] offs;
        {
            final int dir;
            if ( (r%2) == 1 )
                dir = 0;  // "|"
            else if ( (c%2) != ((r/2) % 2) )
                dir = 1;  // "/"
            else
                dir = 2;  // "\"
            offs = A_EDGE2EDGE[dir];
        }

        List<Integer> edge = new ArrayList<Integer>(4);
        for (int i = 0; i < 8; )
        {
            final int er = r + offs[i];  ++i;
            final int ec = c + offs[i];  ++i;
            if (isEdgeInBounds(er, ec))
                edge.add(Integer.valueOf( (er << 8) | ec ));
        }

        return edge;
    }

    /**
     * The node at the end of an edge in a given direction.
     * @param edgeCoord The edge's coordinate. Not checked for validity.
     * @param facing  Direction along the edge towards the node; 1 to 6.
     *           To face southeast along a diagonal edge, use {@link #FACING_SE}.
     *           To face north along a vertical edge, use either {@link #FACING_NW} or {@link #FACING_NE}.
     * @return node coordinate of node in the facing direction.
     *           If <tt>edgeCoord</tt> is valid, both its node coordinates
     *           are valid and on the board.
     * @throws IllegalArgumentException if facing &lt; 1 or facing &gt; 6,
     *           or if the facing is perpendicular to the edge direction.
     *           ({@link #FACING_E} or {@link #FACING_W} for a north-south vertical edge,
     *            {@link #FACING_NW} for a northeast-southwest edge, etc.)
     * @see #getAdjacentNodesToEdge(int)
     */
    public int getAdjacentNodeToEdge(final int edgeCoord, final int facing)
        throws IllegalArgumentException
    {
        if ((facing < 1) || (facing > 6))
            throw new IllegalArgumentException("facing out of range");
        int r = (edgeCoord >> 8),
            c = (edgeCoord & 0xFF);
        boolean perpendicular = false;

        // "|" if r is odd
        if ((r%2) == 1)
        {
            switch (facing)
            {
            case FACING_NE: case FACING_NW:
                --r;
                break;
            case FACING_SE: case FACING_SW:
                ++r;
                break;
            case FACING_E:
            case FACING_W:
                perpendicular = true;
            }
        }

        // "/" if (s,c) is even,odd or odd,even
        else if ((c % 2) != ((r/2) % 2))
        {
            switch (facing)
            {
            case FACING_NE: case FACING_E:
                ++c;
                break;
            case FACING_SW: case FACING_W:
                // this node coord == edge coord
                break;
            case FACING_NW:
            case FACING_SE:
                perpendicular = true;
            }
        }
        else
        {
            // "\" if (s,c) is odd,odd or even,even
            switch (facing)
            {
            case FACING_E: case FACING_SE:
                ++c;
                break;
            case FACING_W: case FACING_NW:
                // this node coord == edge coord
                break;
            case FACING_NE:
            case FACING_SW:
                perpendicular = true;
            }
        }

        if (perpendicular)
            throw new IllegalArgumentException
                ("facing " + facing + " perpendicular from edge 0x"
                 + Integer.toHexString(edgeCoord));

        return ( (r << 8) | c );

        // Bounds-check OK: if edge coord is valid, its nodes are both valid
    }

    /**
     * Adjacent node coordinates to an edge (that is, the nodes that are the two ends of the edge).
     * @return the node coordinates that touch this edge
     * @see #getAdjacentNodesToEdge_arr(int)
     * @see #getAdjacentNodeToEdge(int, int)
     */
    @Override
    public List<Integer> getAdjacentNodesToEdge(final int coord)
    {
        List<Integer> nodes = new ArrayList<Integer>(2);

        final int[] narr = getAdjacentNodesToEdge_arr(coord);
        nodes.add(Integer.valueOf(narr[0]));
        nodes.add(Integer.valueOf(narr[1]));

        return nodes;
    }

    /**
     * Adjacent node coordinates to an edge (that is, the nodes that are the two ends of the edge).
     * @return the nodes that touch this edge, as an array of 2 integer coordinates
     * @see #getAdjacentNodesToEdge(int)
     * @see #getAdjacentNodeToEdge(int, int)
     * @see #getNodeBetweenAdjacentEdges(int, int)
     */
    @Override
    public int[] getAdjacentNodesToEdge_arr(final int coord)
    {
        int[] nodes = new int[2];

        final int r = coord >> 8;
        if ((r%2) == 1)
        {
            // "|" if r is odd
            nodes[0] = coord - 0x0100;  // (r-1,c)
            nodes[1] = coord + 0x0100;  // (r+1,c)
        }
        else
        {
            // either "/" or "\"
            nodes[0] = coord;           // (r,c)
            nodes[1] = coord + 0x0001;  // (r,c+1)
        }

        return nodes;

        // Bounds-check OK: if edge coord is valid, its nodes are both valid
    }

    /**
     * Given a pair of adjacent edge coordinates, get the node coordinate
     * that connects them.
     *<P>
     * Does not check actual settlements or other pieces on the board.
     *
     * @param edgeA  Edge coordinate adjacent to <tt>edgeB</tt>; not checked for validity
     * @param edgeB  Edge coordinate adjacent to <tt>edgeA</tt>; not checked for validity
     * @return  node coordinate between edgeA and edgeB
     * @see #getAdjacentNodesToEdge(int)
     * @see #getAdjacentNodeFarEndOfEdge(int, int)
     * @throws IllegalArgumentException  if edgeA and edgeB aren't adjacent
     */
    @Override
    public int getNodeBetweenAdjacentEdges(final int edgeA, final int edgeB)
        throws IllegalArgumentException
    {
        final int node;

        switch (edgeB - edgeA)
        {
            // Any node, when neither edgeA, edgeB are north/south:

            case 0x01:  // edgeB is east of edgeA, at coord (r, c+1) compared to edgeA
                node = edgeB;
                break;

            case -0x01:  // edgeB west of edgeA (r, c-1)
                node = edgeA;
                break;

            // 'Y' node, south and NW edges:

            case -0x0101:  // edgeA is south, edgeB is NW (r-1, c-1)
                node = edgeB + 1;
                break;

            case 0x0101:  // edgeA is NW, edgeB is south (r+1, c+1)
                node = edgeA + 1;
                break;

            // 'Y' node, south and NE edges;
            // also 'A' node, north and SE edges:

            case 0x0100:
                if (((edgeB >> 8) % 2) == 1)
                    node = edgeA;  // 'Y', edgeA is NE, edgeB is south (r+1, c)
                else
                    node = edgeB;  // 'A', edgeA is north, edgeB is SE (r+1, c)
                break;

            case -0x0100:
                if (((edgeA >> 8) % 2) == 1)
                    node = edgeB;  // 'Y', edgeA is south, edgeB is NE (r-1, c)
                else
                    node = edgeA;  // 'A', edgeA is SE, edgeB is north (r-1, c)
                break;

            // 'A' node, north and SW edges:

            case (0x0100 - 0x01):  // edgeA is north, edgeB is SW (r+1, c-1)
                if ((((edgeA >> 8) % 2) == 1) && ((edgeA >> 8) < (edgeB >> 8)))
                    node = edgeB + 1;
                else
                    node = -9;  // non-adjacent such as vertical south edgeA, horiz gap to east, then southeast edgeB
                break;

            case (0x01 - 0x0100):  // edgeA is SW, edgeB is north (r-1, c+1)
                if ((((edgeB >> 8) % 2) == 1) && ((edgeA >> 8) > (edgeB >> 8)))
                    node = edgeA + 1;
                else
                    node = -9;
                break;

            default:
                node = -9;
        }

        if (node == -9)
            throw new IllegalArgumentException
                ("Edges not adjacent: 0x" + Integer.toHexString(edgeA)
                 + ", 0x" + Integer.toHexString(edgeB));

        return node;
    }


    ////////////////////////////////////////////
    //
    // GetAdjacent____ToNode
    //
    // Determining (r,c) node direction: Y or A
    //  s = r/2
    //  "Y" if (s,c) is even,odd or odd,even
    //  "A" if (s,c) is odd,odd or even,even


    /**
     * Get the coordinates of the hexes adjacent to this node.
     * These hexes may contain land or water.
     * @param nodeCoord  Node coordinate.  Is not checked for validity.
     * @return the coordinates (Integers) of the 1 to 3 hexes touching this node,
     *         within the boundaries (1, 1, boardHeight-1, boardWidth-1)
     *         because hex coordinates (their centers) are fully within the board.
     */
    @Override
    public List<Integer> getAdjacentHexesToNode(final int nodeCoord)
    {
        // Determining (r,c) node direction: Y or A
        //  s = r/2
        //  "Y" if (s,c) is even,odd or odd,even
        //  "A" if (s,c) is odd,odd or even,even
        // Bounds check for hexes: r > 0, c > 0, r < height, c < width

        final int r = (nodeCoord >> 8), c = (nodeCoord & 0xFF);
        List<Integer> hexes = new ArrayList<Integer>(3);

        final boolean nodeIsY = ( (c % 2) != ((r/2) % 2) );
        if (nodeIsY)
        {
            // North: (r-1, c)
            if (r > 1)
                hexes.add(Integer.valueOf(nodeCoord - 0x0100));

            if (r < (boardHeight-1))
            {
                // SW: (r+1, c-1)
                if (c > 1)
                    hexes.add(Integer.valueOf((nodeCoord + 0x0100) - 1));

                // SE: (r+1, c+1)
                if (c < (boardWidth-1))
                    hexes.add(Integer.valueOf((nodeCoord + 0x0100) + 1));
            }
        }
        else
        {
            // South: (r+1, c)
            if (r < (boardHeight-1))
                hexes.add(Integer.valueOf(nodeCoord + 0x0100));

            if (r > 1)
            {
                // NW: (r-1, c-1)
                if (c > 1)
                    hexes.add(Integer.valueOf((nodeCoord - 0x0100) - 1));

                // NE: (r-1, c+1)
                if (c < (boardWidth-1))
                    hexes.add(Integer.valueOf((nodeCoord - 0x0100) + 1));
            }
        }

        return hexes;
    }

    /**
     * Given a node, get the valid adjacent edge in a given direction, if any.
     *<P>
     * Along the edge of the board layout, valid land nodes
     * have some adjacent edges which may be
     * "off the board" and thus invalid; check the return value.
     *
     * @param nodeCoord  Node coordinate to go from; not checked for validity.
     * @param nodeDir  0 for northwest or southwest; 1 for northeast or southeast;
     *     2 for north or south
     * @return  The adjacent edge in that direction, or -9 if none (if off the board)
     * @throws IllegalArgumentException if <tt>nodeDir</tt> is less than 0 or greater than 2
     * @see #getAdjacentEdgesToNode(int)
     * @see #getEdgeBetweenAdjacentNodes(int, int)
     * @see #getAdjacentNodeToNode(int, int)
     */
    @Override
    public int getAdjacentEdgeToNode(final int nodeCoord, final int nodeDir)
        throws IllegalArgumentException
    {
        // Determining (r,c) node direction: Y or A
        //  s = r/2
        //  "Y" if (s,c) is even,odd or odd,even
        //  "A" if (s,c) is odd,odd or even,even

        int r = (nodeCoord >> 8), c = (nodeCoord & 0xFF);

        switch (nodeDir)
        {
        case 0:  // NW or SW (upper-left or lower-left edge)
            --c;  // (r, c-1)
            break;

        case 1:  // NE or SE
            // (r, c) is already correct
            break;

        case 2:  // N or S
            final boolean nodeIsY = ( (c % 2) != ((r/2) % 2) );
            if (nodeIsY)
                ++r;  // S: (r+1, c)
            else
                --r;  // N: (r-1, c)
            break;

        default:
            throw new IllegalArgumentException("nodeDir out of range: " + nodeDir);
        }

        if (isEdgeInBounds(r, c))
            return ((r << 8) | c);
        else
            return -9;
    }

    /**
     * Given a pair of adjacent node coordinates, get the edge coordinate
     * that connects them.
     *<P>
     * Does not check actual roads or other pieces on the board.
     *
     * @param nodeA  Node coordinate adjacent to <tt>nodeB</tt>; not checked for validity
     * @param nodeB  Node coordinate adjacent to <tt>nodeA</tt>; not checked for validity
     * @return edge coordinate, or -9 if <tt>nodeA</tt> and <tt>nodeB</tt> aren't adjacent
     * @see #getAdjacentEdgesToNode(int)
     * @see #getAdjacentEdgeToNode(int, int)
     */
    @Override
    public int getEdgeBetweenAdjacentNodes(final int nodeA, final int nodeB)
    {
        final int edge;

        switch (nodeB - nodeA)
        {
        case 0x01:  // c+1, same r
            // nodeB and edge are NE or SE of nodeA
            edge = nodeA;
            break;

        case -0x01:  // c-1, same r
            // nodeB and edge are NW or SW of nodeA
            edge = nodeB;
            break;

        case 0x0200:  // r+2, same c
            // nodeB,edge are S of nodeA
            edge = nodeA + 0x0100;
            break;

        case -0x0200:  // r-2, same c
            // nodeB,edge are N of nodeA
            edge = nodeA - 0x0100;
            break;

        default:
            edge = -9;  // not adjacent nodes
        }

        return edge;
    }

    /**
     * Determine if this node and edge are adjacent.
     *
     * @param nodeCoord  Node coordinate; not bounds-checked
     * @param edgeCoord  Edge coordinate; bounds-checked against board boundaries.
     * @return  is the edge in-bounds and adjacent?
     * @see #getEdgeBetweenAdjacentNodes(int, int)
     */
    @Override
    public boolean isEdgeAdjacentToNode(final int nodeCoord, final int edgeCoord)
    {
        final int edgeR = (edgeCoord >> 8), edgeC = (edgeCoord & 0xFF);
        if (! isEdgeInBounds(edgeR, edgeC))
            return false;

        if ((edgeCoord == nodeCoord) || (edgeCoord == (nodeCoord - 0x01)))
            return true;  // same row; NE,SE,NW or SW

        final int nodeC = (nodeCoord & 0xFF);
        if (edgeC != nodeC)
            return false;  // not same column; not N or S

        final int nodeR = (nodeCoord >> 8);
        final boolean nodeIsY = ( (nodeC % 2) != ((nodeR/2) % 2) );
        if (nodeIsY)
            return (edgeR == (nodeR + 1));  // S
        else
            return (edgeR == (nodeR - 1));  // N
    }

    /**
     * Get the coastal (land+water) edges adjacent to this node, if any.
     *<P>
     * Coastal edges are those with an adjacent land hex and an adjacent water hex.
     * {@link #FOG_HEX} is considered land here.
     * Hexes off the board are considered water.
     * Edges off the board are ignored, not checked here.
     * @param node  Node coordinate; not validated.  Should be a coastal node, with adjacent
     *          water and land hexes, although you can pass inland or at-sea nodes to this method.
     * @return  Coastal edges adjacent to {@code node}, or an empty list if none
     *          or if ! {@link #isSeaBoard}.
     * @see #isEdgeCoastline(int)
     * @see #isNodeCoastline(int)
     */
    public final List<Integer> getAdjacentEdgesToNode_coastal(final int node)
    {
        ArrayList<Integer> coastEdges = new ArrayList<Integer>(3);

        if (! isSeaBoard)
            return coastEdges;  // empty

        for (int edge : getAdjacentEdgesToNode_arr(node))
        {
            if (edge == -9)
                continue;  // edge off the board

            boolean hasLand = false, hasWater = false;
            for (int hex : getAdjacentHexesToEdge_arr(edge))
            {
                if (hex == 0)
                {
                    hasWater = true;  // hex off the board
                } else {
                    final int htype = getHexTypeFromCoord(hex);
                    if ((htype <= MAX_LAND_HEX_LG) && (htype != WATER_HEX))
                        hasLand = true;
                    else
                        hasWater = true;
                }
            }

            if (hasLand && hasWater)
                coastEdges.add(Integer.valueOf(edge));
        }

        return coastEdges;
    }

    /**
     * Given a node, get the valid adjacent node in a given direction, if any.
     * At the edge of the layout, some adjacent nodes/edges may be
     * "off the board" and thus invalid.
     *
     * @param nodeCoord  Node coordinate to go from; not checked for validity.
     * @param nodeDir  0 for northwest or southwest; 1 for northeast or southeast;
     *     2 for north or south
     * @return  The adjacent node in that direction, or -9 if none (if off the board)
     * @throws IllegalArgumentException if <tt>nodeDir</tt> is less than 0 or greater than 2
     * @see #getAdjacentNodesToNode(int)
     * @see #getAdjacentNodeToNode2Away(int, int)
     * @see #getAdjacentEdgeToNode(int, int)
     * @see #isNodeAdjacentToNode(int, int)
     */
    @Override
    public int getAdjacentNodeToNode(final int nodeCoord, final int nodeDir)
        throws IllegalArgumentException
    {
        int r = (nodeCoord >> 8),
            c = (nodeCoord & 0xFF);

        // Both 'Y' nodes and 'A' nodes have adjacent nodes
        // towards east at (0,+1) and west at (0,-1).
        // Offset to third adjacent node varies.

        switch (nodeDir)
        {
        case 0:  // NW or SW (upper-left or lower-left edge)
            --c;
            break;

        case 1:  // NE or SE
            ++c;
            break;

        case 2:  // N or S
            /**
             * if the (row/2, col) coords are (even, odd) or (odd,even),
             * then the node is 'Y'.
             */
            final int s = r / 2;
            if ((s % 2) != (c % 2))
                // Node is 'Y': Next node is south.
                r += 2;
            else
                // Node is 'upside down Y' ('A'):
                // Next node is north.
                r -= 2;
            break;

        default:
            throw new IllegalArgumentException("nodeDir out of range: " + nodeDir);
        }

        if (isNodeInBounds(r, c))
            return ((r << 8) | c);
        else
            return -9;
    }


    ////////////////////////////////////////////
    //
    // 2 Away
    //


    /**
     * Given an initial node, and a second node 2 nodes away,
     * calculate the road/edge coordinate (adjacent to the initial
     * node) going towards the second node.
     * @param node  Initial node coordinate; not validated
     * @param node2away  Second node coordinate; should be 2 away,
     *     but this is not validated
     * @return  An edge coordinate, adjacent to initial node,
     *   in the direction of the second node.
     * @see #getAdjacentNodeToNode2Away(int, int)
     */
    @Override
    public int getAdjacentEdgeToNode2Away(final int node, final int node2away)
    {
        // Determining (r,c) node direction: Y or A
        //  s = r/2
        //  "Y" if (s,c) is even,odd or odd,even
        //  "A" if (s,c) is odd,odd or even,even

        final int r = (node >> 8), c = (node & 0xFF),
            r2 = (node2away >> 8), c2 = (node2away & 0xFF);
        final int roadEdge;

        final boolean nodeIsY = ( (c % 2) != ((r/2) % 2) );
        if (nodeIsY)
        {
            if (r2 > r)
            {
                // south
                roadEdge = node + 0x0100;  // (+1, 0)
            }
            else if (c2 < c)
            {
                // NW
                roadEdge = node - 1; // (0, -1)
            }
            else
            {
                // NE
                roadEdge = node;  // (0, +0)
            }
        }
        else
        {
            if (r2 < r)
            {
                // north
                roadEdge = node - 0x0100;  // (-1, 0)
            }
            else if (c2 < c)
            {  // SW
                roadEdge = node - 1;  // (0, -1)
            }
            else
            {  // SE
                roadEdge = node;  // (0, +0)
            }
        }

        return roadEdge;
    }


    /**
     * Get the coordinate of another node 2 away, based on a starting node.
     * Facing is indexed by the facing directions: {@link #FACING_NE} is 1,
     * {@link #FACING_E} is 2, etc; {@link #FACING_NW} is 6.
     *
     * @param nodeCoord  Starting node's coordinate
     * @param facing    Facing from node; 1 to 6.
     *           This will be one of the 6 directions
     *           from a node to another node 2 away.
     *           Facing 2 is {@link #FACING_E}, 3 is {@link #FACING_SE}, 4 is SW, etc.
     * @return the node coordinate, or -9 if that node is not
     *   {@link #isNodeOnLand(int) on the board}.
     * @see #getAdjacentNodeToNode(int, int)
     * @see #getAdjacentEdgeToNode2Away(int, int)
     * @see #isNode2AwayFromNode(int, int)
     * @throws IllegalArgumentException if facing &lt; 1 or facing &gt; 6
     */
    @Override
    public int getAdjacentNodeToNode2Away(final int nodeCoord, int facing)
        throws IllegalArgumentException
    {
        if ((facing < 1) || (facing > 6))
            throw new IllegalArgumentException("bad facing: " + facing);

        int r = (nodeCoord >> 8), c = (nodeCoord & 0xFF);
        facing = facing * 2;  // array has 2 elements per facing
        r = r + NODE_TO_NODE_2_AWAY[facing];
        ++facing;
        c = c + NODE_TO_NODE_2_AWAY[facing];
        if (! isNodeInBounds(r, c))
            return -9;
        else
            return ((r << 8) | c);
    }

    /**
     * Determine if these 2 nodes are 2 nodes apart on the board,
     * by the node coordinate arithmetic.
     *
     * @param n1  Node coordinate; not validated
     * @param n2  Node coordinate; not validated
     * @return are these nodes 2 away from each other?
     * @see #getAdjacentNodeToNode2Away(int, int)
     */
    @Override
    public boolean isNode2AwayFromNode(final int n1, final int n2)
    {
        final int dr = (n2 >> 8) - (n1 >> 8),      // delta for rows
                  dc = (n2 & 0xFF) - (n1 & 0xFF);  // delta for cols
        for (int facing = 1; facing <= 6; ++facing)
        {
            int i = 2 * facing;
            if ((dr == NODE_TO_NODE_2_AWAY[i])
                && (dc == NODE_TO_NODE_2_AWAY[i+1]))
                    return true;
        }
        return false;
    }


    ////////////////////////////////////////////
    //
    // Check coordinates for validity.
    //

    /**
     * Is this hex coordinate within the board's boundaries,
     * not off the side of the board?
     * @param r  Hex coordinate's row; bounds-checked and validity-checked (only odd rows are hex coordinate rows)
     * @param c  Hex coordinate's column; bounds-checked but not validity-checked (could be a column betwen two hexes,
     *            or could be c == 1 although half the hex rows start at 2)
     * @see #getAdjacentHexesToHex(int, boolean)
     * @see #isHexAtBoardMargin(int)
     */
    public final boolean isHexInBounds(final int r, final int c)
    {
        if ((r <= 0) || (c <= 0) || (r >= boardHeight) || (c >= boardWidth))
            return false;  // not within the board's valid hex boundaries

        return ((r % 2) == 1);  // valid hex row number?
    }

    /**
     * Is this hex coordinate at the board's boundaries,
     * with one or more adjacent hexes off the side of the board?
     * @param hexCoord  Hex coordinate; not validity-checked
     * @see #isHexInBounds(int, int)
     */
    public final boolean isHexAtBoardMargin(final int hexCoord)
    {
        final int r = hexCoord >> 8,
                  c = hexCoord & 0xFF;

        return (r == 1) || (r == (boardHeight-1))
               || (c <= 2) || (c >= (boardWidth-2));

    }

    /**
     * Is this a node coordinate within the board's boundaries,
     * not overlapping or off the side of the board?
     * Checks whether {@code r} and {@code c} are within bounds
     * ({@link #getBoardHeight()}, {@link #getBoardWidth()})
     * but doesn't check for "misalignment" in the middle of the board
     * where the coordinate would be in the middle of a hex or vertical edge
     * and not a valid node.
     * @param r  Node coordinate's row
     * @param c  Node coordinate's column
     * @see #isHexInBounds(int, int)
     * @see #isEdgeInBounds(int, int)
     * @see #isNodeOnLand(int)
     */
    public final boolean isNodeInBounds(final int r, final int c)
    {
        /*
        We only need to check when r==0 or r==h:
          For rows in the middle, all cols are valid nodes on hexes above and/or below
        First row of hexes is offset +1 column, so:
        Node (0,0) is never valid
        Node (0,w) valid only if 1st row of hexes longer than 2nd row
          so, if w odd
        Node (h,0) valid only if last hex row begins in column 0, not 1
          so, if h/2 even
        Node (h,w) valid only if last hex row ends in column w, not w-1
          so, if w odd and r/2 odd, or w even and r/2 even
         */

        if ((r > 0) && (r < boardHeight))
            return ((c >= 0) && (c <= boardWidth));
        if ((r < 0) || (r > boardHeight))
            return false;

        // r == 0 or r == boardHeight.
        if ((c > 0) && (c < boardWidth))
            return true;

        // c == 0 or c == boardWidth.
        if (r == 0)
        {
            if (c == 0)
                return false;
            else
                return ((boardWidth % 2) == 1);
        } else {
            // r == boardHeight
            if (c == 0)
                return (((r/2) % 2) == 0);
            else
                return ((boardWidth % 2) == ((r/2) % 2));
        }
    }

    /**
     * Is this an edge coordinate within the board's boundaries,
     * not overlapping or off the side of the board?
     * Checks whether {@code r} and {@code c} are within bounds
     * ({@link #getBoardHeight()}, {@link #getBoardWidth()})
     * but doesn't check for "misalignment" in the middle of the board
     * where the coordinate would be in the middle of a hex
     * and not a valid edge.
     * @param r  Edge coordinate's row
     * @param c  Edge coordinate's column
     * @see #isHexInBounds(int, int)
     * @see #isNodeInBounds(int, int)
     */
    public final boolean isEdgeInBounds(final int r, final int c)
    {
        /*
        For even rows in the middle, 0 <= c < w are valid edges on hexes above and/or below
        For odd rows in the middle (vertical edges), 0 <= c <= w can be valid
        For r==0 or r==h:
        First row of hexes is offset +1 column, so:
        Edge (0,0) is never valid
        Edge (h,0) is valid if its left-end node (h,0) is valid
        Edge (0,w-1) or (h,w-1) is valid if its right-end node (*,w) is valid
         */

        if (c < 0)
            return false;
        if ((r > 0) && (r < boardHeight))
        {
            if ((r % 2) == 0)
                return (c < boardWidth);
            else
                return (c <= boardWidth);
        }
        if ((r < 0) || (r > boardHeight))
            return false;

        // r == 0 or r == boardHeight.
        if (c == 0)
        {
            if (r == 0)
                return false;
            else
                return isNodeInBounds(r, 0);
        }
        else if (c < (boardWidth - 1))
            return true;
        else if (c == boardWidth)
            return false;

        // c == boardWidth - 1.
        return isNodeInBounds(r, c+1);
    }


    ////////////////////////////////////////////
    //
    // Ports
    //


    @Override
    public int getPortsCount()
    {
        return portsCount;
    }

    /**
     * Set the port information at the client, sent from the server from
     * {@link #getPortsLayout()}.
     *<P>
     * <b>Note:</b> This v3 layout ({@link #BOARD_ENCODING_LARGE}) stores more information
     * within the port layout array.  If you call {@link #setPortsLayout(int[])}, be sure
     * you are giving all information returned by {@link #getPortsLayout()}, not just the
     * port types.
     */
    @Override
    public void setPortsLayout(final int[] portTypesAndInfo)
    {
        // Tasks here are similar to adding a new port in placePort(type, edge):
        // If you update this method, consider updating that one too.

        /**
         * n = port count = portTypesAndInfo.length / 3.
         * The port types are stored at the beginning, from index 0 to n - 1.
         * The next n indexes store each port's edge coordinate.
         * The next n store each port's facing (towards land).
         */
        portsLayout = portTypesAndInfo;

        portsCount = portTypesAndInfo.length / 3;

        // Clear any previous port layout info
        if (nodeIDtoPortType == null)
            nodeIDtoPortType = new HashMap<Integer, Integer>();
        else
            nodeIDtoPortType.clear();
        for (int i = 0; i < ports.length; ++i)
            ports[i].clear();

        // Place the new ports
        for (int i = 0; i < portsCount; ++i)
        {
            final int ptype = portTypesAndInfo[i];
            final int edge = portTypesAndInfo[i + portsCount],
                      facing = portTypesAndInfo[i + (2 * portsCount)];

            if (edge < 0)
                continue;  // this port isn't currently placed on its SOCBoardLarge board: skip it

            final int[] nodes = getAdjacentNodesToEdge_arr(edge);
            placePort(ptype, -1, facing, nodes[0], nodes[1]);
        }
    }

    @Override
    public int[] getPortsEdges()
    {
        int[] edge = new int[portsCount];
        System.arraycopy(portsLayout, portsCount, edge, 0, portsCount);
        return edge;
    }

    @Override
    public int[] getPortsFacing()
    {
        int[] facing = new int[portsCount];
        System.arraycopy(portsLayout, 2 * portsCount, facing, 0, portsCount);
        return facing;
    }

    /**
     * Find the port edge, if any, that touches this node.
     * @param node  Node coordinate.  If coordinate is not valid, it won't have a port.
     * @return  Port edge adjacent to this node, or -9 if none
     * @since 2.0.00
     */
    public int getPortEdgeFromNode(final int node)
    {
        final int[] ed = getAdjacentEdgesToNode_arr(node);  // unused will be -9

        // Note: Assumes ports will never share a node and be on adjacent edges.

        final int n = portsCount;
        for (int i = 0; i < n; ++i)
        {
            final int portEdge = portsLayout[n + i];
            if (portEdge < 0)
                continue;  // Guards against unused (-1) and any possible
                           // matching -9 from getAdjacentEdgesToNode_arr

            for (int j = 0; j < 3; ++j)
                if (portEdge == ed[j])
                    return portEdge;  // <--- Found a port on this edge ---
        }

        return -9;  // edge not found in port layout
    }

    /**
     * Given a coastal edge, find the "port facing" direction (towards land) for that edge.
     * Calculated by checking {@code edge}'s adjacent hexes for land and water;
     * if a hex is off the edge of the board, it's considered water.
     *
     * @param edge  A coastal edge; not validated here, must be a possible coordinate for an edge
     * @return  Coastal edge's port facing (towards land): In the range {@link SOCBoard#FACING_NE FACING_NE},
     *     {@link SOCBoard#FACING_E FACING_E}, ... {@link SOCBoard#FACING_NW FACING_NW}
     * @throws IllegalArgumentException  if {@code edge} is between 2 land hexes or 2 water hexes
     */
    public int getPortFacingFromEdge(final int edge)
        throws IllegalArgumentException
    {
        return getPortFacingFromEdge(edge, false);
    }

    /**
     * Solely for debugging, a version of {@link #getPortFacingFromEdge(int)} which can optionally
     * return 1 of the 2 valid facings for a given edge coordinate without checking the edge's adjacent
     * hexes for land and sea.
     * @param edge  Edge coordinate, not validated here
     * @param skipCoastalCheck  If true, skip checks for adjacent coastal hexes and return a facing
     *     based only on {@code edge}'s angle
     * @return  Edge's facing direction. See {@link #getPortFacingFromEdge(int)} for return value
     *     when {@code skipCoastalCheck} is false. When true, return value is 1 of the 2 valid facings
     *     from the edge's angle based on its coordinates:
     *     <UL>
     *       <LI> {@code "|"} edges: {@link #FACING_E}
     *       <LI> {@code "/"} edges: {@link #FACING_NW}
     *       <LI> {@code "\"} edges or invalid: {@link #FACING_NE}
     *     </UL>
     * @throws IllegalArgumentException  if {@code edge} is between 2 land hexes or 2 water hexes
     *     and {@code skipCoastalCheck} is false
     */
    final int getPortFacingFromEdge(final int edge, final boolean skipCoastalCheck)
        throws IllegalArgumentException
    {
        // similar to code in SOCBoardAtServer.makeNewBoard_checkPortLocationsConsistent

        final int r = (edge >> 8), c = (edge & 0xFF);
        final int facing;

        final int f1, f2;  // facings which make sense for this type of edge

        // "|" if r is odd
        if ((r % 2) == 1)
        {
            f1 = FACING_E;   f2 = FACING_W;
        }

        // "/" if (r/2,c) is even,odd or odd,even
        else if ((c % 2) != ((r/2) % 2))
        {
            f1 = FACING_NW;  f2 = FACING_SE;
        }
        else
        {
            // "\" if (r/2,c) is odd,odd or even,even
            f1 = FACING_NE;  f2 = FACING_SW;
        }

        if (skipCoastalCheck)
        {
            return f1;  // <--- Early return: called for debugging purposes ---
        }

        // if f1 faces land, f2 should face water
        int hex = getAdjacentHexToEdge(edge, f2);
        if ((hex == 0) || (getHexTypeFromCoord(hex) == WATER_HEX))
        {
            facing = f1;
        } else {
            // if f2 faces land, f1 should face water
            hex = getAdjacentHexToEdge(edge, f1);
            if ((hex == 0) || (getHexTypeFromCoord(hex) == WATER_HEX))
            {
                facing = f2;
            } else {
                throw new IllegalArgumentException("Edge 0x" + Integer.toHexString(edge) + " is between land hexes");
            }
        }

        // Hex in opposite-from-facing direction is water.
        // Make sure hex in facing direction is land.
        hex = getAdjacentHexToEdge(edge, facing);
        if ((hex == 0) || (getHexTypeFromCoord(hex) == WATER_HEX))
            throw new IllegalArgumentException("Edge 0x" + Integer.toHexString(edge) + " is between water hexes");

        return facing;
    }

    /**
     * For scenario option {@link SOCGameOptionSet#K_SC_FTRI _SC_FTRI},
     * can a "gift" port at this edge be removed for placement elsewhere?
     *<P>
     * A port can't be removed from a Land Area where the player can place settlements.
     * So, must be in no land area (LA == 0), or in {@link #getPlayerExcludedLandAreas()}.
     * Does not check whether {@link SOCGameOptionSet#K_SC_FTRI} is set.
     *
     * @param edge  Port's edge coordinate
     * @return  True if that edge has a port which can be removed
     * @see #removePort(int)
     * @see SOCGame#canRemovePort(SOCPlayer, int)
     * @see SOCGame#canPlacePort(SOCPlayer, int)
     */
    public boolean canRemovePort(final int edge)
    {
        final int n = portsCount;
        int i;
        for (i = 0; i < n; ++i)
        {
            if (edge == portsLayout[n + i])
                break;
        }
        if (i == n)
            return false;  // edge not found in port layout

        final int[] portNodes = getAdjacentNodesToEdge_arr(edge);
        for (i = 0; i <= 1; ++i)
        {
            final int la = getNodeLandArea(portNodes[i]);

            boolean ok = false;
            if (la == 0)
            {
                ok = true;
            }
            else if (playerExcludedLandAreas != null)
            {
                for (int j = 0; j < playerExcludedLandAreas.length; ++j)
                {
                    if (la == playerExcludedLandAreas[j])
                    {
                        ok = true;
                        break;
                    }
                }
            }

            if (! ok)
                return false;
        }

        return true;  // both nodes in land area 0 or in playerExcludedLandAreas
    }

    /**
     * For scenario option {@link SOCGameOptionSet#K_SC_FTRI _SC_FTRI},
     * remove a "gift" port at this edge for placement elsewhere.
     *<P>
     * Assumes {@link #canRemovePort(int)} has already been called to validate.
     * See that method for necessary board conditions.
     *
     * @param edge  A port edge to be removed
     * @return  The type of port removed (in range {@link SOCBoard#MISC_PORT MISC_PORT}
     *     to {@link SOCBoard#WOOD_PORT WOOD_PORT})
     * @see SOCGame#removePort(SOCPlayer, int)
     * @see SOCGame#placePort(SOCPlayer, int, int)
     * @throws IllegalArgumentException  if {@code edge} not found in port layout
     */
    public int removePort(final int edge)
        throws IllegalArgumentException
    {
        final int n = portsCount;
        for (int i = 0; i < n; ++i)
        {
            if (edge == portsLayout[n + i])
            {
                portsLayout[n + i] = -1;

                final int[] nodes = getAdjacentNodesToEdge_arr(edge);
                final int node1Int = Integer.valueOf(nodes[0]),
                          node2Int = Integer.valueOf(nodes[1]);
                nodeIDtoPortType.remove(node1Int);
                nodeIDtoPortType.remove(node2Int);

                final int ptype = portsLayout[i];
                ports[ptype].remove((Object) node1Int);  // explicit cast: auto-unboxing would call remove(int)
                ports[ptype].remove((Object) node2Int);

                return portsLayout[i];  // pType
            }
        }

        // edge not found
        throw new IllegalArgumentException();
    }

    /**
     * Get the dice roll numbers for hexes on either side of this edge.
     * @return a string representation of an edge coordinate's dice numbers, such as "5/3";
     *      if a hex isn't a land hex, its number will be 0.
     * @see #getNumberOnHexFromCoord(int)
     */
    @Override
    public String edgeCoordToString(final int edge)
    {
        final int[] hexes = getAdjacentHexesToEdge_arr(edge);
        final int[] dnums = new int[2];
        for (int i = 0; i <= 1; ++i)
            if (hexes[i] != 0)
                dnums[i] = getNumberOnHexFromCoord(hexes[i]);

        return dnums[0] + "/" + dnums[1];
    }

}<|MERGE_RESOLUTION|>--- conflicted
+++ resolved
@@ -716,7 +716,7 @@
             throw new IllegalArgumentException("boardHeightWidth null");
 
         this.maxPlayers = maxPlayers;
-        isSeaBoard = SOCGame.isGameOptionSet(gameOpts, "SBL");
+        isSeaBoard = (gameOpts != null) && gameOpts.isOptionSet("SBL");
 
         final int bH = boardHeightWidth.a, bW = boardHeightWidth.b;
         setBoardBounds(bH, bW);
@@ -787,24 +787,6 @@
 
 
     /**
-<<<<<<< HEAD
-=======
-     * Shuffle the hex tiles and layout a board.
-     * This is called at server, but not at client;
-     * client instead calls methods such as {@link #setLandHexLayout(int[])}
-     * and {@link #setLegalSettlements(Collection, int, HashSet[])}.
-     * Call {@code soc.server.SOCBoardAtServer.makeNewBoard(..)} instead of this stub super method.
-     * @throws UnsupportedOperationException if called at client
-     */
-    @Override
-    public void makeNewBoard(final SOCGameOptionSet opts)
-        throws UnsupportedOperationException
-    {
-        throw new UnsupportedOperationException("Use SOCBoardAtServer instead");
-    }
-
-    /**
->>>>>>> d77d73cc
      * Once the legal settlement/city nodes ({@link #nodesOnLand})
      * are established from land hexes, fill {@link #legalRoadEdges}.
      * Not iterative; clears all previous legal roads.
