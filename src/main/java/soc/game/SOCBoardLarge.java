/**
 * Java Settlers - An online multiplayer version of the game Settlers of Catan
 * This file Copyright (C) 2011-2017 Jeremy D Monin <jeremy@nand.net>
 * Portions of this file Copyright (C) 2012 Paul Bilnoski <paul@bilnoski.net>
 *
 * This program is free software; you can redistribute it and/or
 * modify it under the terms of the GNU General Public License
 * as published by the Free Software Foundation; either version 3
 * of the License, or (at your option) any later version.
 *
 * This program is distributed in the hope that it will be useful,
 * but WITHOUT ANY WARRANTY; without even the implied warranty of
 * MERCHANTABILITY or FITNESS FOR A PARTICULAR PURPOSE.  See the
 * GNU General Public License for more details.
 *
 * You should have received a copy of the GNU General Public License
 * along with this program.  If not, see <http://www.gnu.org/licenses/>.
 *
 * The maintainer of this program can be reached at jsettlers@nand.net
 **/

package soc.game;

import java.util.ArrayList;
import java.util.Arrays;
import java.util.Collection;
import java.util.HashMap;
import java.util.HashSet;
import java.util.Iterator;
import java.util.List;
import java.util.Map;
import java.util.Vector;

import soc.util.IntPair;

/**
 * Sea board layout: A representation of a larger (up to 127 x 127 hexes) JSettlers board,
 * with an arbitrary mix of land and water tiles.
 * Implements {@link SOCBoard#BOARD_ENCODING_LARGE}.
 * Used for Sea Board scenarios activated with {@link SOCGameOption} {@code "SBL"}
 * ({@link #isSeaBoard} field here), and classic 4- and 6-player layouts without {@code isSeaBoard}.
 * For the board layout geometry, see the "Coordinate System" section here.
 *<P>
 * A {@link SOCGame} uses this board; the board is not given a reference to the game, to enforce layering
 * and keep the board logic simple.  Game rules should be enforced at the game, not the board.
 * Calling board methods won't change the game state.
 *<P>
 * To generate a new game's board layout, use subclass <tt>soc.server.SOCBoardLargeAtServer</tt>.
 * Game boards are initially all water.  The layout contents are set up later by calling
 * {@code SOCBoardLargeAtServer.makeNewBoard(Map)} when the game is about to begin,
 * then sent to the clients over the network.  The client calls methods such as {@link #setLandHexLayout(int[])},
 * {@link #setPortsLayout(int[])}, {@link SOCGame#putPiece(SOCPlayingPiece)}, and
 * {@link #setLegalAndPotentialSettlements(Collection, int, HashSet[])} with data from the server.
 *<P>
 * See {@code SOCBoardLargeAtServer}'s class javadoc, and its {@code makeNewBoard(Map)} javadoc, for more details on layout creation.
 *<P>
 * On this large sea board, there can optionally be multiple "land areas"
 * (groups of islands, or subsets of islands), if {@link #getLandAreasLegalNodes()} != null.
 * Land areas are groups of nodes on land; call {@link #getNodeLandArea(int)} to find a node's land area number.
 * The starting land area is {@link #getStartingLandArea()}, if players must start in a certain area.
 * In some game scenarios, players and the robber can be
 * {@link #getPlayerExcludedLandAreas() excluded} from placing in some land areas.
 *<P>
 * Server and client must be 2.0.00 or newer ({@link #VERSION_FOR_ENCODING_LARGE}).
 * The board layout is sent using {@link #getLandHexLayout()} and {@link #getPortsLayout()},
 * followed by the robber hex and pirate hex (if they're &gt; 0),
 * and then (a separate message) the legal settlement/city nodes and land areas.
 *<P>
 * Ship pieces extend the {@link SOCRoad} class; road-related getters/setters will work on them,
 * but check {@link SOCRoad#isRoadNotShip()} to differentiate.
 * You cannot place both a road and a ship on the same coastal edge coordinate.
 *
 *<H4> Layout Parts: </H4>
 * Some parts of the layout are stored and sent as int parameters or lists of ints.
 * Each part has a key name like {@code "LH"} or {@code "RH"}. See
 * {@link #getAddedLayoutParts()} for more explanation.
 *<P>
 * Some scenarios may add other "layout parts" related to their scenario board layout.
 * For example, scenario {@code _SC_PIRI} adds {@code "PP"} for the path the pirate fleet follows.
 * Call {@link #getAddedLayoutPart(String)} to get one of these Added Layout Parts when needed.
 * That method's javadoc also documents the list of <B>all known Layout Parts</B>.
 *
 * <h4> Geometry/Navigation methods: </h4>
 *<br><table border=1>
 *<TR><td>&nbsp;</td><td colspan=3>Adjacent to a:</td></TR>
 *<TR><td>Get the:</td> <td> Hex </td><td> Edge </td><td> Node </td></TR>
 *<TR><td> Hex </td>
 *    <td><!-- Hex adjac to hex -->
 *      {@link #getAdjacentHexesToHex(int, boolean)} <br>
 *      {@link #isHexAdjacentToHex(int, int)}
 *    </td>
 *    <td><!-- Hex adjac to edge -->
 *      {@link #getAdjacentHexToEdge(int, int)} <br>
 *      {@link #getAdjacentHexesToEdge_arr(int)} <br>
 *      {@link #getAdjacentHexesToEdgeEnds(int)}
 *    </td>
 *    <td><!-- Hex adjac to node -->
 *      {@link #getAdjacentHexesToNode(int)}
 *    </td>
 *</TR>
 *<TR><td> Edge </td>
 *    <td><!-- Edge adjac to hex -->
 *      {@link #getAdjacentEdgesToHex(int)} <br>
 *      {@link #isEdgeAdjacentToHex(int, int)}
 *    </td>
 *    <td><!-- Edge adjac to edge -->
 *      {@link #getAdjacentEdgesToEdge(int)}
 *    </td>
 *    <td><!-- Edge adjac to node -->
 *      {@link #getAdjacentEdgeToNode(int, int)} <br>
 *      {@link #getAdjacentEdgeToNode2Away(int, int)} <br>
 *      {@link #getAdjacentEdgesToNode(int)} <br>
 *      {@link #getAdjacentEdgesToNode_arr(int)} <br>
 *      {@link #getAdjacentEdgesToNode_coastal(int)} <br>
 *      {@link #getEdgeBetweenAdjacentNodes(int, int)} <br>
 *      {@link #isEdgeAdjacentToNode(int, int)}
 *    </td>
 *</TR>
 *<TR><td> Node </td>
 *    <td><!-- Node adjac to hex -->
 *      {@link #getAdjacentNodeToHex(int, int)} <br>
 *      {@link #getAdjacentNodesToHex(int)}
 *    </td>
 *    <td><!-- Node adjac to edge -->
 *      {@link #getAdjacentNodeToEdge(int, int)} <br>
 *      {@link #getAdjacentNodesToEdge(int)} <br>
 *      {@link #getAdjacentNodesToEdge_arr(int)} <br>
 *      {@link #getAdjacentNodeFarEndOfEdge(int, int)} <br>
 *      {@link #getNodeBetweenAdjacentEdges(int, int)}
 *    </td>
 *    <td><!-- Node adjac to node -->
 *      {@link #getAdjacentNodeToNode(int, int)} <br>
 *      {@link #getAdjacentNodeToNode2Away(int, int)} <br>
 *      {@link #getAdjacentNodesToNode(int)} <br>
 *      {@link #getAdjacentNodesToNode_arr(int)} <br>
 *      {@link #isNodeAdjacentToNode(int, int)} <br>
 *      {@link #isNode2AwayFromNode(int, int)}
 *    </td>
 *</TR>
 *<TR><td>Other methods:</td> <td> Hex </td><td> Edge </td><td> Node </td></TR>
 *<TR valign=top><td>&nbsp;</td>
 *    <td><!-- hex -->
 *      {@link #isHexInBounds(int, int)} <br>
 *      {@link #isHexOnLand(int)} <br>
 *      {@link #isHexOnWater(int)} <br>
 *      {@link #isHexCoastline(int)} <br>
 *      {@link #getNumberOnHexFromCoord(int)} <br>
 *      {@link #getNumberOnHexFromNumber(int)} <br>
 *      {@link #getHexTypeFromCoord(int)} <br>
 *      {@link #getHexTypeFromNumber(int)} <br>
 *      {@link #getRobberHex()} <br>
 *      {@link #getPirateHex()} <br>
 *      {@link #getPreviousRobberHex()} <br>
 *      {@link #getPreviousPirateHex()} <br>
 *      {@link #getLandHexLayout()} <br>
 *      {@link #getLandHexCoords()} <br>
 *      {@link #getLandHexCoordsSet()} <br>
 *      {@link #isHexAtBoardMargin(int)} <br>
 *      {@link #isHexInLandAreas(int, int[])}
 *    </td>
 *    <td><!-- edge -->
 *      {@link #isEdgeInBounds(int, int)} <br>
 *      {@link #isEdgeCoastline(int)} <br>
 *      {@link #roadAtEdge(int)} <br>
 *      {@link #getPortsEdges()}
 *    </td>
 *    <td><!-- node -->
 *      {@link #isNodeInBounds(int, int)} <br>
 *      {@link #isNodeOnLand(int)} <br>
 *      {@link #isNodeCoastline(int)} <br>
 *      {@link #settlementAtNode(int)} <br>
 *      {@link #getPortEdgeFromNode(int)} <br>
 *      {@link #getPortTypeFromNodeCoord(int)} <br>
 *      {@link #getNodeLandArea(int)} <br>
 *      {@link #isNodeInLandAreas(int, int[])} <br>
 *      {@link #getLandAreasLegalNodes()}
 *    </td>
 *</TR>
 *</table>
 *  Some of these geometry methods are specific to {@link SOCBoardLarge}
 *  and don't appear in the parent {@link SOCBoard}.
 *<P>
 * <h4> Coordinate System: </h4>
 *
 * See <tt>src/docs/hexcoord-sea.png</tt>
 *<P>
 * Unlike earlier encodings, here the "hex number" ("ID") is not an index into a dense array
 * of land hexes.  Thus it's not efficient to iterate through all hex numbers. <br>
 * Instead: Hex ID = (r &lt;&lt; 8) | c   // 2 bytes: 0xRRCC
 *<P>
 * The coordinate system is a square grid of rows and columns, different from previous encodings:
 *<P>
 * <b>Hexes</b> (represented as coordinate of their centers),
 * <b>nodes</b> (corners of hexes; where settlements/cities are placed),
 * and <b>edges</b> (between nodes; where roads are placed),
 * share the same grid of coordinates.
 * Each hex is 2 units wide and 2 tall, with vertical sides (west,edge edges)
 * and sloped tops and bottoms (NW, NE, SW, SE edges).
 *<P>
 * Coordinates start at the upper-left and continue to the right and down.
 * The first few rows of hexes are: <pre>
 *    (1,2)  (1,4)  (1,6) ..
 * (3,1) (3,3)  (3,5)  (3,7) ..
 *    (5,2)  (5,4)  (5,6) ..
 * (7,1) (7,3)  (7,5)  (7,7) ..
 *    (9,2)  (9,4)  (9,6) .. </pre>
 * All water and land hexes are within the coordinates.
 * Rows increase going north to south, Columns increase west to east.
 *<P>
 * Vertical edge coordinates are at the edge's center
 * (between two hex coordinates, which are to the west and east of
 * the edge); vertical edge row coordinates are odd like hexes.
 * Otherwise, edges get the coordinate of the node at their western end.
 *<P>
 * The first few rows of nodes are: <pre>
 *       (0,2)  (0,4)  (0,6) ..
 *   (0,1)  (0,3)  (0,5) ..
 *
 *   (2,1)  (2,3)  (2,5) ..
 *(2,0)  (2,2)  (2,4)  (2,6) ..
 *
 *(4,0)  (4,2)  (4,4)  (4,6) ..
 *   (4,1)  (4,3)  (4,5) ..
 *
 *   (6,1)  (6,3)  (6,5) ..
 *(6,0)  (6,2)  (6,4)  (6,6) .. </pre>
 *
 * @author Jeremy D Monin &lt;jeremy@nand.net&gt;
 * @since 2.0.00
 */
public class SOCBoardLarge extends SOCBoard
{
    /** SOCBoardLarge serial, to suppress warning. SOCBoardLarge isn't sent over the network as a serialized object. */
    private static final long serialVersionUID = 2000L;

    /**
     * Hex type for the Gold Hex, where the adjacent players
     * choose their resource(s) every roll.
     *<P>
     * There is no 2-for-1 port (unlike {@link SOCBoard#SHEEP_PORT},
     * {@link SOCBoard#WOOD_PORT}, etc) for this hex type.
     * Gold is not a resource.
     *<P>
     * The numeric value (7) for <tt>GOLD_HEX</tt> is the same as
     * the v1/v2 encoding's {@link SOCBoard#MISC_PORT_HEX}, but the
     * ports aren't encoded as hexes for this encoding, so there is no ambiguity
     * as long as callers of {@link #getHexTypeFromCoord(int)}
     * check the board encoding format.
     */
    public static final int GOLD_HEX = 7;

    /**
     * Hex type for the Fog Hex, with actual type revealed when roads or ships are placed.
     * Used with some scenarios (see {@link SOCGameOption#K_SC_FOG}).
     * Bots can treat this as {@link SOCBoard#DESERT_HEX DESERT_HEX} until revealed.
     *<P>
     * To simplify the bot, client, and network, hexes can be hidden only at the server during
     * {@link #makeNewBoard(Map)} before the board layout is finished and sent to the client.
     *<P>
     * The numeric value (8) for <tt>FOG_HEX</tt> is the same as
     * the v1/v2 encoding's {@link SOCBoard#CLAY_PORT_HEX}, but the
     * ports aren't encoded as hexes for this encoding, so there is no ambiguity
     * as long as callers of {@link #getHexTypeFromCoord(int)}
     * check the board encoding format.
     *
     * @see #revealFogHiddenHexPrep(int)
     * @see #revealFogHiddenHex(int, int, int)
     */
    public static final int FOG_HEX = 8;

    /**
     * Maximum land hex type (== {@link #FOG_HEX}) for this encoding.
     * If you add a hex type, search for this and for FOG_HEX for likely changes.
     * Be sure to also update the client's SOCBoardPanel.loadImages.
     */
    protected static final int MAX_LAND_HEX_LG = FOG_HEX;

    /**
     * Default size of the large board.
     * Can override in constructor.
     * See {@link SOCBoard#getBoardHeight() getBoardHeight()}, {@link SOCBoard#getBoardWidth() getBoardWidth()}.
     */
    public static final int BOARDHEIGHT_LARGE = 16, BOARDWIDTH_LARGE = 18;

    /**
     * Special Edge Type code that gives a development card when player reaches a special edge.
     * After the player gets their reward, the special edge is cleared, no other player can be rewarded there.
     * These edges are Added Layout Part {@code "CE"}.
     *
     *<H3>Special Edges:</h3>
     * For some scenarios, some edges have a special purpose or reward.
     * For example, {@link SOCScenario#K_SC_FTRI SC_FTRI} gives dev cards
     * or special victory points when a ship reaches one.
     *<P>
     * Some related methods:
     *<UL>
     * <LI> {@link #hasSpecialEdges()} - does this board have any special edges?
     * <LI> {@link #getSpecialEdgeType(int)} - check if an edge is special
     * <LI> {@link #getSpecialEdges()} - get all special edges, if any
     * <LI> {@link #setSpecialEdge(int, int)} - set or clear an edge
     * <LI> {@link #clearSpecialEdges(int)} - clear all edges of one special type
     *</UL>
     *<P>
     * The Special Edge Types are constants such as {@link #SPECIAL_EDGE_DEV_CARD}
     * or {@link #SPECIAL_EDGE_SVP} used by game and board logic.  Game events or
     * {@link SOCScenarioPlayerEvent}s can happen when something occurs at such an edge.
     * Often these will clear the edge's type, it will no longer be special.
     *<P>
     * During board setup, lists of edges of a special type are sent with the board layout as
     * Added Layout Parts such as {@code "CE"} and {@code "VE"} used with {@link #getAddedLayoutPart(String)}.
     * Calls to {@link #setAddedLayoutParts(HashMap)} or {@link #setAddedLayoutPart(String, int[])} add them
     * to the Special Edges mapping if it recognizes the layout part as a special edge type.
     *<P>
     * During game play, when a Special Edge is set or cleared the server will send a message to the game
     * with the edge coordinate and its new special type code.
     *<P>
     * If you add a Special Edge Type code, it should probably be added to:
     *<UL>
     * <LI> {@link #setAddedLayoutPart(String, int[])}
     * <LI> {@link #setAddedLayoutParts(HashMap)}
     * <LI> {@link #SPECIAL_EDGE_TYPES}
     * <LI> {@link SOCPlayer#putPiece_roadOrShip_checkNewShipTradeRouteAndSpecialEdges(SOCShip, SOCBoardLarge, boolean)}
     * <LI> SOCBoardPanel.drawBoardEmpty_specialEdges
     * <LI> SOCBoardPanel.BoardToolTip.handleHover
     * <LI> Any game or board code that needs to check for relevant actions at edges
     *</UL>
     * To find where to add the new type, search those for {@code SPECIAL_EDGE_DEV_CARD}.
     *<P>
     * Not many board layouts and scenarios have Special Edges, so usually {@link #hasSpecialEdges()} == {@code false}.
     */
    public static final int SPECIAL_EDGE_DEV_CARD = 1;

    /**
     * Special Edge Type code that gives a Special Victory Point when player reaches a special edge.
     * After the player gets their reward, the special edge is cleared, no other player can be rewarded there.
     * These edges are Added Layout Part {@code "VE"}.
     *<P>
     * For more information on Special Edges, see {@link #SPECIAL_EDGE_DEV_CARD}.
     */
    public static final int SPECIAL_EDGE_SVP = 2;

    /**
     * Names of optional Added Layout Parts which contain Special Edges when present, currently {@code "CE"} and {@code "VE"}.
     * {@link #SPECIAL_EDGE_TYPES}[i] is the Special Edge type for {@code SPECIAL_EDGE_LAYOUT_PARTS}[i],
     * edge coordinates of that special type are {@link #getAddedLayoutPart(String) getAddedLayoutPart}
     * ({@code SPECIAL_EDGE_LAYOUT_PARTS}[i]).
     *<P>
     * For more information on Special Edges, see {@link #SPECIAL_EDGE_DEV_CARD}.
     */
    public static final String[] SPECIAL_EDGE_LAYOUT_PARTS = { "CE", "VE" };

    /**
     * Special Edge type codes, such as {@link #SPECIAL_EDGE_DEV_CARD}, for
     * all Added Layout Parts which contain Special Edges when present.
     * {@code SPECIAL_EDGE_TYPES}[i] is the Special Edge type code for {@link #SPECIAL_EDGE_LAYOUT_PARTS}[i].
     */
    public static final int[] SPECIAL_EDGE_TYPES = { SPECIAL_EDGE_DEV_CARD, SPECIAL_EDGE_SVP };

    /**
     * For {@link #getAdjacentHexesToHex(int, boolean)}, the offsets to add to the hex
     * row and column to get all adjacent hex coords, starting at
     * index 0 at the northeastern edge of the hex and going clockwise.
     *<P>
     * Coordinate offsets - adjacent hexes to hex:<PRE>
     *   (-2,-1) (-2,+1)
     *
     * (0,-2)   x   (0,+2)
     *
     *   (+2,-1) (+2,+1)  </PRE>
     *<P>
     * For each direction, array of delta to the row & column. (Not to the encoded coordinate.)
     * Indexed by the facing direction - 1: {@link SOCBoard#FACING_NE FACING_NE} is 1,
     * {@link SOCBoard#FACING_E FACING_E} is 2, etc; {@link SOCBoard#FACING_NW FACING_NW} is 6.
     * Index here for {@link SOCBoard#FACING_NE FACING_NE} is 0, {@link SOCBoard#FACING_NW FACING_NW} is 5.
     */
    private final static int[][] A_HEX2HEX = {
        { -2, +1 }, { 0, +2 }, { +2, +1 },  // NE, E, SE
        { +2, -1 }, { 0, -2 }, { -2, -1 }   // SW, W, NW
    };

    /**
     * For {@link #getAdjacentNodeToHex(int, int)}, the offset to add to the hex
     * coordinate to get all adjacent node coords, starting at
     * index 0 at the top (northern corner of hex) and going clockwise.
     * Because we're looking at nodes and not edges (corners, not sides, of the hex),
     * these are offset from the set of "facing" directions by 30 degrees.
     *<P>
     * For each direction, array of adds to the coordinate to change the row & column.
     * The row delta in hex is +-0xRR00, the column is small (+-1) so doesn't need hex format.
     */
    private final static int[][] A_NODE2HEX = {
        { -0x100, 0 }, { -0x100, +1 }, { +0x100, +1 },  // N, NE, SE
        { +0x100, 0 }, { +0x100, -1 }, { -0x100, -1 }   // S, SW, NW
    };

    /**
     * For {@link #getAdjacentEdgesToHex(int)}, the offset to add to the hex
     * coordinate to get all adjacent edge coords, starting at
     * index 0 at the top (northeastern edge of hex) and going clockwise.
     *<P>
     * For each direction, array of adds to the coordinate to change the row & column.
     * The row delta in hex is +-0xRR00, the column is small (+-1) so doesn't need hex format.
     */
    private final static int[][] A_EDGE2HEX = {
        { -0x100,  0 }, { 0x0, +1 }, { +0x100,  0 },  // NE, E, SE
        { +0x100, -1 }, { 0x0, -1 }, { -0x100, -1 }   // SW, W, NW
    };

    /**
     * Used by {@link #getAdjacentEdgesToEdge(int)}.
     * for each of the 3 edge directions, the (r,c) offsets for the 4 adjacent edges.
     *<P>
     * Decimal, not hex, because we need bounds-checking.
     *<br>
     * Order of directions: | / \
     */
    private final static int[][] A_EDGE2EDGE = {
        { -1,-1,  -1,0,  +1,-1,  +1,0 },  // "|"
        { 0,-1,   +1,0,  -1,+1,  0,+1 },  // "/"
        { 0,-1,   -1,0,  +1,+1,  0,+1 }   // "\"
    };

    /**
     * (r,c) Offsets from a node to another node 2 away,
     * Indexed by the facing directions: {@link #FACING_NE} is 1,
     * {@link #FACING_E} is 2, etc; {@link #FACING_NW} is 6.
     * Used by {@link #getAdjacentNodeToNode2Away(int, int)}.
     * The array contains 2 elements per facing.
     */
    private final static int[] NODE_TO_NODE_2_AWAY = {
        -9,-9,          // not valid
        -2,+1,   0,+2,  // NE, E
        +2,+1,  +2,-1,  // SE, SW
         0,-2,  -2,-1   // W, NW
    };

    // TODO hexLayoutLg, numberLayoutLg: Will only need half the rows, half the columns

    /**
     * Does this board's game set the boolean Sea Board {@link SOCGameOption} {@code "SBL"}?
     * If so: Apply rules for ships, coastlines, and the pirate ship.
     * If not, this board is a classic 4-player or 6-player layout.
     *<P>
     * Before v3.0.00 this would have always been true for this {@link SOCBoard} subclass,
     * because other subclasses were used instead for the classic 4-player and 6-player layouts.
     * @see SOCGame#hasSeaBoard
     * @since 3.0.00
     */
    public final boolean isSeaBoard;

    /**
     * Hex layout: water/land resource types.
     * One element per hex.
     * Order: [row][column].
     * <P>
     * Each element has the same format as SOCBoard.hexLayout:
     * Each element's value encodes hex type and, if a
     * port, its facing ({@link #FACING_NE} to {@link #FACING_NW}).
     *<P>
     * For land hexes, the dice number on <tt>hexLayoutLg</tt>[r][c] is {@link #numberLayoutLg}[r][c].
     *<P>
     * For the set of all land hex coordinates, see {@link #landHexLayout}.
     * Hexes obscured by {@link #FOG_HEX}, if any, are stored in {@link #fogHiddenHexes} (server only).
     * Because of bit shifts there, please don't use the top 8 bits of <tt>hexLayoutLg</tt>.
     *<P>
     * Key to the hexLayoutLg[][] values:
       <pre>
       0 : water   {@link #WATER_HEX}
       1 : clay    {@link #CLAY_HEX}
       2 : ore     {@link #ORE_HEX}
       3 : sheep   {@link #SHEEP_HEX}
       4 : wheat   {@link #WHEAT_HEX}
       5 : wood    {@link #WOOD_HEX}
       6 : desert  {@link #DESERT_HEX}
       7 : gold    {@link #GOLD_HEX} (see its javadoc for rule)
       8 : fog     {@link #FOG_HEX}  (see its javadoc for rule)  also: {@link #MAX_LAND_HEX_LG}
       </pre>
     * Unless a hex's type here is {@link #WATER_HEX}, it's a land hex.
     *<P>
     * @see SOCBoard#portsLayout
     */
    protected int[][] hexLayoutLg;

    /**
     * The set of land hex coordinates within {@link #hexLayoutLg},
     * as returned by {@link #getLandHexCoords()}, or <tt>null</tt>.
     * That method fills it from {@link #landHexLayout}.  If the board
     * layout changes, this field again becomes <tt>null</tt> until the
     * next call to {@link #getLandHexCoords()}.
     */
    protected int[] cachedGetLandHexCoords;

    /**
     * The set of land hex coordinates within {@link #hexLayoutLg}.
     * Sent from server to client, along with the land hex types / dice numbers,
     * via {@link #getLandHexLayout()} / {@link #setLandHexLayout(int[])}.
     */
    protected HashSet<Integer> landHexLayout;

    /**
     * When the board has multiple "land areas" (groups of islands),
     * this array holds each land area's nodes for settlements/cities.
     * <tt>null</tt> otherwise.
     * Each index holds the nodes for that land area number.
     * Index 0 is unused (<tt>null</tt>).
     *<P>
     * The multiple land areas are used to restrict initial placement,
     * or for other purposes during the game.
     * If the players must start in a certain land area,
     * {@link #startingLandArea} != 0, and
     * <tt>landAreasLegalNodes[{@link #startingLandArea}]</tt>
     * is also the players' potential settlement nodes.
     *<P>
     * The set {@link SOCBoard#nodesOnLand} contains all nodes of all land areas.
     */
    protected HashSet<Integer>[] landAreasLegalNodes;

    /**
     * Maximum players (default 4, or 6 from SOCGameOption "PL" &gt; 4 or "PLB").
     * Some scenarios are laid out differently for 6 players.
     * Some are laid out differently for 3 players, so also check SOCGameOption "PL".
     */
    protected final int maxPlayers;

    /**
     * When players must start the game in a certain land area,
     * the starting land area number; also its index in
     * {@link #landAreasLegalNodes}, because that set of
     * legal nodes is also the players' potential settlement nodes.
     * 0 if players can start anywhere and/or
     * {@link #landAreasLegalNodes} == <tt>null</tt>.
     *<P>
     * The startingLandArea and {@link #landAreasLegalNodes} are sent
     * from the server to client as part of a <tt>POTENTIALSETTLEMENTS</tt> message.
     */
    protected int startingLandArea;

    /**
     * The legal set of land edge coordinates to build roads,
     * based on {@link #nodesOnLand}.
     * Calculated in {@link #initLegalRoadsFromLandNodes()}, after {@link #nodesOnLand} is filled by
     * {@code SOCBoardLargeAtServer.makeNewBoard_fillNodesOnLandFromHexes(int[], int, int, int, boolean)}.
     * Used by {@link #initPlayerLegalRoads()}.
     * @see #legalShipEdges
     */
    protected HashSet<Integer> legalRoadEdges;

    /**
     * The legal set of water/coastline edge coordinates to build ships,
     * based on {@link #hexLayoutLg}. Empty for classic 4-player and 6-player (non-"SBL") layouts,
     * where {@link #isSeaBoard} is false.
     * Calculated in {@link #initLegalShipEdges()}, after {@link #hexLayoutLg} is filled by
     * {@code SOCBoardLargeAtServer.makeNewBoard_fillNodesOnLandFromHexes(int[], int, int, int, boolean)}.
     *<P>
     * Used by {@link #initPlayerLegalShips()}.
     * Updated in {@link #revealFogHiddenHex(int, int, int)} for {@link SOCBoard#WATER_HEX WATER_HEX}.
     *<P>
     * With scenario option {@link SOCGameOption#K_SC_PIRI _SC_PIRI}, the legal edges vary per player
     * and are based on {@code SOCBoardLargeAtServer.PIR_ISL_SEA_EDGES}, so {@code legalShipEdges}
     * is empty.
     *
     * @see #legalRoadEdges
     */
    protected HashSet<Integer> legalShipEdges;

    /**
     * Dice number from hex coordinate.
     * Order: [row][column].
     * For land hexes, <tt>numberLayoutLg</tt>[r][c] is the dice number on {@link #hexLayoutLg}[r][c].
     * One element per water, land, or port hex; non-land hexes are 0.
     * Desert and fog hexes are -1, although {@link #getNumberOnHexFromNumber(int)} returns 0 for them.
     * Hex dice numbers obscured by {@link #FOG_HEX}, if any, are stored in {@link #fogHiddenHexes} (server only).
     * Because of bit shifts there, <tt>numberLayoutLg</tt> values must stay within the range -1 to 254.
     *<P>
     * If {@link #villages} are used, each village's dice number is stored in the {@link SOCVillage}.
     */
    protected int[][] numberLayoutLg;

    /**
     * For some scenarios, keyed lists of additional layout parts to add to game layout when sent from server to client.
     * For example, scenario {@link SOCScenario#K_SC_PIRI SC_PIRI} adds
     * <tt>"PP" = { 0x..., 0x... }</tt> for the fixed Pirate Path, and
     * {@link SOCScenario#K_SC_CLVI SC_CLVI} adds {@code "CV"} for the cloth village locations.
     * Null for most scenarios.  Initialized in <tt>SOCBoardLargeAtServer.makeNewBoard</tt>.
     */
    private HashMap<String, int[]> addedLayoutParts;

    /**
     * Map of special edge coordinates to types.  If an edge has no key
     * (coordinate) here, it is not a special edge.  Not all possible edges are
     * in this map, but all special edges are.  Any edge has at most one Special Edge Type.
     *<P>
     * The Special Edge Types are constants such as {@link #SPECIAL_EDGE_DEV_CARD}
     * or {@link #SPECIAL_EDGE_SVP}.  See the {@link #SPECIAL_EDGE_DEV_CARD} javadoc
     * for more about Special Edges and related methods.
     *<P>
     * Calls to {@link #setAddedLayoutPart(String, int[])} add them to the {@code specialEdges} map
     * if it recognizes the layout part as a special edge type.
     *<P>
     * Not many board layouts and scenarios have special edges, so this map is usually empty.
     */
    private HashMap<Integer, Integer> specialEdges = new HashMap<Integer, Integer>();

    /**
     * Actual hex types and dice numbers hidden under {@link #FOG_HEX}.
     * Key is the hex coordinate; value is
     * <tt>({@link #hexLayoutLg}[coord] &lt;&lt; 8) | ({@link #numberLayoutLg}[coord] & 0xFF)</tt>.
     *<P>
     * Filled at server only (SOCBoardLargeAtServer.makeNewBoard_hideHexesInFog);
     * the client doesn't know what's under the fog until hexes are revealed.
     * @see #revealFogHiddenHexPrep(int)
     * @see #revealFogHiddenHex(int, int, int)
     */
    protected HashMap<Integer, Integer> fogHiddenHexes;

    /**
     * For some scenarios, villages on the board. Null otherwise.
     * Each village has a {@link SOCVillage#diceNum dice number} and a {@link SOCVillage#getCloth() cloth count}.
     */
    protected HashMap<Integer, SOCVillage> villages;

    /**
     * For some scenarios, how many cloth does the board have in its "general supply"?
     * This supply is used if a village's {@link SOCVillage#takeCloth(int)}
     * returns less than the amount needed.
     */
    private int numCloth;

    /**
     * Land area numbers from which the player is excluded and cannot place settlements, or null.
     * This is never a long list.  Used in some game scenarios.
     */
    private int[] playerExcludedLandAreas;

    /**
     * Land areas numbers from which the robber is excluded and cannot be placed, or null.
     * Used in some game scenarios.
     */
    private int[] robberExcludedLandAreas;

    /**
     * This board layout's number of ports;
     * 0 if {@link #makeNewBoard(Map)} hasn't been called yet.
     * Port types, edges and facings are all stored in {@link SOCBoard#portsLayout}.
     */
    protected int portsCount;

    /**
     * the hex coordinate that the pirate is in, or 0; placed in {@link #makeNewBoard(Map)}.
     * Once the pirate is placed on the board, it cannot be removed (cannot become 0 again) except
     * in scenario {@link SOCGameOption#K_SC_PIRI}.
     */
    protected int pirateHex;

    /**
     * the previous hex coordinate that the pirate is in; 0 unless
     * {@link #setPirateHex(int, boolean) setPirateHex(rh, true)} was called.
     */
    private int prevPirateHex;

    /**
     * Create a new Settlers of Catan Board, with the v3 encoding.
     * The board will be empty (all hexes are water, no dice numbers on any hex), see class javadoc
     * for how the board is filled when the game begins.
     * Board height and width will be the default, {@link #BOARDHEIGHT_LARGE} by {@link #BOARDWIDTH_LARGE}.
     *<P>
     * @param gameOpts  if game has options, map of {@link SOCGameOption}; otherwise null.
<<<<<<< HEAD
     *     Used for {@link #isSeaBoard} from "SBL", and board size based on scenario options.
     * @param maxPlayers Maximum players; must be 4 or 6
=======
     * @param maxPlayers Maximum players; must be default 4, or 6 from SOCGameOption "PL" &gt; 4 or "PLB"
>>>>>>> 98bad69b
     * @throws IllegalArgumentException if <tt>maxPlayers</tt> is not 4 or 6
     */
    public SOCBoardLarge(final Map<String,SOCGameOption> gameOpts, int maxPlayers)
        throws IllegalArgumentException
    {
        this(gameOpts, maxPlayers, getBoardSize(gameOpts, maxPlayers));
    }

    /**
     * Create a new Settlers of Catan Board, with the v3 encoding and a certain size.
     * The board will be empty (all hexes are water, no dice numbers on any hex), see class javadoc
     * for how the board is filled when the game begins.
     * @param gameOpts  if game has options, map of {@link SOCGameOption}; otherwise null.
<<<<<<< HEAD
     *     Used for {@link #isSeaBoard} from "SBL", and board size based on scenario options.
     * @param maxPlayers Maximum players; must be 4 or 6
=======
     * @param maxPlayers Maximum players; must be default 4, or 6 from SOCGameOption "PL" &gt; 4 or "PLB"
>>>>>>> 98bad69b
     * @param boardHeightWidth  Board's height and width.
     *        The constants for default size are {@link #BOARDHEIGHT_LARGE}, {@link #BOARDWIDTH_LARGE}.
     * @throws IllegalArgumentException if <tt>maxPlayers</tt> is not 4 or 6, or <tt>boardHeightWidth</tt> is null
     */
    public SOCBoardLarge
        (final Map<String,SOCGameOption> gameOpts, final int maxPlayers, final IntPair boardHeightWidth)
        throws IllegalArgumentException
    {
        super(BOARD_ENCODING_LARGE, MAX_LAND_HEX_LG);

        if ((maxPlayers != 4) && (maxPlayers != 6))
            throw new IllegalArgumentException("maxPlayers: " + maxPlayers);
        if (boardHeightWidth == null)
            throw new IllegalArgumentException("boardHeightWidth null");

        this.maxPlayers = maxPlayers;
        isSeaBoard = SOCGame.isGameOptionSet(gameOpts, "SBL");

        final int bH = boardHeightWidth.a, bW = boardHeightWidth.b;
        setBoardBounds(bH, bW);

        hexLayoutLg = new int[bH + 1][bW + 1];
        numberLayoutLg = new int[bH + 1][bW + 1];
        landHexLayout = new HashSet<Integer>();
        fogHiddenHexes = new HashMap<Integer, Integer>();
        legalRoadEdges = new HashSet<Integer>();
        legalShipEdges = new HashSet<Integer>();

        // Assume 1 Land Area, unless or until makeNewBoard says otherwise
        landAreasLegalNodes = null;
        startingLandArea = 0;

        // Only odd-numbered rows are valid,
        // but we fill all rows here just in case.
        for (int r = 0; r <= bH; ++r)
        {
            Arrays.fill(hexLayoutLg[r], WATER_HEX);
            Arrays.fill(numberLayoutLg[r], 0);
        }

        portsCount = 0;
        pirateHex = 0;
        prevPirateHex = 0;
    }

    @Override
    public int getBoardEncodingFormat()
    {
        return BOARD_ENCODING_LARGE;
    }

    /**
     * Get the board size for client's constructor:
     * Default size {@link #BOARDHEIGHT_LARGE} by {@link #BOARDWIDTH_LARGE},
     * unless <tt>gameOpts</tt> contains <tt>"_BHW"</tt> Board Height and Width.
     * @param gameOpts  Game options, or null
     * @param maxPlayers  Maximum players; must be default 4, or 6 from game option "PL" &gt; 4 or "PLB".
     * @return a new IntPair(height, width)
     * @see soc.server.SOCBoardLargeAtServer#getBoardSize(Map, int)
     */
    private static IntPair getBoardSize(final Map<String, SOCGameOption> gameOpts, int maxPlayers)
    {
        SOCGameOption bhwOpt = null;
        if (gameOpts != null)
            bhwOpt = gameOpts.get("_BHW");

        if ((bhwOpt == null) || (bhwOpt.getIntValue() == 0))
        {
            return new IntPair(BOARDHEIGHT_LARGE, BOARDWIDTH_LARGE);
        } else {
            final int bhw = bhwOpt.getIntValue();
            return new IntPair(bhw >> 8, bhw & 0xFF);
        }
    }

    // TODO hexLayoutLg, numberLayoutLg will only ever use the odd row numbers

    // TODO unlike roads, is there ever a time when sea edges are _not_ legal?
    //  (assuming water hexes on one or both sides of the edge)


    ////////////////////////////////////////////
    //
    // Make New Board
    //


    /**
     * Shuffle the hex tiles and layout a board.
     * This is called at server, but not at client;
     * client instead calls methods such as {@link #setLandHexLayout(int[])}
     * and {@link #setLegalAndPotentialSettlements(Collection, int, HashSet[])}.
     * Call soc.server.SOCBoardLargeAtServer.makeNewBoard instead of this stub super method.
     * @throws UnsupportedOperationException if called at client
     */
    @Override
    public void makeNewBoard(final Map<String, SOCGameOption> opts)
        throws UnsupportedOperationException
    {
        throw new UnsupportedOperationException("Use SOCBoardLargeAtServer instead");
    }

    /**
     * Once the legal settlement/city nodes ({@link #nodesOnLand})
     * are established from land hexes, fill {@link #legalRoadEdges}.
     * Not iterative; clears all previous legal roads.
     *<P>
     * For scenarios, if Added Layout Part {@code "AL"} is present, checks it for
     * references to node lists (Parts {@code "N1", "N2"}, etc) and if found, adds their
     * edges now so that initial settlements' roads can be built towards those nodes.
     * For more info see the "Added Layout Parts" section of {@link #getAddedLayoutPart(String)}'s javadoc.
     *<P>
     * Called at server and at client. At server, call this only after the very last call to
     * {@code SOCBoardLargeAtServer.makeNewBoard_fillNodesOnLandFromHexes(int[], int, int, int, boolean)}.
     * At client, called from {@link #setLegalAndPotentialSettlements(Collection, int, HashSet[])}.
     *
     * @throws IllegalStateException if Part {@code "AL"} is present but badly formed (node list number 0, or a
     *     node list number not followed by a land area number) or refers to a node list Part ({@code "N1", "N2"}, etc)
     *     not present in the layout
     * @see #initLegalShipEdges()
     */
    protected void initLegalRoadsFromLandNodes()
        throws IllegalStateException
    {
        // About corners/concave parts:
        //   Set of the valid nodes will contain both ends of the edge;
        //   anything concave across a sea would be missing at least 1 node, in the water along the way.

        legalRoadEdges.clear();

        // Go from nodesOnLand.  If Part "AL" refers to node lists, build and
        // use a temporary landNodes set with nodesOnLand + those nodes
        // instead. ("AL" is rare)

        HashSet<Integer> landNodes = nodesOnLand;
        final int[] partAL = getAddedLayoutPart("AL");
        if (partAL != null)
        {
            boolean foundNodes = false;

            // Strictly parse the contents of "AL", throw exceptions if a problem is found.
            // Part "AL" will be parsed again in SOCGame.updateAtGameFirstTurn().
            // If you update the "AL" parser here, update the similar one there too.

            for (int i = 0; i < partAL.length; ++i)
            {
                final int elem = partAL[i];
                if (elem < 0)
                    continue;  // edge list number, skip it
                else if (elem == 0)
                    throw new IllegalStateException("Bad Layout Part: AL[" + i + "] == 0");
                else if (i == (partAL.length - 1))
                    throw new IllegalStateException("Bad Layout Part: AL[" + i + "] must be followed by LA#");

                ++i;  // skip land area number that follows elem (don't parse or verify LA#)

                final String nodeListKey = "N" + elem;
                final int[] nodeList = getAddedLayoutPart(nodeListKey);
                if (nodeList == null)
                    throw new IllegalStateException
                        ("Bad Layout Part: AL[" + i + "] == " + elem + " but Part " + nodeListKey + " missing");

                if (! foundNodes)
                {
                    landNodes = new HashSet<Integer>(nodesOnLand);
                    foundNodes = true;
                }

                for (int j = 0; j < nodeList.length; ++j)
                    landNodes.add(Integer.valueOf(nodeList[j]));
            }
        }

        // Go from nodesOnLand or landNodes, iterate all nodes:

        for (Integer nodeVal : landNodes)
        {
            final int node = nodeVal.intValue();
            for (int dir = 0; dir < 3; ++dir)
            {
                int nodeAdjac = getAdjacentNodeToNode(node, dir);
                if (landNodes.contains(Integer.valueOf(nodeAdjac)))
                {
                    final int edge = getAdjacentEdgeToNode(node, dir);

                    // Ensure it doesn't cross water
                    // by requiring land on at least one side of the edge
                    boolean hasLand = false;
                    final int[] hexes = getAdjacentHexesToEdge_arr(edge);
                    for (int i = 0; i <= 1; ++i)
                    {
                        if (hexes[i] != 0)
                        {
                            final int htype = getHexTypeFromCoord(hexes[i]);
                            if ((htype != WATER_HEX) && (htype <= MAX_LAND_HEX_LG))
                            {
                                hasLand = true;
                                break;
                            }
                        }
                    }

                    // OK to add
                    if (hasLand)
                        legalRoadEdges.add(new Integer(edge));
                        // it's ok to add if this set already contains an Integer equal to that edge.
                }
            }
        }

    }

    /**
     * Add nodes to Nodes On Land and optionally to a a Land Area's legal nodes.
     *<P>
     * Called at server and client from {@link SOCGame#updateAtGameFirstTurn()}
     * for node lists referenced in Added Layout Part {@code "AL"}.
     * For details see {@code "AL"} in the "Other layout parts" section of the
     * javadoc for message {@link soc.message.SOCBoardLayout2 BOARDLAYOUT2}.
     *<P>
     * Currently does not add the new nodes' edges to {@link #legalRoadEdges},
     * because it assumes the nodes are from Part {@code "AL"}, so their edges
     * were added in {@link #initLegalRoadsFromLandNodes()}.
     *
     * @param nodes  Node coordinates to add. Not checked for validity, not checked to be land not water
     * @param lan  Land Area number to add legal nodes, or 0 to add only to Nodes On Land
     * @since 2.0.00
     */
    public final void addLegalNodes(final int[] nodes, final int lan)
    {
        HashSet<Integer> area = (lan > 0) ? landAreasLegalNodes[lan] : null;

        for (int i = 0; i < nodes.length; ++i)
        {
            Integer iobj = Integer.valueOf(nodes[i]);
            nodesOnLand.add(iobj);
            if (area != null)
                area.add(iobj);
        }

        // If new nodes weren't in layout part "AL", would need to add their edges
        // to legalRoadEdges; could refactor initLegalRoadsFromLandNodes.
    }

    /**
     * Once the legal settlement/city nodes ({@link #nodesOnLand})
     * are established from land hexes, fill {@link #legalShipEdges}.
     * Contains all 6 edges of each water hex.
     * Contains all coastal edges of each land hex at the edges of the board.
     * Empty if ! {@link #isSeaBoard}.
     *<P>
     * Not iterative; clears all previous legal ship edges.
     * Call this only after the very last call to
     * {@code SOCBoardLargeAtServer.makeNewBoard_fillNodesOnLandFromHexes(int[], int, int, int, boolean)}
     * so that all land hexes are already placed.
     *<P>
     * Called at server and at client.
     * @see #initPlayerLegalShips()
     * @see #initLegalRoadsFromLandNodes()
     */
    protected void initLegalShipEdges()
    {
        // All 6 edges of each water hex.
        // All coastal edges of each land hex at the edges of the board.
        // (Needed because there's no water hex next to it)

        legalShipEdges.clear();

        if (! isSeaBoard)
            return;

        for (int r = 1; r < boardHeight; r += 2)
        {
            final int rshift = (r << 8);
            int c;
            if (((r/2) % 2) == 1)
            {
                c = 1;  // odd hex row hexes start at 1
            } else {
                c = 2;  // top row, even row hexes start at 2
            }
            for (; c < boardWidth; c += 2)
            {
                if (hexLayoutLg[r][c] == WATER_HEX)
                {
                    final int[] sides = getAdjacentEdgesToHex(rshift | c);
                    for (int i = 0; i < 6; ++i)
                        legalShipEdges.add(new Integer(sides[i]));
                } else {
                    // Land hex; check if it's at the
                    // edge of the board; this check is also isHexAtBoardMargin(hc)
                    if ((r == 1) || (r == (boardHeight-1))
                        || (c <= 2) || (c >= (boardWidth-2)))
                    {
                        final int[] sides = getAdjacentEdgesToHex(rshift | c);
                        for (int i = 0; i < 6; ++i)
                            if (isEdgeCoastline(sides[i]))
                                legalShipEdges.add(new Integer(sides[i]));
                    }
                }

            }
        }

    }  // initLegalShipEdges

    /**
     * Prepare to reveal one land or water hex hidden by {@link #FOG_HEX fog} (server-side call).
     * Gets the hidden hex type and dice number, removes this hex's info from the set of hidden hexes.
     *<P>
     * This method <b>does not reveal the hex</b>:
     * Game should call {@link #revealFogHiddenHex(int, int, int)}
     * and update any player or piece info affected.
     * @param hexCoord  Coordinate of the hex to reveal
     * @return The revealed hex type and dice number, encoded as an int.
     *  Decode this way:
     *        <PRE>
        final int hexType = encodedHexInfo >> 8;
        int diceNum = encodedHexInfo & 0xFF;
        if (diceNum == 0xFF)
            diceNum = 0;  </PRE>
     * <tt>hexType</tt> is the same type of value as {@link #getHexTypeFromCoord(int)}.
     *
     * @throws IllegalArgumentException if <tt>hexCoord</tt> isn't currently a {@link #FOG_HEX}
     * @see SOCGame#revealFogHiddenHex(int, int, int)
     */
    public int revealFogHiddenHexPrep(final int hexCoord)
        throws IllegalArgumentException
    {
        final Integer encoded = fogHiddenHexes.remove(Integer.valueOf(hexCoord));
        if ((encoded == null) || (getHexTypeFromCoord(hexCoord) != FOG_HEX))
            throw new IllegalArgumentException("Not fog: 0x" + Integer.toHexString(hexCoord));

        return encoded;

        // The note about 0xFF -> 0 is because DESERT_HEX and FOG_HEX store their
        // dice numbers as -1, but getNumberOnHexFromCoord(hexCoord) returns 0.
    }

    /**
     * Reveal one land or water hex hidden by fog (call from SOCGame).
     * Called by {@link SOCGame#revealFogHiddenHex(int, int, int)}
     * before updating player legal ship edges.
     * @param hexCoord  Coordinate of the hex to reveal
     * @param hexType   Revealed hex type, same value as {@link #getHexTypeFromCoord(int)}
     * @param diceNum   Revealed hex dice number, same value as {@link #getNumberOnHexFromCoord(int)}, or 0
     * @throws IllegalArgumentException if <tt>hexCoord</tt> isn't currently a {@link #FOG_HEX}
     * @see #revealFogHiddenHexPrep(int)
     */
    void revealFogHiddenHex(final int hexCoord, final int hexType, int diceNum)
        throws IllegalArgumentException
    {
        final int r = hexCoord >> 8,
                  c = hexCoord & 0xFF;
        if (hexLayoutLg[r][c] != FOG_HEX)
            throw new IllegalArgumentException("Not fog: 0x" + Integer.toHexString(hexCoord));

        if ((diceNum == 0) && (hexType == DESERT_HEX))
            diceNum = -1;  // internally, desert and fog hex dice numbers are stored as -1 not 0

        hexLayoutLg[r][c] = hexType;
        numberLayoutLg[r][c] = diceNum;

        if (hexType == WATER_HEX)
        {
            // Previously not a legal ship edge, because
            // we didn't know if the fog hid land or water
            final int[] sides = getAdjacentEdgesToHex(hexCoord);
            for (int i = 0; i < 6; ++i)
                legalShipEdges.add(new Integer(sides[i]));
        }
    }


    ////////////////////////////////////////////
    //
    // Board info getters
    //


    /**
     * Get the hex layout -- Not valid for this encoding.
     * Valid only for the v1 and v2 board encoding, not v3.
     * Always throws UnsupportedOperationException for SOCBoardLarge.
     * Call {@link #getLandHexCoords()} instead.
     * For sending a <tt>SOCBoardLayout2</tt> message, call {@link #getLandHexLayout()} instead.
     * @throws UnsupportedOperationException since the board encoding doesn't support this method;
     *     the v1 and v2 encodings do, but v3 ({@link #BOARD_ENCODING_LARGE}) does not.
     * @see SOCBoard#getHexLayout()
     */
    @Override
    @Deprecated
    public int[] getHexLayout()
        throws UnsupportedOperationException
    {
        throw new UnsupportedOperationException();
    }

    /**
     * Set the hexLayout -- Not valid for this encoding.
     * Valid only for the v1 and v2 board encoding, not v3.
     * Always throws UnsupportedOperationException for SOCBoardLarge.
     * Call {@link #setLandHexLayout(int[])} instead.
     * @param hl  the hex layout
     * @throws UnsupportedOperationException since the board encoding doesn't support this method;
     *     the v1 and v2 encodings do, but v3 ({@link #BOARD_ENCODING_LARGE}) does not.
     * @see SOCBoard#setHexLayout(int[])
     */
    @Override
    @Deprecated
    public void setHexLayout(final int[] hl)
        throws UnsupportedOperationException
    {
        throw new UnsupportedOperationException();
    }

    /**
     * Get the dice-number layout of dice rolls at each hex number -- Not valid for this encoding.
     * Call {@link #getLandHexCoords()} and {@link #getNumberOnHexFromCoord(int)} instead.
     * @throws UnsupportedOperationException since the board encoding doesn't support this method;
     *     the v1 and v2 encodings do, but v3 ({@link #BOARD_ENCODING_LARGE}) does not.
     * @see SOCBoard#getNumberLayout()
     */
    @Override
    @Deprecated
    public int[] getNumberLayout()
        throws UnsupportedOperationException
    {
        throw new UnsupportedOperationException();
    }

    /**
     * Set the number layout -- Not valid for this encoding.
     * Call {@link SOCBoardLarge#setLandHexLayout(int[])} instead.
     *
     * @param nl  the number layout, from {@link #getNumberLayout()}
     * @throws UnsupportedOperationException since the board encoding doesn't support this method;
     *     the v1 and v2 encodings do, but v3 ({@link #BOARD_ENCODING_LARGE}) does not.
     * @see SOCBoard#setNumberLayout(int[])
     */
    @Override
    @Deprecated
    public void setNumberLayout(int[] nl)
        throws UnsupportedOperationException
    {
        throw new UnsupportedOperationException();
    }

    /**
     * Get the keyed lists of additional layout parts to add to game layout, used only in some scenarios.
     * For example, scenario {@link SOCScenario#K_SC_PIRI SC_PIRI} adds
     * <tt>"PP" = { 0x..., 0x... }</tt> for the fixed Pirate Path, and
     * {@link SOCScenario#K_SC_CLVI SC_CLVI} adds {@code "CV"} for the cloth village locations.
     * {@link SOCScenario#K_SC_WOND SC_WOND} adds Node Lists {@code "N1"}-{@code "N3"} for wonder placement locations.
     *<P>
     * At the client, most of these are get/set with specific methods like {@link #setVillageAndClothLayout(int[])}.
     * A few such as {@code "PP"}, {@code "LS"}, and {@code "N1"}-{@code "N3"} just call {@link #getAddedLayoutPart(String)}.
     *<P>
     * Please treat the returned value as read-only.
     * The layout parts and their keynames are documented at {@link #getAddedLayoutPart(String)}.
     *<P>
     * Added during {@code SOCBoardLargeAtServer.makeNewBoard}
     * or {@code SOCBoardLargeAtServer.startGame_putInitPieces}.
     *
     * @return  The added layout parts, or null if none
     * @see #getAddedLayoutPart(String)
     * @see #setAddedLayoutPart(String, int[])
     */
    public HashMap<String, int[]> getAddedLayoutParts()
    {
        if ((addedLayoutParts != null) && addedLayoutParts.isEmpty())
            return null;
        else
            return addedLayoutParts;
    }

    /**
     * Get one "added layout part" by its key name.
     * For more explanation, see {@link #getAddedLayoutParts()}.
     *
     *<H3>All Layout Parts:</H3>
     *
     * All known Layout Parts and their keynames are documented here.
     *
     *<H4>Typical parts of the board layout:</H4>
     *
     * Not all layouts or {@link #getBoardEncodingFormat()}s include all these parts.
     *
     *<UL>
     *<LI> HL (board encoding v1 & v2 only): The hexes, from {@link SOCBoard#getHexLayout()}.<br>
     *         Not sent if <tt>LH</tt> is sent.  See note below on value mapping.
     *<LI> NL (encoding v1 & v2 only): The dice numbers, from {@link SOCBoard#getNumberLayout()}
     *<LI> RH: The robber hex, from {@link SOCBoard#getRobberHex()}, if &gt; 0
     *<LI> PL: The ports, from {@link SOCBoard#getPortsLayout()}
     *<LI> PH: The pirate hex, from {@link #getPirateHex()}, if &gt; 0
     *<LI> LH: The land hexes (encoding v3 only), from {@link #getLandHexLayout()}.<br>
     *         These land hexes also may be logically grouped into several
     *         "land areas" (groups of islands, or subsets of islands).  Those areas
     *         are sent to the client using a {@code SOCPotentialSettlements} message.
     *<LI> PX: Players are excluded from settling these land area numbers (usually none)
     *<LI> RX: Robber is excluded from these land area numbers (usually none)
     *</UL>
     * These typical Layout Parts each use specific board methods to get or set them,
     * instead of being returned from {@code getAddedLayoutPart(..)}.
     *
     *<H4>Added Layout Parts:</H4>
     *
     * A few game scenarios in jsettlers v2.0.00 and newer may add other parts,
     * which use this method to get them by their keynames:
     *<UL>
     *<LI> AL: Added List numbers of nodes or edges, originally for {@code _SC_WOND}: After Initial Placement,
     *         the lists referred here are added to all players' legal nodes / legal edges.
     *         <UL>
     *         <LI> Negative numbers (not implemented yet) in {@code AL} refer to layout parts
     *              {@code E1} through {@code E9} for edges to add.
     *         <LI> Positive numbers refer to parts {@code N1} through {@code N9} for nodes to add.
     *              A positive number is always followed in {@code AL} by a Land Area Number, or 0, to add the nodes to.
     *              For each added node, its edges to adjacent legal nodes will also be added if not already there.
     *              If a layout part's set of nodes is used only during initial placement, and its contents should be
     *              emptied after that, the Land Area Number will be negative here.
     *         </UL>
     *<LI> CV: Cloth Village layout, for {@code _SC_CLVI}, from {@link #getVillageAndClothLayout()};
     *         at the client, call {@link #setVillageAndClothLayout(int[])} if this layout part is sent.
     *<LI> CE: dev Card Edge, for {@code _SC_FTRI}; edge coordinates where ship placement gives a free development card.
     *         As these are each claimed during game play, 0 replaces their coordinate in the layout part element.
     *<LI> VE: Victory point Edge, for {@code _SC_FTRI}; edge coordinates where ship placement gives a special victory point.
     *         As these are each claimed during game play, 0 replaces their coordinate in the layout part element.
     *<LI> LS: Each player's lone additional Legal Settlement location, for {@code _SC_PIRI}: Node coordinates,
     *         one per player number, for the player's lone build location on the way to the pirate fortress.
     *<LI> PP: Pirate fleet Path, for {@code _SC_PIRI}; hex coordinates for {@link #movePirateHexAlongPath(int)}
     *<LI> E1 through E9: Reserved but not implemented: Special edge lists.  Can be used for any purpose by the
     *         scenario, and/or for additional legal edges (see layout part {@code "AL"}).
     *<LI> N1 through N9: Special node lists, originally for {@code _SC_WOND}.  Can be used for any purpose by a
     *         scenario, and/or for additional legal nodes (see layout part {@code "AL"}).
     *<LI> VS: Visual Shift rightwards and/or downwards to use when rendering the board at the client.
     *         Right and Down are positive, Up and Left are negative. Unit is 1/4 of hex size. For example,
     *         a Visual Shift of {Down 2, Right 3} would have {@code SOCBoardPanel} render a "margin" of
     *         water of size 2/4 of a hex above, and 3/4 of a hex to the left of, the board's in-game boundary.
     *         The client should show the board's entire {@link #getBoardHeight()} and {@link #getBoardWidth()}
     *         plus this margin.
     *</UL>
     * The "CE" and "VE" layout parts are lists of Special Edges on the board.  During game play, these
     * edges may change.  The server announces each change with a
     * {@code SOCSimpleAction(BOARD_EDGE_SET_SPECIAL)} message.
     * If you add a layout part which is a Special Edge type, be sure to update
     * {@link #SPECIAL_EDGE_LAYOUT_PARTS} and {@link #SPECIAL_EDGE_TYPES}
     * so players joining during the game will get updated Special Edge data.
     *
     * @param key  Key name (short and uppercase)
     * @return  The added layout part, or null if none with that key
     * @see #setAddedLayoutPart(String, int[])
     */
    public int[] getAddedLayoutPart(final String key)
    {
        if (addedLayoutParts == null)
            return null;
        else
            return addedLayoutParts.get(key);
    }

    /**
     * Set all the "added layout parts", for use at client.
     * See {@link #setAddedLayoutPart(String, int[])} for details about the added layout parts.
     *<P>
     * If any layout part key in {@code adds} is recognized here as a Special Edge Type
     * for {@link #getSpecialEdgeType(int)}, this method also adds them to the
     * {@code specialEdges} map. Current Special Edge Type layout parts are
     * listed in the {@link #setAddedLayoutPart(String, int[])} javadoc.
     *
     * @param adds  Added parts, or null if none
     * @see #setAddedLayoutPart(String, int[])
     */
    public void setAddedLayoutParts(HashMap<String, int[]> adds)
    {
        if ((adds != null) && adds.isEmpty())
            addedLayoutParts = null;
        else
            addedLayoutParts = adds;

        if (adds == null)
            return;

        // check for any Special Edge type
        for (int i = 0; i < SPECIAL_EDGE_LAYOUT_PARTS.length; ++i)
        {
            final int[] edgelist = adds.get(SPECIAL_EDGE_LAYOUT_PARTS[i]);  // "CE", "VE", etc
            if (edgelist != null)
                setSpecialEdges(edgelist, SPECIAL_EDGE_TYPES[i]);  // SPECIAL_EDGE_DEV_CARD, etc
        }

    }

    /**
     * Set one "added layout part" by its key name.
     * Should be set only during {@code SOCBoardLargeAtServer.makeNewBoard}
     * or {@code SOCBoardLargeAtServer.startGame_putInitPieces}, not changed afterwards.
     * Document the new {@code key} at {@link #getAddedLayoutPart(String)}.
     *<P>
     * If the layout part {@code key} is recognized here as a Special Edge Type
     * for {@link #getSpecialEdgeType(int)}, this method also adds them to the
     * {@code specialEdges} map. Current Special Edge Type layout parts are
     * {@code "CE"} and {@code "VE"}.
     *
     * @param key  Key name (short and uppercase)
     * @param v    Value (typically a list of coordinates)
     * @see #setAddedLayoutParts(HashMap)
     */
    public void setAddedLayoutPart(final String key, final int[] v)
    {
        if (addedLayoutParts == null)
            addedLayoutParts = new HashMap<String, int[]>();
        addedLayoutParts.put(key, v);

        // check for any Special Edge type
        for (int i = 0; i < SPECIAL_EDGE_LAYOUT_PARTS.length; ++i)
            if (key.equals(SPECIAL_EDGE_LAYOUT_PARTS[i]))   // "CE", "VE", etc
                setSpecialEdges(v, SPECIAL_EDGE_TYPES[i]);  // SPECIAL_EDGE_DEV_CARD, etc
    }

    /**
     * If this scenario has dev cards or items waiting to be claimed by any player,
     * draw the next item from that stack.
     *<P>
     * This is called at server, but not at client; client instead receives messages from the server
     * when the player claims such an item.  It's declared here in SOCBoardLarge instead of
     * {@code SOCBoardLargeAtServer} so that game methods can call it without importing the server-side class.
     *<P>
     * In {@link SOCGameOption#K_SC_FTRI _SC_FTRI}, each item is a {@link SOCDevCardConstants} card type.
     *
     * @return The next item from the stack, or {@code null} if empty or unused
     * @throws UnsupportedOperationException if called at client
     */
    public Integer drawItemFromStack()
        throws UnsupportedOperationException
    {
        throw new UnsupportedOperationException("Use SOCBoardLargeAtServer instead");
    }

    /**
     * For scenario option {@link SOCGameOption#K_SC_FTRI _SC_FTRI}, place a "gift" port at this edge.
     * Port's facing direction is calculated by checking {@code edge}'s adjacent hexes for land and water;
     * if a hex is off the edge of the board, it's considered water.
     *<P>
     * Called from {@link SOCGame#placePort(SOCPlayer, int, int)} which validates {@code ptype}.
     *
     * @param edge  An available coastal edge
     * @param ptype  The type of port (in range {@link SOCBoard#MISC_PORT MISC_PORT}
     *          to {@link SOCBoard#WOOD_PORT WOOD_PORT}). Not validated here.
     * @throws IllegalArgumentException  if {@code edge} is between 2 land hexes or 2 water hexes
     */
    final void placePort(final int edge, final int ptype)
        throws IllegalArgumentException
    {
        placePort(edge, getPortFacingFromEdge(edge), ptype);
    }

    /**
     * Solely for debugging, a version of {@link #placePort(int, int)} which takes a
     * {@code facing} direction instead of calculating that, and bypasses any checks that
     * {@code edge} is a valid coastal edge within the board's coordinate boundaries.
     * @param edge  An available edge. Not validated here.
     * @param facing  Port's facing direction (towards land) from {@link #getPortFacingFromEdge(int)}
     * @param ptype  The type of port (in range {@link SOCBoard#MISC_PORT MISC_PORT}
     *          to {@link SOCBoard#WOOD_PORT WOOD_PORT}). Not validated here.
     */
    final void placePort(final int edge, final int facing, final int ptype)
    {
        // Adding a new port has similar tasks to setPortsLayout:
        // If you update this method, consider updating that one too.

        // - Update portsLayout
        int i;  // will fill this index in portsLayout
        for (i = 0; i < portsCount; ++i)
        {
            if (portsLayout[i + portsCount] < 0)
                break;  // found an empty element, probably from removing this port to place it
        }
        if (i == portsCount)
        {
            // No empty element: Must expand portsLayout to make room
            int[] npl = new int[3 * (portsCount + 1)];
            System.arraycopy(portsLayout, 0,              npl, 0,                  portsCount);
            System.arraycopy(portsLayout, portsCount,     npl, portsCount+1,       portsCount);
            System.arraycopy(portsLayout, 2 * portsCount, npl, 2 * (portsCount+1), portsCount);
            portsLayout = npl;
            ++portsCount;
            // now, i == portsCount-1, the newly created element
        }
        portsLayout[i] = ptype;
        portsLayout[i + portsCount] = edge;
        portsLayout[i + (2*portsCount)] = facing;

        // - call placePort
        final int[] nodes = getAdjacentNodesToEdge_arr(edge);
        placePort(ptype, -1, facing, nodes[0], nodes[1]);
    }

    /**
     * For game scenario option {@link SOCGameOption#K_SC_PIRI _SC_PIRI},
     * move the pirate fleet's position along its path.
     *<P>
     * This is called at server, but not at client; client instead calls {@link #setPirateHex(int, boolean)}.
     * Call <tt>SOCBoardLargeAtServer.movePirateHexAlongPath</tt> instead of this stub super method.
     * @param numSteps  Number of steps to move along the path
     * @return  new pirate hex coordinate
     * @throws UnsupportedOperationException if called at client
     * @throws IllegalStateException if this board doesn't have layout part "PP" for the Pirate Path.
     */
    public int movePirateHexAlongPath(final int numSteps)
        throws UnsupportedOperationException, IllegalStateException
    {
        throw new UnsupportedOperationException("Use SOCBoardLargeAtServer instead");
    }

    /**
     * Set where the pirate is, or take the pirate off the board.
     *<P>
     * For scenario {@link SOCGameOption#K_SC_PIRI _SC_PIRI}, the
     * server should call {@link #movePirateHexAlongPath(int)}
     * instead of directly calling this method.
     *<P>
     * Currently, the only scenario that removes the pirate from
     * the board is {@code _SC_PIRI}.
     *
     * @param ph  the new pirate hex coordinate, or 0 to take the pirate off the board;
     *            must be &gt;= 0, not validated beyond that
     * @param rememberPrevious  Should we remember the old pirate hex?
     * @see #getPirateHex()
     * @see #getPreviousPirateHex()
     * @see #setRobberHex(int, boolean)
     * @throws IllegalArgumentException if <tt>ph</tt> &lt; 0
     */
    public void setPirateHex(final int ph, final boolean rememberPrevious)
        throws IllegalArgumentException
    {
        if (ph < 0)
            throw new IllegalArgumentException();
        if (rememberPrevious)
            prevPirateHex = pirateHex;
        else
            prevPirateHex = 0;
        pirateHex = ph;
    }

    /**
     * @return coordinate where the pirate is, or 0 if not on the board
     * @see #getPreviousPirateHex()
     * @see #getRobberHex()
     */
    public int getPirateHex()
    {
        return pirateHex;
    }

    /**
     * If the pirate has been moved by calling {@link #setPirateHex(int, boolean)}
     * where <tt>rememberPrevious == true</tt>, get the previous coordinate
     * of the pirate.
     * @return hex coordinate where the pirate was, or 0
     * @see #getPirateHex()
     */
    public int getPreviousPirateHex()
    {
        return prevPirateHex;
    }

    /**
     * Get the land area numbers, if any, from which all players are excluded and cannot place settlements.
     * Used in some game scenarios.
     * @return land area numbers, or null if none
     * @see #setPlayerExcludedLandAreas(int[])
     * @see #getRobberExcludedLandAreas()
     */
    public int[] getPlayerExcludedLandAreas()
    {
        return playerExcludedLandAreas;
    }

    /**
     * Set or clear the land area numbers from which all players are excluded and cannot place settlements.
     * Used in some game scenarios.
     * @param px  Land area numbers, or null if none
     * @see #getPlayerExcludedLandAreas()
     * @see #setRobberExcludedLandAreas(int[])
     */
    public void setPlayerExcludedLandAreas(final int[] px)
    {
        playerExcludedLandAreas = px;
    }

    /**
     * Get the land area numbers, if any, from which the robber is excluded and cannot be placed.
     * Used in some game scenarios.
     * @return land area numbers, or null if none
     * @see #setRobberExcludedLandAreas(int[])
     * @see #getPlayerExcludedLandAreas()
     */
    public int[] getRobberExcludedLandAreas()
    {
        return robberExcludedLandAreas;
    }

    /**
     * Set or clear the land area numbers from which the robber is excluded and cannot be placed.
     * Used in some game scenarios.
     * @param rx  Land area numbers, or null if none
     * @see #getRobberExcludedLandAreas()
     * @see #setPlayerExcludedLandAreas(int[])
     */
    public void setRobberExcludedLandAreas(final int[] rx)
    {
        robberExcludedLandAreas = rx;
    }

    /**
     * Given a hex coordinate, return the dice-roll number on that hex
     *
     * @param hex  the coordinates for a hex
     *
     * @return the dice-roll number on that hex, or 0 if no number or not a hex coordinate
     */
    @Override
    public int getNumberOnHexFromCoord(final int hex)
    {
        return getNumberOnHexFromNumber(hex);
    }

    /**
     * Given a hex coordinate / hex number, return the (dice-roll) number on that hex
     *
     * @param hex  the coordinates for a hex, or -1 if invalid
     *
     * @return the dice-roll number on that hex, or 0
     */
    @Override
    public int getNumberOnHexFromNumber(final int hex)
    {
        if (hex == -1)
            return 0;

        final int r = hex >> 8,
                  c = hex & 0xFF;
        if ((r < 0) || (c < 0) || (r >= boardHeight) || (c >= boardWidth))
            return 0;

        int num = numberLayoutLg[r][c];
        if (num < 0)
            return 0;
        else
            return num;
    }

    /**
     * Given a hex coordinate, return the hex number (index) -- <b>Not valid for this encoding</b>.
     *<P>
     * To get the dice number on a hex, call {@link #getNumberOnHexFromCoord(int)}.
     *<P>
     * Valid only for the v1 and v2 board encoding, not v3.
     * Always throws UnsupportedOperationException for SOCBoardLarge.
     * Hex numbers (indexes within an array of land hexes) aren't used in this encoding,
     * hex coordinates are used instead.
     * @see #getHexTypeFromCoord(int)
     * @throws UnsupportedOperationException since the board encoding doesn't support this method
     */
    @Override
    @Deprecated
    public int getHexNumFromCoord(final int hexCoord)
        throws UnsupportedOperationException
    {
        throw new UnsupportedOperationException("Not valid for SOCBoardLarge; try getNumberOnHexFromCoord");
    }

    /**
     * Given a hex coordinate, return the type of hex.
     *<P>
     * Unlike the original {@link SOCBoard} encoding, port types are not
     * encoded in the hex layout; use {@link #getPortTypeFromNodeCoord(int)} instead.
     *<P>
     * The numeric value (7) for {@link #GOLD_HEX} is the same as
     * the v1/v2 encoding's {@link SOCBoard#MISC_PORT_HEX}, and
     * {@link #FOG_HEX} (8) is the same as {@link SOCBoard#CLAY_PORT_HEX}.
     * The ports aren't encoded that way in <tt>SOCBoardLarge</tt>, so there is no ambiguity
     * as long as callers check the board encoding format.
     *
     * @param hex  the coordinates ("ID") for a hex
     * @return the type of hex:
     *         Land in range {@link #CLAY_HEX} to {@link #WOOD_HEX},
     *         {@link #DESERT_HEX}, {@link #GOLD_HEX}, {@link #FOG_HEX},
     *         or {@link #WATER_HEX}.
     *         Invalid hex coordinates return -1.
     *
     * @see #getLandHexCoords()
     */
    @Override
    public int getHexTypeFromCoord(final int hex)
    {
        return getHexTypeFromNumber(hex);
    }

    /**
     * Given a hex number, return the type of hex.
     * In this encoding, hex numbers == hex coordinates.
     *<P>
     * Unlike the original {@link SOCBoard} encoding, port types are not
     * encoded in the hex layout; use {@link #getPortTypeFromNodeCoord(int)} instead.
     *
     * @param hex  the number of a hex, or -1 for invalid
     * @return the type of hex:
     *         Land in range {@link #CLAY_HEX} to {@link #WOOD_HEX},
     *         {@link #DESERT_HEX}, {@link #GOLD_HEX}, {@link #FOG_HEX},
     *         or {@link #WATER_HEX}.
     *         Invalid hex numbers return -1.
     *
     * @see #getHexTypeFromCoord(int)
     */
    @Override
    public int getHexTypeFromNumber(final int hex)
    {
        final int r = hex >> 8,     // retains sign bit; will handle hex == -1 as r < 0
                  c = hex & 0xFF;

        if ((r <= 0) || (c <= 0) || (r >= boardHeight) || (c >= boardWidth))
            return -1;  // out of bounds

        if (((r % 2) == 0)
            || ((c % 2) != ((r/2) % 2)))
            return -1;  // not a valid hex coordinate

        return hexLayoutLg[r][c];
    }

    /**
     * If there's a village placed at this node during board setup, find it.
     * Only some scenarios use villages.
     *
     * @param nodeCoord  Node coordinate
     * @return village, or null.
     * @see #getVillages()
     */
    public SOCVillage getVillageAtNode(final int nodeCoord)
    {
        if ((villages == null) || villages.isEmpty())
            return null;

        return villages.get(Integer.valueOf(nodeCoord));
    }

    /**
     * Is this edge along the coastline (land/water border)?
     * Off the edge of the board is considered water.
     * {@link #FOG_HEX} is considered land here.
     * @param edge  Edge coordinate, not checked for validity
     * @return  true if this edge's hexes are land and water,
     *           or a land hex at the edge of the board.
     *           Always false if ! {@link #isSeaBoard}.
     * @see #isHexCoastline(int)
     * @see #isNodeCoastline(int)
     * @see #getAdjacentEdgesToNode_coastal(int)
     */
    public final boolean isEdgeCoastline(final int edge)
    {
        if (! isSeaBoard)
            return false;

        boolean hasLand = false, hasWater = false;
        final int[] hexes = getAdjacentHexesToEdge_arr(edge);

        for (int i = 0; i <= 1; ++i)
        {
            if (hexes[i] != 0)
            {
                final int htype = getHexTypeFromCoord(hexes[i]);
                if ((htype <= MAX_LAND_HEX_LG) && (htype != WATER_HEX))
                    hasLand = true;
                else
                    hasWater = true;
            } else {
                hasWater = true;  // treat off-board as water
            }
        }

        return (hasLand && hasWater);
    }

    /**
     * The hex coordinates of all land hexes.  Please treat as read-only.
     * @return land hex coordinates, as a set of {@link Integer}s
     * @since 2.0.00
     */
    public HashSet<Integer> getLandHexCoordsSet()
    {
        return landHexLayout;
    }

    /**
     * The hex coordinates of all land hexes.
     *<P>
     * Before v2.0.00, this was <tt>getHexLandCoords()</tt>.
     *
     * @return land hex coordinates, in no particular order, or null if none (all water).
     * @see #getLandHexCoordsSet()
     * @since 1.1.08
     */
    @Override
    public int[] getLandHexCoords()
    {
        final int LHL = landHexLayout.size();
        if (LHL == 0)
            return null;
        if ((cachedGetLandHexCoords != null) && (LHL == cachedGetLandHexCoords.length))
            return cachedGetLandHexCoords;

        int[] hexCoords = new int[LHL];
        int i=0;
        for (Integer hex : landHexLayout)
            hexCoords[i++] = hex.intValue();

        cachedGetLandHexCoords = hexCoords;
        return hexCoords;
    }

    /**
     * Put a piece on the board.
     *<P>
     * Except for {@link SOCVillage}, call
     * {@link SOCPlayer#putPiece(SOCPlayingPiece, boolean) pl.putPiece(pp)}
     * for each player before calling this method.
     *
     * @param pp  Piece to place on the board; coordinates are not checked for validity
     */
    @Override
    public void putPiece(SOCPlayingPiece pp)
    {
        switch (pp.getType())
        {
        case SOCPlayingPiece.VILLAGE:
            if (villages == null)
                villages = new HashMap<Integer, SOCVillage>();
            villages.put(pp.getCoordinates(), (SOCVillage) pp);
            break;

        default:
            super.putPiece(pp);
        }
    }

    /**
     * Add one legal settlement location to each player.
     * The new location is alone by itself, outside of the other Land Areas where they can place.
     * Used in some scenarios ({@link SOCScenario#K_SC_PIRI _SC_PIRI}) when {@link SOCGame#hasSeaBoard}.
     * Assumes there aren't any settlements or cities on the board yet; does not check for adjacent
     * pieces before making the location legal.
     * @param ga  Game, to get players; {@link SOCBoard} doesn't keep a reference to its game
     * @param ls  Each player's lone settlement node coordinate to add, indexed by player number,
     *            or {@code null} to do nothing.  If an element is 0, nothing is added for that player.
     * @throws IllegalArgumentException if {@code ls.length} != {@link SOCGame#maxPlayers ga.maxPlayers}
     */
    public void addLoneLegalSettlements(SOCGame ga, final int[] ls)
        throws IllegalArgumentException
    {
        if (ls == null)
            return;
        if (ls.length != ga.maxPlayers)
            throw new IllegalArgumentException();

        for (int pn = 0; pn < ls.length; ++pn)
            if (ls[pn] != 0)
                ga.getPlayer(pn).addLegalSettlement(ls[pn], false);
    }

    /**
     * Does this board contain any Special Edges?
     * @return  True if a method setting special edges has been called, and the Special Edges map is not empty.
     */
    public boolean hasSpecialEdges()
    {
        return ! specialEdges.isEmpty();
    }

    /**
     * Get this edge's Special Edge Type, if any.
     * @param edge  Edge coordinate
     * @return  A Special Edge Type code such as {@link #SPECIAL_EDGE_DEV_CARD} or
     *          or {@link #SPECIAL_EDGE_SVP}, or 0 if the edge isn't special or
     *          isn't a valid edge.
     * @see #getSpecialEdges()
     * @see #setSpecialEdge(int, int)
     * @see #setSpecialEdges(int[], int)
     * @see #clearSpecialEdges(int)
     */
    public int getSpecialEdgeType(final int edge)
    {
        Integer typeObj = specialEdges.get(Integer.valueOf(edge));
        if (typeObj == null)
            return 0;
        else
            return typeObj.intValue();
    }

    /**
     * Get all Special Edge coordiates and their types.
     * Please treat the returned iterator as read-only.
     * @return An iterator over all items:<br>
     *     entry key = edge coordinate<br>
     *     value = edge's Special Edge Type code such as {@link #SPECIAL_EDGE_DEV_CARD}<br>
     *     If the board has no special edges, the iterator is empty not null.
     * @see #getSpecialEdgeType(int)
     */
    public Iterator<Map.Entry<Integer, Integer>> getSpecialEdges()
    {
        return specialEdges.entrySet().iterator();
    }

    /**
     * Set an edge as a Special Edge, or clear that status and make it a normal edge.
     * If an edge is already a different special edge type, its type will be changed to {@code seType}.
     * @param edge  Edge coordinate
     * @param seType  A special edge type code such as {@link #SPECIAL_EDGE_DEV_CARD} or
     *          or {@link #SPECIAL_EDGE_SVP}, or 0 if the edge isn't special
     */
    public void setSpecialEdge(final int edge, final int seType)
    {
        final Integer edgeObj = Integer.valueOf(edge);
        if (seType != 0)
        {
            specialEdges.put(edgeObj, Integer.valueOf(seType));
        } else {
            specialEdges.remove(edgeObj);  // ok to call if edgeObj not in map
        }
    }

    /**
     * Set a list of edges as a certain type of special edge.
     * If any of these edges is already a different special edge type, its type will be changed to {@code seType}.
     * This method adds but does not remove any edges previously marked as that type, they will still be special.
     * To clear previous edges of this special type, call {@link #clearSpecialEdges(int)}
     * before calling this method.
     * @param edges  List of edges to mark as special type code {@code seType}
     * @param seType  A special edge type code such as {@link #SPECIAL_EDGE_DEV_CARD} or
     *          or {@link #SPECIAL_EDGE_SVP}, or 0 to clear them (no longer special).
     */
    public void setSpecialEdges(final int[] edges, final int seType)
    {
        if (seType != 0)
        {
            final Integer setypeObj = Integer.valueOf(seType);
            for (int i = 0; i < edges.length; ++i)
                specialEdges.put(Integer.valueOf(edges[i]), setypeObj);
        } else {
            for (int i = 0; i < edges.length; ++i)
                specialEdges.remove(Integer.valueOf(edges[i]));
        }
    }

    /**
     * Clear all edges marked as one special type.  All special edges of that type will no longer be special.
     * @param seType  A special edge type code such as {@link #SPECIAL_EDGE_DEV_CARD} or
     *          or {@link #SPECIAL_EDGE_SVP}.  0 is ignored.
     */
    public void clearSpecialEdges(final int seType)
    {
        if (seType == 0)
            return;

        final Iterator<Map.Entry<Integer, Integer>> seIter = specialEdges.entrySet().iterator();
        while (seIter.hasNext())
        {
            Map.Entry<Integer, Integer> entry = seIter.next();
            if (entry.getValue() == seType)
                seIter.remove();
        }
    }

    /**
     * Get the village and cloth layout, for sending from server to client
     * for scenario game option {@link SOCGameOption#K_SC_CLVI}.
     *<P>
     * Index 0 is the board's "general supply" cloth count {@link #getCloth()}.
     * Index 1 is each village's starting cloth count, from {@link SOCVillage#STARTING_CLOTH}.
     * Then, 2 int elements per village: Coordinate, Dice Number.
     * If any village has a different amount of cloth, server should follow with
     * messages to set those villages' cloth counts.
     * @return the layout, or null if no villages.
     * @see #setVillageAndClothLayout(int[])
     * @see #getVillages()
     */
    public int[] getVillageAndClothLayout()
    {
        if ((villages == null) || villages.isEmpty())
            return null;

        int[] vcl = new int[ (2 * villages.size()) + 2 ];
        vcl[0] = numCloth;
        vcl[1] = SOCVillage.STARTING_CLOTH;  // in case it changes in a later version
        int i=2;
        Iterator<SOCVillage> villIter = villages.values().iterator();
        while (villIter.hasNext())
        {
            final SOCVillage v = villIter.next();
            vcl[i++] = v.getCoordinates();
            vcl[i++] = v.diceNum;
        }

        return vcl;
    }

    /**
     * For {@link #makeNewBoard(Map)}, with the {@link SOCGameOption#K_SC_CLVI Cloth Village} scenario,
     * create {@link SOCVillage}s at these node locations.  Adds to {@link #villages}.
     * Also set the board's "general supply" of cloth ({@link #setCloth(int)}).
     * @param villageNodesAndDice  Starting cloth count and each village's node coordinate and dice number,
     *        grouped in pairs, from {@link #getVillageAndClothLayout()}.
     * @throws NullPointerException  if array null
     * @throws IllegalArgumentException  if array length odd or &lt; 4
     */
    public void setVillageAndClothLayout(final int[] villageNodesAndDice)
        throws NullPointerException, IllegalArgumentException
    {
        final int L = villageNodesAndDice.length;
        if ((L < 4) || (L % 2 != 0))
            throw new IllegalArgumentException("bad length: " + L);

        if (villages == null)
            villages = new HashMap<Integer, SOCVillage>();

        setCloth(villageNodesAndDice[0]);
        final int startingCloth = villageNodesAndDice[1];
        for (int i = 2; i < L; i += 2)
        {
            final int node = villageNodesAndDice[i];
            villages.put(Integer.valueOf(node), new SOCVillage(node, villageNodesAndDice[i+1], startingCloth, this));
        }
    }

    /**
     * Get the {@link SOCVillage}s on the board, for scenario game option {@link SOCGameOption#K_SC_CLVI}.
     * Treat the returned data as read-only.
     * @return  villages, or null
     * @see #getVillageAtNode(int)
     * @see #getVillageAndClothLayout()
     * @see #getCloth()
     */
    public HashMap<Integer, SOCVillage> getVillages()
    {
        return villages;
    }

    /**
     * Get how many cloth does the board have in its "general supply" (used in some scenarios).
     * This supply is used if a village's {@link SOCVillage#takeCloth(int)}
     * returns less than the amount needed.
     * @see #takeCloth(int)
     * @see #distributeClothFromRoll(SOCGame, int)
     * @see #getVillageAtNode(int)
     */
    public int getCloth()
    {
        return numCloth;
    }

    /**
     * Set how many cloth the board currently has in its "general supply".
     * For use at client based on messages from server.
     * @param numCloth  Number of cloth
     */
    public void setCloth(final int numCloth)
    {
        this.numCloth = numCloth;
    }

    /**
     * Take this many cloth, if available, from the board's "general supply".
     * @param numTake  Number of cloth to try and take
     * @return  Number of cloth actually taken, a number from 0 to <tt>numTake</tt>.
     * @see #getCloth()
     * @see #distributeClothFromRoll(SOCGame, int)
     * @see SOCVillage#takeCloth(int)
     */
    public int takeCloth(int numTake)
    {
        if (numTake > numCloth)
        {
            numTake = numCloth;
            numCloth = 0;
        } else {
            numCloth -= numTake;
        }
        return numTake;
    }

    /**
     * Game action: Distribute cloth to players on a dice roll.
     * Calls {@link SOCVillage#distributeCloth(SOCGame)} for matching village, if any.
     * That calls {@link #takeCloth(int)}, {@link SOCPlayer#setCloth(int)}, etc.
     * Each player trading with that village gets at most 1 cloth.
     * For scenario game option {@link SOCGameOption#K_SC_CLVI _SC_CLVI}.
     * This and any other dice-roll methods are called at server only.
     * @param game  Game with this board
     * @param dice  Rolled dice number
     * @return  null, or results as an array:
     *   [ Cloth amount taken from general supply, Matching village node coordinate,
     *     Cloth amount given to player 0, to player 1, ... to player n ].
     */
    public int[] distributeClothFromRoll(SOCGame game, final int dice)
    {
        if ((villages == null) || villages.isEmpty())
            return null;

        Iterator<SOCVillage> villIter = villages.values().iterator();
        while (villIter.hasNext())
        {
            SOCVillage v = villIter.next();
            if (v.diceNum != dice)
                continue;

            return v.distributeCloth(game);
        }

        return null;
    }

    /**
     * Is this the coordinate of a land hex (not water)?
     * @param hexCoord  Hex coordinate, within the board's bounds
     * @return  True if land, false if water or not a valid hex coordinate
     * @see #isHexOnWater(int)
     * @see #isHexCoastline(int)
     */
    @Override
    public boolean isHexOnLand(final int hexCoord)
    {
        final int htype = getHexTypeFromCoord(hexCoord);
        return (htype != -1) && (htype != WATER_HEX) && (htype <= MAX_LAND_HEX_LG);
    }

    /**
     * Is this the coordinate of a water hex (not land)?
     * @param hexCoord  Hex coordinate, within the board's bounds
     * @return  True if water, false if land or not a valid hex coordinate
     * @see #isHexOnLand(int)
     * @see #isHexCoastline(int)
     * @since 2.0.00
     */
    @Override
    public boolean isHexOnWater(final int hexCoord)
    {
        return (getHexTypeFromCoord(hexCoord) == WATER_HEX);
    }

    /**
     * Is this land hex along the coastline (land/water border)?
     * Off the edge of the board is considered water.
     * {@link #FOG_HEX} is considered land here.
     * @param hexCoord  Hex coordinate, within the board's bounds
     * @return  true if this hex is adjacent to water, or at the edge of the board.
     *     Always false if ! {@link #isSeaBoard}.
     * @see #isEdgeCoastline(int)
     * @see #isNodeCoastline(int)
     * @throws IllegalArgumentException  if hexCoord is water or not a valid hex coordinate
     */
    public boolean isHexCoastline(final int hexCoord)
        throws IllegalArgumentException
    {
        if (! isSeaBoard)
            return false;

        final int htype = getHexTypeFromCoord(hexCoord);
        if ((htype <= WATER_HEX) || (htype > MAX_LAND_HEX_LG))
            throw new IllegalArgumentException("Not land (" + htype + "): 0x" + Integer.toHexString(hexCoord));

        // How many land hexes are adjacent?
        // Water, or off the board, aren't included.
        // So if there are 6, hex isn't coastal.

        final Vector<Integer> adjac = getAdjacentHexesToHex(hexCoord, false);
        return (adjac == null) || (adjac.size() < 6);
    }

    /**
     * Is this hex's land area in this list of land areas?
     * @param hexCoord  The hex coordinate, within the board's bounds
     * @param las  List of land area numbers, or null for an empty list
     * @return  True if any landarea in <tt>las[i]</tt> contains <tt>hexCoord</tt>;
     *    false otherwise, or if {@link #getLandAreasLegalNodes()} is <tt>null</tt>
     * @see #isHexOnLand(int)
     */
    public boolean isHexInLandAreas(final int hexCoord, final int[] las)
    {
        if ((las == null) || (landAreasLegalNodes == null))
            return false;

        // Because of how landareas are transmitted to the client,
        // we don't have a list of land area hexes, only land area nodes.
        // To contain a hex, the land area must contain all 6 of its corner nodes.

        final int[] hnodes = getAdjacentNodesToHex(hexCoord);
        final Integer hnode0 = Integer.valueOf(hnodes[0]);
        for (int a : las)
        {
            if (a >= landAreasLegalNodes.length)
                continue;  // bad argument

            final HashSet<Integer> lan = landAreasLegalNodes[a];
            if (lan == null)
                continue;  // index 0 is unused

            if (! lan.contains(hnode0))
                continue;  // missing at least 1 corner

            // check the other 5 hex corners
            boolean all = true;
            for (int i = 1; i < hnodes.length; ++i)
            {
                if (! lan.contains(Integer.valueOf(hnodes[i])))
                {
                    all = false;
                    break;
                }
            }

            if (all)
                return true;
        }

        return false;
    }

    /**
     * Is this node's land area in this list of land areas?
     *<P>
     * Some nodes on land do not have a land area; instead of using this method
     * to determine if a node is on land, use {@link #isNodeOnLand(int)} or {@link #isNodeCoastline(int)}.
     * @param nodeCoord  The node's coordinate
     * @param las  List of land area numbers, or null for an empty list
     * @return  True if <tt>las</tt> contains {@link #getNodeLandArea(int) getNodeLandArea(nodeCoord)};
     *    false otherwise, or if {@link #getLandAreasLegalNodes()} is <tt>null</tt>
     */
    public boolean isNodeInLandAreas(final int nodeCoord, final int[] las)
    {
        if ((las == null) || (landAreasLegalNodes == null))
            return false;

        final Integer ncInt = Integer.valueOf(nodeCoord);
        for (int a : las)
        {
            if (a >= landAreasLegalNodes.length)
                continue;  // bad argument

            final HashSet<Integer> lan = landAreasLegalNodes[a];
            if (lan == null)
                continue;  // index 0 is unused

            if (lan.contains(ncInt))
                return true;
        }
        return false;
    }

    /**
     * Get a node's Land Area number, if applicable.
     * @param nodeCoord  the node's coordinate
     * @return  The node's land area, if any, or 0 if not found or if in water.
     *     If {@link #getLandAreasLegalNodes()} is <tt>null</tt>,
     *     always returns 1 if {@link #isNodeOnLand(int) isNodeOnLand(nodeCoord)}.
     * @see #getLandAreasLegalNodes()
     * @see #isNodeInLandAreas(int, int[])
     */
    public int getNodeLandArea(final int nodeCoord)
    {
        if (landAreasLegalNodes == null)
            return ( isNodeOnLand(nodeCoord) ? 1 : 0);

        final Integer nodeInt = Integer.valueOf(nodeCoord);
        for (int i = 1; i < landAreasLegalNodes.length; ++i)
            if (landAreasLegalNodes[i].contains(nodeInt))
                return i;

        return 0;
    }

    /**
     * Is this node along the coastline (land/water border)?
     * Off the edge of the board is considered water.
     * {@link #FOG_HEX} is considered land here.
     * @param node  Node coordinate, not checked for validity
     * @return  true if this node's adjacent hexes are land and water,
     *           or if any adjacent hex would be off the edge of the board.
     *           Always false if ! {@link #isSeaBoard}.
     * @see #isEdgeCoastline(int)
     * @see #isHexCoastline(int)
     * @see #getAdjacentEdgesToNode_coastal(int)
     */
    public final boolean isNodeCoastline(final int node)
    {
        if (! isSeaBoard)
            return false;

        final List<Integer> hexes = getAdjacentHexesToNode(node);

        boolean hasLand = false, hasWater = (hexes.size() < 3);  // check size because we treat off-board as water
        for (Integer hex : hexes)
        {
            final int htype = getHexTypeFromCoord(hex);
            if ((htype <= MAX_LAND_HEX_LG) && (htype != WATER_HEX))
                hasLand = true;
            else
                hasWater = true;
        }

        return (hasLand && hasWater);
    }

    /**
     * Get the land hex layout, for sending from server to client.
     * Contains 3 int elements per land hex:
     * Coordinate, Hex type (resource, as in {@link #SHEEP_HEX}), Dice Number (-1 for desert).
     * @return the layout, or null if no land hexes.
     * @see #setLandHexLayout(int[])
     */
    public int[] getLandHexLayout()
    {
        final int LHL = landHexLayout.size();
        if (LHL == 0)
            return null;

        int[] lh = new int[3 * LHL];
        int i = 0;
        for (Integer hex : landHexLayout)
        {
            final int hexCoord = hex.intValue();
            final int r = hexCoord >> 8,
                      c = hexCoord & 0xFF;
            lh[i] = hexCoord;  ++i;
            lh[i] = hexLayoutLg[r][c];  ++i;
            lh[i] = numberLayoutLg[r][c];  ++i;
        }
        return lh;
    }

    /**
     * Set the land hex layout, sent from server to client.
     * Contains 3 int elements per land hex: Coordinate, Hex type (resource), Dice Number.
     * Clears landHexLayout, diceLayoutLg, numberLayoutLg,
     * nodesOnLand and legalRoadEdges before beginning.
     *<P>
     * After calling this, please call
     * {@link SOCGame#setPlayersLandHexCoordinates() game.setPlayersLandHexCoordinates()}.
     * After {@link #makeNewBoard(Map)} calculates the potential/legal settlements,
     * call each player's {@link SOCPlayer#setPotentialAndLegalSettlements(Collection, boolean, HashSet[])}.
     * @param  lh  the layout, or null if no land hexes, from {@link #getLandHexLayout()}
     */
    public void setLandHexLayout(final int[] lh)
    {
        // Clear the previous contents:
        landHexLayout.clear();
        nodesOnLand.clear();
        legalRoadEdges.clear();
        cachedGetLandHexCoords = null;
        for (int r = 0; r <= boardHeight; ++r)
        {
            Arrays.fill(hexLayoutLg[r], WATER_HEX);
            Arrays.fill(numberLayoutLg[r], 0);
        }

        if (lh == null)
            return;  // all water for now

        int[] hcoords = new int[lh.length / 3];
        for (int i = 0, ih = 0; i < lh.length; ++ih)
        {
            final int hexCoord = lh[i];  ++i;
            final int r = hexCoord >> 8,
                      c = hexCoord & 0xFF;
            hcoords[ih] = hexCoord;
            landHexLayout.add(new Integer(hexCoord));
            hexLayoutLg[r][c] = lh[i];  ++i;
            numberLayoutLg[r][c] = lh[i];  ++i;
        }
        cachedGetLandHexCoords = hcoords;
    }

    /**
     * Get the starting land area, if multiple "land areas" are used
     * and the players must start the game in a certain land area.
     *<P>
     * This is enforced during {@link #makeNewBoard(Map)}, by using
     * that land area for the only initial potential/legal settlement locations.
     *
     * @return the starting land area number; also its index in
     *   {@link #getLandAreasLegalNodes()}.
     *   0 if players can start anywhere and/or
     *   <tt>landAreasLegalNodes == null</tt>.
     * @see SOCPlayer#getStartingLandAreasEncoded()
     */
    public int getStartingLandArea()
    {
        return startingLandArea;
    }

    /**
     * Get the land areas' nodes, if multiple "land areas" are used.
     * For use only by SOCGame at server.
     * Please treat the returned object as read-only.
     *<P>
     * When the board has multiple "land areas" (groups of islands,
     * or subsets of islands), this array holds each land area's
     * nodes for settlements/cities.
     *<P>
     * The multiple land areas are used to restrict initial placement,
     * or for other purposes during the game.
     * If the players must start in a certain land area,
     * {@link #startingLandArea} != 0.
     *<P>
     * See also {@link #getLegalAndPotentialSettlements()}
     * which returns the starting land area's nodes, or if no starting
     * land area, all nodes of all land areas.
     *<P>
     * See also {@link #getStartingLandArea()} to
     * see if the players must start the game in a certain land area.
     *
     * @return the land areas' nodes, or <tt>null</tt> if only one land area (one group of islands).
     *     Each index holds the nodes for that land area number.
     *     Index 0 is unused.
     * @see #getNodeLandArea(int)
     */
    public HashSet<Integer>[] getLandAreasLegalNodes()
    {
        return landAreasLegalNodes;
    }

    /**
     * Get the legal and potential settlements, after {@link #makeNewBoard(Map)}.
     * For use mainly by SOCGame at server.
     *<P>
     * Returns the starting land area's nodes, or if no starting
     * land area, all nodes of all land areas.
     *<P>
     * At the client, this returns an empty set if
     * {@link #setLegalAndPotentialSettlements(Collection, int, HashSet[])}
     * hasn't yet been called while the game is starting.
     *<P>
     * See also {@link #getLandAreasLegalNodes()} which returns
     * all the legal nodes when multiple "land areas" are used.
     */
    public HashSet<Integer> getLegalAndPotentialSettlements()
    {
        if ((landAreasLegalNodes == null) || (startingLandArea == 0))
            return nodesOnLand;
        else
            return landAreasLegalNodes[startingLandArea];
    }

    /**
     * Set the legal and potential settlements, and calculate the Nodes On Land, legal roads and ship edges.
     * Called at client only, when server sends potential settlements following the board layout message.
     *<P>
     * Nodes On Land will be the union of all {@code lan[]} nodes; legal roads are calculated from Nodes On Land.
     * If {@code sla != 0}, then {@code lan[sla]} is also the set of potential settlement locations for initial
     * placement. If any nodes have been removed from {@code lan[sla]} due to scenario rules, but will be valid
     * after initial placement, those nodes must be referenced in Added Layout Part {@code "AL"} for that to
     * automatically happen and for their adjacent edges to be part of the legal roads calculated here. For details
     * see {@code "AL"} in the "Added Layout Parts" section of {@link #getAddedLayoutPart(String)}'s javadoc.
     *<P>
     * Call this only after {@link #setLandHexLayout(int[])}.
     * After calling this method, you can get the new legal road set
     * with {@link #initPlayerLegalRoads()}.
     *<P>
     * If this method hasn't yet been called, {@link #getLegalAndPotentialSettlements()}
     * returns an empty set.
     *<P>
     * In some scenarios ({@code _SC_PIRI}), not all sea edges are legal for ships.
     * See {@link SOCPlayer#setRestrictedLegalShips(int[])}
     * and {@code SOCBoardLargeAtServer.getLegalSeaEdges(SOCGame, int)}.
     *<P>
     * Server doesn't need to call this method, because {@code SOCBoardLargeAtServer.makeNewBoard(Map)}
     * sets the contents of the same data structures.
     *
     * @param psNodes  The set of potential settlement node coordinates as {@link Integer}s;
     *    either a {@link HashSet} or {@link Vector}.
     *    If <tt>lan == null</tt>, this will also be used as the
     *    legal set of settlement nodes on land.
     * @param sla  The required starting Land Area number, or 0
     * @param lan If non-null, all Land Areas' legal node coordinates.
     *     Index 0 is ignored; land area numbers start at 1.
     * @throws IllegalStateException if Added Layout Part {@code "AL"} is present but badly formed (node list number 0,
     *     or a node list number not followed by a land area number). This Added Layout Part is rarely used,
     *     and this would be discovered quickly while testing the board layout that contained it.
     */
    public void setLegalAndPotentialSettlements
        (final Collection<Integer> psNodes, final int sla, final HashSet<Integer>[] lan)
        throws IllegalStateException
    {
        if (lan == null)
        {
            landAreasLegalNodes = null;
            startingLandArea = 0;

            if (psNodes instanceof HashSet)
            {
                nodesOnLand = new HashSet<Integer>(psNodes);
            } else {
                nodesOnLand.clear();
                nodesOnLand.addAll(psNodes);
            }
        }
        else
        {
            landAreasLegalNodes = lan;
            startingLandArea = sla;

            nodesOnLand.clear();
            for (int i = 1; i < lan.length; ++i)
                nodesOnLand.addAll(lan[i]);
        }

        initLegalRoadsFromLandNodes();  // throws IllegalStateException if malformed Added Layout Part "AL"
        initLegalShipEdges();
    }

    /**
     * Create and initialize a {@link SOCPlayer}'s legalRoads set.
     *<P>
     * Because the v3 board layout varies:
     * At the server, call this after {@link #makeNewBoard(Map)}.
     * At the client, call this after
     * {@link #setLegalAndPotentialSettlements(Collection, int, HashSet[])}.
     *
     * @return the set of legal edge coordinates for roads, as a new Set of {@link Integer}s
     * @since 1.1.12
     */
    @Override
    public HashSet<Integer> initPlayerLegalRoads()
    {
        return new HashSet<Integer>(legalRoadEdges);
    }

    /**
     * Create and initialize a {@link SOCPlayer}'s legalShips set.
     * Contains all 6 edges of each water hex.
     *<P>
     * Because the v3 board layout varies:
     * At the server, call this after {@link #makeNewBoard(Map)}.
     * At the client, call this after
     * {@link #setLegalAndPotentialSettlements(Collection, int, HashSet[])}.
     *
     * @return the set of legal edge coordinates for ships, as a new Set of {@link Integer}s
     * @since 2.0.00
     */
    HashSet<Integer> initPlayerLegalShips()
    {
        return new HashSet<Integer>(legalShipEdges);
    }


    ////////////////////////////////////////
    //
    // GetAdjacent____ToHex
    //


    /**
     * Make a list of all valid hex coordinates (or, only land) adjacent to this hex.
     * Valid coordinates are those within the board coordinate limits
     * ({@link #getBoardHeight()}, {@link #getBoardWidth()}).
     *<P>
     * Coordinate offsets - adjacent hexes to hex:<PRE>
     *   (-2,-1) (-2,+1)
     *
     * (0,-2)   x   (0,+2)
     *
     *   (+2,-1) (+2,+1)  </PRE>
     *
     * @param hexCoord  Coordinate ("ID") of this hex; not checked for validity
     * @param includeWater  Should water hexes be returned (not only land ones)?
     * @return the hexes that touch this hex, as a Vector of Integer coordinates,
     *         or null if none are adjacent (will <b>not</b> return a 0-length vector)
     * @see #isHexAdjacentToHex(int, int)
     * @see #isHexInBounds(int, int)
     * @see #isHexCoastline(int)
     */
    @Override
    public Vector<Integer> getAdjacentHexesToHex(final int hexCoord, final boolean includeWater)
    {
        Vector<Integer> hexes = new Vector<Integer>();

        final int r = hexCoord >> 8,
                  c = hexCoord & 0xFF;

        for (int dir = 0; dir < 6; ++dir)
            getAdjacentHexes2Hex_AddIfOK(hexes, includeWater, r + A_HEX2HEX[dir][0], c + A_HEX2HEX[dir][1]);

        if (hexes.size() > 0)
            return hexes;
        else
            return null;
    }

    /**
     * Check one possible coordinate for getAdjacentHexesToHex.
     * @param addTo the list we're building of hexes that touch this hex, as a Vector of Integer coordinates.
     * @param includeWater Should water hexes be returned (not only land ones)?
     * @param r  Hex row coordinate
     * @param c  Hex column coordinate
     */
    private final void getAdjacentHexes2Hex_AddIfOK
        (Vector<Integer> addTo, final boolean includeWater, final int r, final int c)
    {
        if (! isHexInBounds(r, c))  // also checks that it's a valid hex row
            return;

        if (includeWater
            || ((hexLayoutLg[r][c] <= MAX_LAND_HEX_LG)
                && (hexLayoutLg[r][c] != WATER_HEX)) )
        {
            addTo.addElement(new Integer((r << 8) | c));
        }
    }

    /**
     * Are these hexes adjacent?
     * @param hex1Coord  First hex coordinate; not checked for validity
     * @param hex2Coord  Second hex coordinate; not checked for validity
     * @return  true if adjacent
     * @see #getAdjacentHexesToHex(int, boolean)
     */
    public boolean isHexAdjacentToHex(final int hex1Coord, final int hex2Coord)
    {
        for (int dir = 0; dir < 6; ++dir)
        {
            if (hex2Coord == (hex1Coord + (A_HEX2HEX[dir][0] * 0x100) + A_HEX2HEX[dir][1]))
                return true;
        }
        return false;
    }

    /**
     * The edge coordinates adjacent to this hex in all 6 directions.
     * (The 6 sides of this hex.)
     * Since all hexes have 6 edges, all edge coordinates are valid
     * if the hex coordinate is valid.
     *
     * @param hexCoord Coordinate of this hex; not checked for validity
     * @return  The 6 edges adjacent to this hex
     * @since 2.0.00
     */
    public int[] getAdjacentEdgesToHex(final int hexCoord)
    {
        int[] edge = new int[6];
        for (int dir = 0; dir < 6; ++dir)
            edge[dir] = hexCoord + A_EDGE2HEX[dir][0] + A_EDGE2HEX[dir][1];
        return edge;
    }

    /**
     * Is this edge adjacent to this hex?  (Is it one of the 6 sides of
     * the hex?)
     * @param edgeCoord  Coordinate of the edge; not checked for validity
     * @param hexCoord   Hex coordinate; not checked for validity
     * @return  true if adjacent
     */
    public boolean isEdgeAdjacentToHex(final int edgeCoord, final int hexCoord)
    {
        for (int dir = 0; dir < 6; ++dir)
        {
            if (edgeCoord == (hexCoord + A_EDGE2HEX[dir][0] + A_EDGE2HEX[dir][1]))
                return true;
        }
        return false;
    }

    /**
     * The node coordinate adjacent to this hex in a given direction.
     * Since all hexes have 6 nodes, all node coordinates are valid
     * if the hex coordinate is valid.
     *
     * @param hexCoord Coordinate ("ID") of this hex
     * @param dir  Direction, clockwise from top (northern point of hex):
     *           0 is north, 1 is northeast, etc, 5 is northwest.
     * @return Node coordinate in that direction
     * @throws IllegalArgumentException if dir &lt; 0 or dir &gt; 5
     */
    @Override
    public int getAdjacentNodeToHex(final int hexCoord, final int dir)
        throws IllegalArgumentException
    {
        if ((dir >= 0) && (dir <= 5))
            return hexCoord + A_NODE2HEX[dir][0] + A_NODE2HEX[dir][1];
        else
            throw new IllegalArgumentException("dir");
    }

    /**
     * The node coordinates adjacent to this hex in all 6 directions.
     * (The 6 corners of this hex.)
     * Since all hexes have 6 nodes, all node coordinates are valid
     * if the hex coordinate is valid.
     *
     * @param hexCoord Coordinate of this hex; not checked for validity
     * @return Node coordinate in all 6 directions,
     *           clockwise from top (northern point of hex):
     *           0 is north, 1 is northeast, etc, 5 is northwest.
     * @since 2.0.00
     * @see #getAdjacentNodeToHex(int, int)
     */
    @Override
    public int[] getAdjacentNodesToHex(final int hexCoord)
    {
        int[] node = new int[6];
        for (int dir = 0; dir < 6; ++dir)
            node[dir] = hexCoord + A_NODE2HEX[dir][0] + A_NODE2HEX[dir][1];
        return node;
    }


    ////////////////////////////////////////////
    //
    // GetAdjacent____ToEdge
    //
    // Determining (r,c) edge direction: | / \
    //   "|" if r is odd
    //   Otherwise: s = r/2
    //   "/" if (s,c) is even,odd or odd,even
    //   "\" if (s,c) is odd,odd or even,even


    /**
     * The hex touching an edge in a given direction,
     * either along its length or at one end node.
     * Each edge touches up to 4 valid hexes.
     * @param edgeCoord The edge's coordinate. Not checked for validity.
     * @param facing  Facing from edge; 1 to 6.
     *           This will be either a direction perpendicular to the edge,
     *           or towards one end. Each end has two facing directions angled
     *           towards it; both will return the same hex.
     *           Facing 2 is {@link #FACING_E}, 3 is {@link #FACING_SE}, 4 is SW, etc.
     * @return hex coordinate of hex in the facing direction,
     *           or 0 if that hex would be off the edge of the board.
     * @throws IllegalArgumentException if facing &lt; 1 or facing &gt; 6
     * @see #getAdjacentHexesToEdge_arr(int)
     * @see #getAdjacentHexesToEdgeEnds(int)
     */
    @Override
    public int getAdjacentHexToEdge(final int edgeCoord, final int facing)
        throws IllegalArgumentException
    {
        if ((facing < 1) && (facing > 6))
            throw new IllegalArgumentException();
        int r = (edgeCoord >> 8),
            c = (edgeCoord & 0xFF);

        // "|" if r is odd
        if ((r%2) == 1)
        {
            switch (facing)
            {
            case FACING_E:
                ++c;
                break;
            case FACING_W:
                --c;
                break;
            case FACING_NE: case FACING_NW:
                r = r - 2;
                break;
            case FACING_SE: case FACING_SW:
                r = r + 2;
                break;
            }
        }

        // "/" if (s,c) is even,odd or odd,even
        else if ((c % 2) != ((r/2) % 2))
        {
            switch (facing)
            {
            case FACING_NW:
                --r;
                break;
            case FACING_SE:
                ++r;
                ++c;
                break;
            case FACING_NE: case FACING_E:
                --r;
                c = c + 2;
                break;
            case FACING_SW: case FACING_W:
                ++r;
                --c;
                break;
            }
        }
        else
        {
            // "\" if (s,c) is odd,odd or even,even
            switch (facing)
            {
            case FACING_NE:
                --r;
                ++c;
                break;
            case FACING_SW:
                ++r;
                break;
            case FACING_E: case FACING_SE:
                ++r;
                c = c + 2;
                break;
            case FACING_W: case FACING_NW:
                --r;
                --c;
                break;
            }
        }

        if ((r > 0) && (c > 0) && (r < boardHeight) && (c < boardWidth))
            return ( (r << 8) | c );   // bounds-check OK: within the outer edge
        else
            return 0;  // hex is not on the board
    }

    /**
     * The valid hex or two hexes touching an edge along its length.
     * @param edgeCoord The edge's coordinate. Not checked for validity.
     * @return hex coordinate of each adjacent hex,
     *           or 0 if that hex would be off the edge of the board.
     * @see #getAdjacentHexToEdge(int, int)
     * @see #getAdjacentHexesToEdgeEnds(int)
     */
    public int[] getAdjacentHexesToEdge_arr(final int edgeCoord)
        throws IllegalArgumentException
    {
        int[] hexes = new int[2];
        final int r = (edgeCoord >> 8),
                  c = (edgeCoord & 0xFF);

        // "|" if r is odd
        if ((r % 2) == 1)
        {
            // FACING_E: (r, c+1)
            if (c < (boardWidth-1))
                hexes[0] = edgeCoord + 1;

            // FACING_W: (r, c-1)
            if (c > 1)
                hexes[1] = edgeCoord - 1;
        }

        // "/" if (s,c) is even,odd or odd,even
        else if ((c % 2) != ((r/2) % 2))
        {
            // FACING_NW: (r-1, c)
            if ((r > 1) && (c > 0))
                hexes[0] = edgeCoord - 0x100;

            // FACING_SE: (r+1, c+1)
            if ((r < (boardHeight-1)) && (c < (boardWidth-1)))
                hexes[1] = edgeCoord + 0x101;
        }
        else
        {
            // "\" if (s,c) is odd,odd or even,even

            // FACING_NE: (r-1, c+1)
            if ((r > 1) && (c < (boardWidth-1)))
                hexes[0] = edgeCoord - 0x100 + 0x01;

            // FACING_SW: (r+1, c)
            if ((r < (boardHeight-1)) && (c > 0))
                hexes[1] = edgeCoord + 0x100;
        }

        return hexes;
    }

    /**
     * The valid hex or two hexes past each end of an edge.
     * The edge connects these two hexes.
     * For a north-south edge, for example, they would be north and south of the edge.
     * @param edgeCoord The edge's coordinate. Not checked for validity.
     * @return 2-element array with hex coordinate of each hex,
     *           or 0 if that hex would be off the edge of the board.
     * @see #getAdjacentHexToEdge(int, int)
     * @see #getAdjacentHexesToEdge_arr(int)
     */
    public int[] getAdjacentHexesToEdgeEnds(final int edgeCoord)
        throws IllegalArgumentException
    {
        int[] hexes = new int[2];
        final int r = (edgeCoord >> 8),
                  c = (edgeCoord & 0xFF);

        // "|" if r is odd
        if ((r % 2) == 1)
        {
            // N: (r-2, c)
            if (r > 2)
                hexes[0] = edgeCoord - 0x200;

            // S: (r+2, c)
            if (r < (boardHeight-2))
                hexes[1] = edgeCoord + 0x200;
        }

        // "/" if (s,c) is even,odd or odd,even
        else if ((c % 2) != ((r/2) % 2))
        {
            // NE: (r-1, c+2)
            if ((r > 1) && (c < (boardWidth-2)))
                hexes[0] = edgeCoord - 0x100 + 0x02;

            // SW: (r+1, c-1)
            if ((r < (boardHeight-1)) && (c > 1))
                hexes[1] = edgeCoord + 0x100 - 0x01;
        }
        else
        {
            // "\" if (s,c) is odd,odd or even,even

            // NW: (r-1, c-1)
            if ((r > 1) && (c > 1))
                hexes[0] = edgeCoord - 0x101;

            // SE: (r+1, c+2)
            if ((r < (boardHeight-1)) && (c < (boardWidth-2)))
                hexes[1] = edgeCoord + 0x102;
        }

        return hexes;
    }

    /**
     * Get the edge coordinates of the 2 to 4 edges adjacent to this edge.
     * @param coord  Edge coordinate; not checked for validity
     * @return the valid adjacent edges to this edge, as a Vector of Integer coordinates.
     *     If {@code coord} is off the board, none of its adjacents will be in bounds,
     *     and this method will return an empty list; never returns {@code null}.
     */
    @Override
    public Vector<Integer> getAdjacentEdgesToEdge(final int coord)
    {
        final int r = (coord >> 8),
                  c = (coord & 0xFF);

        // Get offsets for edge direction
        final int[] offs;
        {
            final int dir;
            if ( (r%2) == 1 )
                dir = 0;  // "|"
            else if ( (c%2) != ((r/2) % 2) )
                dir = 1;  // "/"
            else
                dir = 2;  // "\"
            offs = A_EDGE2EDGE[dir];
        }

        Vector<Integer> edge = new Vector<Integer>(4);
        for (int i = 0; i < 8; )
        {
            final int er = r + offs[i];  ++i;
            final int ec = c + offs[i];  ++i;
            if (isEdgeInBounds(er, ec))
                edge.addElement(new Integer( (er << 8) | ec ));
        }
        return edge;
    }

    /**
     * The node at the end of an edge in a given direction.
     * @param edgeCoord The edge's coordinate. Not checked for validity.
     * @param facing  Direction along the edge towards the node; 1 to 6.
     *           To face southeast along a diagonal edge, use {@link #FACING_SE}.
     *           To face north along a vertical edge, use either {@link #FACING_NW} or {@link #FACING_NE}.
     * @return node coordinate of node in the facing direction.
     *           If <tt>edgeCoord</tt> is valid, both its node coordinates
     *           are valid and on the board.
     * @throws IllegalArgumentException if facing &lt; 1 or facing &gt; 6,
     *           or if the facing is perpendicular to the edge direction.
     *           ({@link #FACING_E} or {@link #FACING_W} for a north-south vertical edge,
     *            {@link #FACING_NW} for a northeast-southwest edge, etc.)
     * @see #getAdjacentNodesToEdge(int)
     */
    public int getAdjacentNodeToEdge(final int edgeCoord, final int facing)
        throws IllegalArgumentException
    {
        if ((facing < 1) && (facing > 6))
            throw new IllegalArgumentException("facing out of range");
        int r = (edgeCoord >> 8),
            c = (edgeCoord & 0xFF);
        boolean perpendicular = false;

        // "|" if r is odd
        if ((r%2) == 1)
        {
            switch (facing)
            {
            case FACING_NE: case FACING_NW:
                --r;
                break;
            case FACING_SE: case FACING_SW:
                ++r;
                break;
            case FACING_E:
            case FACING_W:
                perpendicular = true;
            }
        }

        // "/" if (s,c) is even,odd or odd,even
        else if ((c % 2) != ((r/2) % 2))
        {
            switch (facing)
            {
            case FACING_NE: case FACING_E:
                ++c;
                break;
            case FACING_SW: case FACING_W:
                // this node coord == edge coord
                break;
            case FACING_NW:
            case FACING_SE:
                perpendicular = true;
            }
        }
        else
        {
            // "\" if (s,c) is odd,odd or even,even
            switch (facing)
            {
            case FACING_E: case FACING_SE:
                ++c;
                break;
            case FACING_W: case FACING_NW:
                // this node coord == edge coord
                break;
            case FACING_NE:
            case FACING_SW:
                perpendicular = true;
            }
        }

        if (perpendicular)
            throw new IllegalArgumentException
                ("facing " + facing + " perpendicular from edge 0x"
                 + Integer.toHexString(edgeCoord));

        return ( (r << 8) | c );

        // Bounds-check OK: if edge coord is valid, its nodes are both valid
    }

    /**
     * Adjacent node coordinates to an edge (that is, the nodes that are the two ends of the edge).
     * @return the nodes that touch this edge, as a Vector of Integer coordinates
     * @see #getAdjacentNodesToEdge_arr(int)
     * @see #getAdjacentNodeToEdge(int, int)
     */
    @Override
    public Vector<Integer> getAdjacentNodesToEdge(final int coord)
    {
        Vector<Integer> nodes = new Vector<Integer>(2);
        final int[] narr = getAdjacentNodesToEdge_arr(coord);
        nodes.addElement(new Integer(narr[0]));
        nodes.addElement(new Integer(narr[1]));
        return nodes;
    }

    /**
     * Adjacent node coordinates to an edge (that is, the nodes that are the two ends of the edge).
     * @return the nodes that touch this edge, as an array of 2 integer coordinates
     * @see #getAdjacentNodesToEdge(int)
     * @see #getAdjacentNodeToEdge(int, int)
     * @see #getNodeBetweenAdjacentEdges(int, int)
     */
    @Override
    public int[] getAdjacentNodesToEdge_arr(final int coord)
    {
        int[] nodes = new int[2];

        final int r = coord >> 8;
        if ((r%2) == 1)
        {
            // "|" if r is odd
            nodes[0] = coord - 0x0100;  // (r-1,c)
            nodes[1] = coord + 0x0100;  // (r+1,c)
        }
        else
        {
            // either "/" or "\"
            nodes[0] = coord;           // (r,c)
            nodes[1] = coord + 0x0001;  // (r,c+1)
        }

        return nodes;

        // Bounds-check OK: if edge coord is valid, its nodes are both valid
    }

    /**
     * Given a pair of adjacent edge coordinates, get the node coordinate
     * that connects them.
     *<P>
     * Does not check actual settlements or other pieces on the board.
     *
     * @param edgeA  Edge coordinate adjacent to <tt>edgeB</tt>; not checked for validity
     * @param edgeB  Edge coordinate adjacent to <tt>edgeA</tt>; not checked for validity
     * @return  node coordinate between edgeA and edgeB
     * @see #getAdjacentNodesToEdge(int)
     * @throws IllegalArgumentException  if edgeA and edgeB aren't adjacent
     */
    public int getNodeBetweenAdjacentEdges(final int edgeA, final int edgeB)
        throws IllegalArgumentException
    {
        final int node;

        switch (edgeB - edgeA)
        {
            // Any node, when neither edgeA, edgeB are north/south:

            case 0x01:  // edgeB is east of edgeA, at coord (r, c+1) compared to edgeA
                node = edgeB;
                break;

            case -0x01:  // edgeB west of edgeA (r, c-1)
                node = edgeA;
                break;

            // 'Y' node, south and NW edges:

            case -0x0101:  // edgeA is south, edgeB is NW (r-1, c-1)
                node = edgeB + 1;
                break;

            case 0x0101:  // edgeA is NW, edgeB is south (r+1, c+1)
                node = edgeA + 1;
                break;

            // 'Y' node, south and NE edges;
            // also 'A' node, north and SE edges:

            case 0x0100:
                if (((edgeB >> 8) % 2) == 1)
                    node = edgeA;  // 'Y', edgeA is NE, edgeB is south (r+1, c)
                else
                    node = edgeB;  // 'A', edgeA is north, edgeB is SE (r+1, c)
                break;

            case -0x0100:
                if (((edgeA >> 8) % 2) == 1)
                    node = edgeB;  // 'Y', edgeA is south, edgeB is NE (r-1, c)
                else
                    node = edgeA;  // 'A', edgeA is SE, edgeB is north (r-1, c)
                break;

            // 'A' node, north and SW edges:

            case (0x0100 - 0x01):  // edgeA is north, edgeB is SW (r+1, c-1)
                node = edgeB + 1;
                break;

            case (0x01 - 0x0100):  // edgeA is SW, edgeB is north (r-1, c+1)
                node = edgeA + 1;
                break;

            default:
                throw new IllegalArgumentException
                    ("Edges not adjacent: 0x" + Integer.toHexString(edgeA)
                     + ", 0x" + Integer.toHexString(edgeB));
        }

        return node;
    }


    ////////////////////////////////////////////
    //
    // GetAdjacent____ToNode
    //
    // Determining (r,c) node direction: Y or A
    //  s = r/2
    //  "Y" if (s,c) is even,odd or odd,even
    //  "A" if (s,c) is odd,odd or even,even


    /**
     * Get the coordinates of the hexes adjacent to this node.
     * These hexes may contain land or water.
     * @param nodeCoord  Node coordinate.  Is not checked for validity.
     * @return the coordinates (Integers) of the 1 to 3 hexes touching this node,
     *         within the boundaries (1, 1, boardHeight-1, boardWidth-1)
     *         because hex coordinates (their centers) are fully within the board.
     */
    @Override
    public Vector<Integer> getAdjacentHexesToNode(final int nodeCoord)
    {
        // Determining (r,c) node direction: Y or A
        //  s = r/2
        //  "Y" if (s,c) is even,odd or odd,even
        //  "A" if (s,c) is odd,odd or even,even
        // Bounds check for hexes: r > 0, c > 0, r < height, c < width

        final int r = (nodeCoord >> 8), c = (nodeCoord & 0xFF);
        Vector<Integer> hexes = new Vector<Integer>(3);

        final boolean nodeIsY = ( (c % 2) != ((r/2) % 2) );
        if (nodeIsY)
        {
            // North: (r-1, c)
            if (r > 1)
                hexes.addElement(new Integer(nodeCoord - 0x0100));

            if (r < (boardHeight-1))
            {
                // SW: (r+1, c-1)
                if (c > 1)
                    hexes.addElement(new Integer((nodeCoord + 0x0100) - 1));

                // SE: (r+1, c+1)
                if (c < (boardWidth-1))
                    hexes.addElement(new Integer((nodeCoord + 0x0100) + 1));
            }
        }
        else
        {
            // South: (r+1, c)
            if (r < (boardHeight-1))
                hexes.addElement(new Integer(nodeCoord + 0x0100));

            if (r > 1)
            {
                // NW: (r-1, c-1)
                if (c > 1)
                    hexes.addElement(new Integer((nodeCoord - 0x0100) - 1));

                // NE: (r-1, c+1)
                if (c < (boardWidth-1))
                    hexes.addElement(new Integer((nodeCoord - 0x0100) + 1));
            }
        }

        return hexes;
    }

    /**
     * Given a node, get the valid adjacent edge in a given direction, if any.
     *<P>
     * Along the edge of the board layout, valid land nodes
     * have some adjacent edges which may be
     * "off the board" and thus invalid; check the return value.
     *
     * @param nodeCoord  Node coordinate to go from; not checked for validity.
     * @param nodeDir  0 for northwest or southwest; 1 for northeast or southeast;
     *     2 for north or south
     * @return  The adjacent edge in that direction, or -9 if none (if off the board)
     * @throws IllegalArgumentException if <tt>nodeDir</tt> is less than 0 or greater than 2
     * @see #getAdjacentEdgesToNode(int)
     * @see #getEdgeBetweenAdjacentNodes(int, int)
     * @see #getAdjacentNodeToNode(int, int)
     */
    @Override
    public int getAdjacentEdgeToNode(final int nodeCoord, final int nodeDir)
        throws IllegalArgumentException
    {
        // Determining (r,c) node direction: Y or A
        //  s = r/2
        //  "Y" if (s,c) is even,odd or odd,even
        //  "A" if (s,c) is odd,odd or even,even

        int r = (nodeCoord >> 8), c = (nodeCoord & 0xFF);

        switch (nodeDir)
        {
        case 0:  // NW or SW (upper-left or lower-left edge)
            --c;  // (r, c-1)
            break;

        case 1:  // NE or SE
            // (r, c) is already correct
            break;

        case 2:  // N or S
            final boolean nodeIsY = ( (c % 2) != ((r/2) % 2) );
            if (nodeIsY)
                ++r;  // S: (r+1, c)
            else
                --r;  // N: (r-1, c)
            break;

        default:
            throw new IllegalArgumentException("nodeDir out of range: " + nodeDir);
        }

        if (isEdgeInBounds(r, c))
            return ((r << 8) | c);
        else
            return -9;
    }

    /**
     * Given a pair of adjacent node coordinates, get the edge coordinate
     * that connects them.
     *<P>
     * Does not check actual roads or other pieces on the board.
     *
     * @param nodeA  Node coordinate adjacent to <tt>nodeB</tt>; not checked for validity
     * @param nodeB  Node coordinate adjacent to <tt>nodeA</tt>; not checked for validity
     * @return edge coordinate, or -9 if <tt>nodeA</tt> and <tt>nodeB</tt> aren't adjacent
     * @see #getAdjacentEdgesToNode(int)
     * @see #getAdjacentEdgeToNode(int, int)
     */
    @Override
    public int getEdgeBetweenAdjacentNodes(final int nodeA, final int nodeB)
    {
        final int edge;

        switch (nodeB - nodeA)
        {
        case 0x01:  // c+1, same r
            // nodeB and edge are NE or SE of nodeA
            edge = nodeA;
            break;

        case -0x01:  // c-1, same r
            // nodeB and edge are NW or SW of nodeA
            edge = nodeB;
            break;

        case 0x0200:  // r+2, same c
            // nodeB,edge are S of nodeA
            edge = nodeA + 0x0100;
            break;

        case -0x0200:  // r-2, same c
            // nodeB,edge are N of nodeA
            edge = nodeA - 0x0100;
            break;

        default:
            edge = -9;  // not adjacent nodes
        }

        return edge;
    }

    /**
     * Determine if this node and edge are adjacent.
     *
     * @param nodeCoord  Node coordinate; not bounds-checked
     * @param edgeCoord  Edge coordinate; bounds-checked against board boundaries.
     * @return  is the edge in-bounds and adjacent?
     * @see #getEdgeBetweenAdjacentNodes(int, int)
     */
    @Override
    public boolean isEdgeAdjacentToNode(final int nodeCoord, final int edgeCoord)
    {
        final int edgeR = (edgeCoord >> 8), edgeC = (edgeCoord & 0xFF);
        if (! isEdgeInBounds(edgeR, edgeC))
            return false;

        if ((edgeCoord == nodeCoord) || (edgeCoord == (nodeCoord - 0x01)))
            return true;  // same row; NE,SE,NW or SW

        final int nodeC = (nodeCoord & 0xFF);
        if (edgeC != nodeC)
            return false;  // not same column; not N or S

        final int nodeR = (nodeCoord >> 8);
        final boolean nodeIsY = ( (nodeC % 2) != ((nodeR/2) % 2) );
        if (nodeIsY)
            return (edgeR == (nodeR + 1));  // S
        else
            return (edgeR == (nodeR - 1));  // N
    }

    /**
     * Get the coastal (land+water) edges adjacent to this node, if any.
     *<P>
     * Coastal edges are those with an adjacent land hex and an adjacent water hex.
     * {@link #FOG_HEX} is considered land here.
     * Hexes off the board are considered water.
     * Edges off the board are ignored, not checked here.
     * @param node  Node coordinate; not validated.  Should be a coastal node, with adjacent
     *          water and land hexes, although you can pass inland or at-sea nodes to this method.
     * @return  Coastal edges adjacent to {@code node}, or an empty list if none
     *          or if ! {@link #isSeaBoard}.
     * @see #isEdgeCoastline(int)
     * @see #isNodeCoastline(int)
     */
    public final List<Integer> getAdjacentEdgesToNode_coastal(final int node)
    {
        ArrayList<Integer> coastEdges = new ArrayList<Integer>(3);

        if (! isSeaBoard)
            return coastEdges;  // empty

        for (int edge : getAdjacentEdgesToNode_arr(node))
        {
            if (edge == -9)
                continue;  // edge off the board

            boolean hasLand = false, hasWater = false;
            for (int hex : getAdjacentHexesToEdge_arr(edge))
            {
                if (hex == 0)
                {
                    hasWater = true;  // hex off the board
                } else {
                    final int htype = getHexTypeFromCoord(hex);
                    if ((htype <= MAX_LAND_HEX_LG) && (htype != WATER_HEX))
                        hasLand = true;
                    else
                        hasWater = true;
                }
            }

            if (hasLand && hasWater)
                coastEdges.add(Integer.valueOf(edge));
        }

        return coastEdges;
    }

    /**
     * Given a node, get the valid adjacent node in a given direction, if any.
     * At the edge of the layout, some adjacent nodes/edges may be
     * "off the board" and thus invalid.
     *
     * @param nodeCoord  Node coordinate to go from; not checked for validity.
     * @param nodeDir  0 for northwest or southwest; 1 for northeast or southeast;
     *     2 for north or south
     * @return  The adjacent node in that direction, or -9 if none (if off the board)
     * @throws IllegalArgumentException if <tt>nodeDir</tt> is less than 0 or greater than 2
     * @see #getAdjacentNodesToNode(int)
     * @see #getAdjacentNodeToNode2Away(int, int)
     * @see #getAdjacentEdgeToNode(int, int)
     * @see #isNodeAdjacentToNode(int, int)
     */
    @Override
    public int getAdjacentNodeToNode(final int nodeCoord, final int nodeDir)
        throws IllegalArgumentException
    {
        int r = (nodeCoord >> 8),
            c = (nodeCoord & 0xFF);

        // Both 'Y' nodes and 'A' nodes have adjacent nodes
        // towards east at (0,+1) and west at (0,-1).
        // Offset to third adjacent node varies.

        switch (nodeDir)
        {
        case 0:  // NW or SW (upper-left or lower-left edge)
            --c;
            break;

        case 1:  // NE or SE
            ++c;
            break;

        case 2:  // N or S
            /**
             * if the (row/2, col) coords are (even, odd) or (odd,even),
             * then the node is 'Y'.
             */
            final int s = r / 2;
            if ((s % 2) != (c % 2))
                // Node is 'Y': Next node is south.
                r += 2;
            else
                // Node is 'upside down Y' ('A'):
                // Next node is north.
                r -= 2;
            break;

        default:
            throw new IllegalArgumentException("nodeDir out of range: " + nodeDir);
        }

        if (isNodeInBounds(r, c))
            return ((r << 8) | c);
        else
            return -9;
    }


    ////////////////////////////////////////////
    //
    // 2 Away
    //


    /**
     * Given an initial node, and a second node 2 nodes away,
     * calculate the road/edge coordinate (adjacent to the initial
     * node) going towards the second node.
     * @param node  Initial node coordinate; not validated
     * @param node2away  Second node coordinate; should be 2 away,
     *     but this is not validated
     * @return  An edge coordinate, adjacent to initial node,
     *   in the direction of the second node.
     * @see #getAdjacentNodeToNode2Away(int, int)
     */
    @Override
    public int getAdjacentEdgeToNode2Away(final int node, final int node2away)
    {
        // Determining (r,c) node direction: Y or A
        //  s = r/2
        //  "Y" if (s,c) is even,odd or odd,even
        //  "A" if (s,c) is odd,odd or even,even

        final int r = (node >> 8), c = (node & 0xFF),
            r2 = (node2away >> 8), c2 = (node2away & 0xFF);
        final int roadEdge;

        final boolean nodeIsY = ( (c % 2) != ((r/2) % 2) );
        if (nodeIsY)
        {
            if (r2 > r)
            {
                // south
                roadEdge = node + 0x0100;  // (+1, 0)
            }
            else if (c2 < c)
            {
                // NW
                roadEdge = node - 1; // (0, -1)
            }
            else
            {
                // NE
                roadEdge = node;  // (0, +0)
            }
        }
        else
        {
            if (r2 < r)
            {
                // north
                roadEdge = node - 0x0100;  // (-1, 0)
            }
            else if (c2 < c)
            {  // SW
                roadEdge = node - 1;  // (0, -1)
            }
            else
            {  // SE
                roadEdge = node;  // (0, +0)
            }
        }

        return roadEdge;
    }


    /**
     * Get the coordinate of another node 2 away, based on a starting node.
     * Facing is indexed by the facing directions: {@link #FACING_NE} is 1,
     * {@link #FACING_E} is 2, etc; {@link #FACING_NW} is 6.
     *
     * @param nodeCoord  Starting node's coordinate
     * @param facing    Facing from node; 1 to 6.
     *           This will be one of the 6 directions
     *           from a node to another node 2 away.
     *           Facing 2 is {@link #FACING_E}, 3 is {@link #FACING_SE}, 4 is SW, etc.
     * @return the node coordinate, or -9 if that node is not
     *   {@link #isNodeOnLand(int) on the board}.
     * @see #getAdjacentNodeToNode(int, int)
     * @see #getAdjacentEdgeToNode2Away(int, int)
     * @see #isNode2AwayFromNode(int, int)
     * @throws IllegalArgumentException if facing &lt; 1 or facing &gt; 6
     */
    @Override
    public int getAdjacentNodeToNode2Away(final int nodeCoord, int facing)
        throws IllegalArgumentException
    {
        if ((facing < 1) || (facing > 6))
            throw new IllegalArgumentException("bad facing: " + facing);

        int r = (nodeCoord >> 8), c = (nodeCoord & 0xFF);
        facing = facing * 2;  // array has 2 elements per facing
        r = r + NODE_TO_NODE_2_AWAY[facing];
        ++facing;
        c = c + NODE_TO_NODE_2_AWAY[facing];
        if (! isNodeInBounds(r, c))
            return -9;
        else
            return ((r << 8) | c);
    }

    /**
     * Determine if these 2 nodes are 2 nodes apart on the board,
     * by the node coordinate arithmetic.
     *
     * @param n1  Node coordinate; not validated
     * @param n2  Node coordinate; not validated
     * @return are these nodes 2 away from each other?
     * @see #getAdjacentNodeToNode2Away(int, int)
     */
    @Override
    public boolean isNode2AwayFromNode(final int n1, final int n2)
    {
        final int dr = (n2 >> 8) - (n1 >> 8),      // delta for rows
                  dc = (n2 & 0xFF) - (n1 & 0xFF);  // delta for cols
        for (int facing = 1; facing <= 6; ++facing)
        {
            int i = 2 * facing;
            if ((dr == NODE_TO_NODE_2_AWAY[i])
                && (dc == NODE_TO_NODE_2_AWAY[i+1]))
                    return true;
        }
        return false;
    }


    ////////////////////////////////////////////
    //
    // Check coordinates for validity.
    //

    /**
     * Is this hex coordinate within the board's boundaries,
     * not off the side of the board?
     * @param r  Hex coordinate's row; bounds-checked and validity-checked (only odd rows are hex coordinate rows)
     * @param c  Hex coordinate's column; bounds-checked but not validity-checked (could be a column betwen two hexes,
     *            or could be c == 1 although half the hex rows start at 2)
     * @see #getAdjacentHexesToHex(int, boolean)
     * @see #isHexAtBoardMargin(int)
     */
    public final boolean isHexInBounds(final int r, final int c)
    {
        if ((r <= 0) || (c <= 0) || (r >= boardHeight) || (c >= boardWidth))
            return false;  // not within the board's valid hex boundaries

        return ((r % 2) == 1);  // valid hex row number?
    }

    /**
     * Is this hex coordinate at the board's boundaries,
     * with one or more adjacent hexes off the side of the board?
     * @param hexCoord  Hex coordinate; not validity-checked
     * @see #isHexInBounds(int, int)
     */
    public final boolean isHexAtBoardMargin(final int hexCoord)
    {
        final int r = hexCoord >> 8,
                  c = hexCoord & 0xFF;

        return (r == 1) || (r == (boardHeight-1))
               || (c <= 2) || (c >= (boardWidth-2));

    }

    /**
     * Is this an edge coordinate within the board's boundaries,
     * not overlapping or off the side of the board?
     * TODO description... valid range for nodes(corners) of hexes laid out,
     * but doesn't check for "misalignment" in the middle of the board.
     * @param r  Node coordinate's row
     * @param c  Node coordinate's column
     * @see #isHexInBounds(int, int)
     * @see #isEdgeInBounds(int, int)
     * @see #isNodeOnLand(int)
     */
    public final boolean isNodeInBounds(final int r, final int c)
    {
        /*
        We only need to check when r==0 or r==h:
          For rows in the middle, all cols are valid nodes on hexes above and/or below
        First row of hexes is offset +1 column, so:
        Node (0,0) is never valid
        Node (0,w) valid only if 1st row of hexes longer than 2nd row
          so, if w odd
        Node (h,0) valid only if last hex row begins in column 0, not 1
          so, if h/2 even
        Node (h,w) valid only if last hex row ends in column w, not w-1
          so, if w odd and r/2 odd, or w even and r/2 even
         */

        if ((r > 0) && (r < boardHeight))
            return ((c >= 0) && (c <= boardWidth));
        if ((r < 0) || (r > boardHeight))
            return false;

        // r == 0 or r == boardHeight.
        if ((c > 0) && (c < boardWidth))
            return true;

        // c == 0 or c == boardWidth.
        if (r == 0)
        {
            if (c == 0)
                return false;
            else
                return ((boardWidth % 2) == 1);
        } else {
            // r == boardHeight
            if (c == 0)
                return (((r/2) % 2) == 0);
            else
                return ((boardWidth % 2) == ((r/2) % 2));
        }
    }

    /**
     * Is this an edge coordinate within the board's boundaries,
     * not overlapping or off the side of the board?
     * TODO description... valid range for edges(sides) of hexes laid out,
     * but doesn't check for "misalignment" in the middle of the board.
     * @param r  Edge coordinate's row
     * @param c  Edge coordinate's column
     * @see #isHexInBounds(int, int)
     * @see #isNodeInBounds(int, int)
     */
    public final boolean isEdgeInBounds(final int r, final int c)
    {
        /*
        For even rows in the middle, 0 <= c < w are valid edges on hexes above and/or below
        For odd rows in the middle (vertical edges), 0 <= c <= w can be valid
        For r==0 or r==h:
        First row of hexes is offset +1 column, so:
        Edge (0,0) is never valid
        Edge (h,0) is valid if its left-end node (h,0) is valid
        Edge (0,w-1) or (h,w-1) is valid if its right-end node (*,w) is valid
         */

        if (c < 0)
            return false;
        if ((r > 0) && (r < boardHeight))
        {
            if ((r % 2) == 0)
                return (c < boardWidth);
            else
                return (c <= boardWidth);
        }
        if ((r < 0) || (r > boardHeight))
            return false;

        // r == 0 or r == boardHeight.
        if (c == 0)
        {
            if (r == 0)
                return false;
            else
                return isNodeInBounds(r, 0);
        }
        else if (c < (boardWidth - 1))
            return true;
        else if (c == boardWidth)
            return false;

        // c == boardWidth - 1.
        return isNodeInBounds(r, c+1);
    }


    ////////////////////////////////////////////
    //
    // Ports
    //


    @Override
    public int getPortsCount()
    {
        return portsCount;
    }

    /**
     * Set the port information at the client, sent from the server from
     * {@link #getPortsLayout()}.
     *<P>
     * <b>Note:</b> This v3 layout ({@link #BOARD_ENCODING_LARGE}) stores more information
     * within the port layout array.  If you call {@link #setPortsLayout(int[])}, be sure
     * you are giving all information returned by {@link #getPortsLayout()}, not just the
     * port types.
     */
    @Override
    public void setPortsLayout(final int[] portTypesAndInfo)
    {
        // Tasks here are similar to adding a new port in placePort(type, edge):
        // If you update this method, consider updating that one too.

        /**
         * n = port count = portTypesAndInfo.length / 3.
         * The port types are stored at the beginning, from index 0 to n - 1.
         * The next n indexes store each port's edge coordinate.
         * The next n store each port's facing (towards land).
         */
        portsLayout = portTypesAndInfo;

        portsCount = portTypesAndInfo.length / 3;

        // Clear any previous port layout info
        if (nodeIDtoPortType == null)
            nodeIDtoPortType = new HashMap<Integer, Integer>();
        else
            nodeIDtoPortType.clear();
        for (int i = 0; i < ports.length; ++i)
            ports[i].removeAllElements();

        // Place the new ports
        for (int i = 0; i < portsCount; ++i)
        {
            final int ptype = portTypesAndInfo[i];
            final int edge = portTypesAndInfo[i + portsCount],
                      facing = portTypesAndInfo[i + (2 * portsCount)];

            if (edge < 0)
                continue;  // this port isn't currently placed on its SOCBoardLarge board: skip it

            final int[] nodes = getAdjacentNodesToEdge_arr(edge);
            placePort(ptype, -1, facing, nodes[0], nodes[1]);
        }
    }

    @Override
    public int[] getPortsEdges()
    {
        int[] edge = new int[portsCount];
        System.arraycopy(portsLayout, portsCount, edge, 0, portsCount);
        return edge;
    }

    @Override
    public int[] getPortsFacing()
    {
        int[] facing = new int[portsCount];
        System.arraycopy(portsLayout, 2 * portsCount, facing, 0, portsCount);
        return facing;
    }

    /**
     * Find the port edge, if any, that touches this node.
     * @param node  Node coordinate.  If coordinate is not valid, it won't have a port.
     * @return  Port edge adjacent to this node, or -9 if none
     * @since 2.0.00
     */
    public int getPortEdgeFromNode(final int node)
    {
        final int[] ed = getAdjacentEdgesToNode_arr(node);  // unused will be -9

        // Note: Assumes ports will never share a node and be on adjacent edges.

        final int n = portsCount;
        for (int i = 0; i < n; ++i)
        {
            final int portEdge = portsLayout[n + i];
            if (portEdge < 0)
                continue;  // Guards against unused (-1) and any possible
                           // matching -9 from getAdjacentEdgesToNode_arr

            for (int j = 0; j < 3; ++j)
                if (portEdge == ed[j])
                    return portEdge;  // <--- Found a port on this edge ---
        }

        return -9;  // edge not found in port layout
    }

    /**
     * Given a coastal edge, find the "port facing" direction (towards land) for that edge.
     * Calculated by checking {@code edge}'s adjacent hexes for land and water;
     * if a hex is off the edge of the board, it's considered water.
     *
     * @param edge  A coastal edge; not validated here, must be a possible coordinate for an edge
     * @return  Coastal edge's port facing (towards land): In the range {@link SOCBoard#FACING_NE FACING_NE},
     *     {@link SOCBoard#FACING_E FACING_E}, ... {@link SOCBoard#FACING_NW FACING_NW}
     * @throws IllegalArgumentException  if {@code edge} is between 2 land hexes or 2 water hexes
     */
    public int getPortFacingFromEdge(final int edge)
        throws IllegalArgumentException
    {
        return getPortFacingFromEdge(edge, false);
    }

    /**
     * Solely for debugging, a version of {@link #getPortFacingFromEdge(int)} which can optionally
     * return 1 of the 2 valid facings for a given edge coordinate without checking the edge's adjacent
     * hexes for land and sea.
     * @param edge  Edge coordinate, not validated here
     * @param skipCoastalCheck  If true, skip checks for adjacent coastal hexes and return a facing
     *     based only on {@code edge}'s angle
     * @return  Edge's facing direction. See {@link #getPortFacingFromEdge(int)} for return value
     *     when {@code skipCoastalCheck} is false. When true, return value is 1 of the 2 valid facings
     *     from the edge's angle based on its coordinates:
     *     <UL>
     *       <LI> {@code "|"} edges: {@link #FACING_E}
     *       <LI> {@code "/"} edges: {@link #FACING_NW}
     *       <LI> {@code "\"} edges or invalid: {@link #FACING_NE}
     *     </UL>
     * @throws IllegalArgumentException  if {@code edge} is between 2 land hexes or 2 water hexes
     *     and {@code skipCoastalCheck} is false
     */
    final int getPortFacingFromEdge(final int edge, final boolean skipCoastalCheck)
        throws IllegalArgumentException
    {
        // similar to code in SOCBoardLargeAtServer.makeNewBoard_checkPortLocationsConsistent

        final int r = (edge >> 8), c = (edge & 0xFF);
        final int facing;

        final int f1, f2;  // facings which make sense for this type of edge

        // "|" if r is odd
        if ((r % 2) == 1)
        {
            f1 = FACING_E;   f2 = FACING_W;
        }

        // "/" if (r/2,c) is even,odd or odd,even
        else if ((c % 2) != ((r/2) % 2))
        {
            f1 = FACING_NW;  f2 = FACING_SE;
        }
        else
        {
            // "\" if (r/2,c) is odd,odd or even,even
            f1 = FACING_NE;  f2 = FACING_SW;
        }

        if (skipCoastalCheck)
        {
            return f1;  // <--- Early return: called for debugging purposes ---
        }

        // if f1 faces land, f2 should face water
        int hex = getAdjacentHexToEdge(edge, f2);
        if ((hex == 0) || (getHexTypeFromCoord(hex) == WATER_HEX))
        {
            facing = f1;
        } else {
            // if f2 faces land, f1 should face water
            hex = getAdjacentHexToEdge(edge, f1);
            if ((hex == 0) || (getHexTypeFromCoord(hex) == WATER_HEX))
            {
                facing = f2;
            } else {
                throw new IllegalArgumentException("Edge 0x" + Integer.toHexString(edge) + " is between land hexes");
            }
        }

        // Hex in opposite-from-facing direction is water.
        // Make sure hex in facing direction is land.
        hex = getAdjacentHexToEdge(edge, facing);
        if ((hex == 0) || (getHexTypeFromCoord(hex) == WATER_HEX))
            throw new IllegalArgumentException("Edge 0x" + Integer.toHexString(edge) + " is between water hexes");

        return facing;
    }

    /**
     * For scenario option {@link SOCGameOption#K_SC_FTRI _SC_FTRI},
     * can a "gift" port at this edge be removed for placement elsewhere?
     *<P>
     * A port can't be removed from a Land Area where the player can place settlements.
     * So, must be in no land area (LA == 0), or in {@link #getPlayerExcludedLandAreas()}.
     * Does not check whether {@link SOCGameOption#K_SC_FTRI} is set.
     *
     * @param edge  Port's edge coordinate
     * @return  True if that edge has a port which can be removed
     * @see #removePort(int)
     * @see SOCGame#canRemovePort(SOCPlayer, int)
     * @see SOCGame#canPlacePort(SOCPlayer, int)
     */
    public boolean canRemovePort(final int edge)
    {
        final int n = portsCount;
        int i;
        for (i = 0; i < n; ++i)
        {
            if (edge == portsLayout[n + i])
                break;
        }
        if (i == n)
            return false;  // edge not found in port layout

        final int[] portNodes = getAdjacentNodesToEdge_arr(edge);
        for (i = 0; i <= 1; ++i)
        {
            final int la = getNodeLandArea(portNodes[i]);

            boolean ok = false;
            if (la == 0)
            {
                ok = true;
            }
            else if (playerExcludedLandAreas != null)
            {
                for (int j = 0; j < playerExcludedLandAreas.length; ++j)
                {
                    if (la == playerExcludedLandAreas[j])
                    {
                        ok = true;
                        break;
                    }
                }
            }

            if (! ok)
                return false;
        }

        return true;  // both nodes in land area 0 or in playerExcludedLandAreas
    }

    /**
     * For scenario option {@link SOCGameOption#K_SC_FTRI _SC_FTRI},
     * remove a "gift" port at this edge for placement elsewhere.
     *<P>
     * Assumes {@link #canRemovePort(int)} has already been called to validate.
     * See that method for necessary board conditions.
     *
     * @param edge  A port edge to be removed
     * @return  The type of port removed (in range {@link SOCBoard#MISC_PORT MISC_PORT}
     *     to {@link SOCBoard#WOOD_PORT WOOD_PORT})
     * @see SOCGame#removePort(SOCPlayer, int)
     * @see SOCGame#placePort(SOCPlayer, int, int)
     * @throws IllegalArgumentException  if {@code edge} not found in port layout
     */
    public int removePort(final int edge)
        throws IllegalArgumentException
    {
        final int n = portsCount;
        for (int i = 0; i < n; ++i)
        {
            if (edge == portsLayout[n + i])
            {
                portsLayout[n + i] = -1;

                final int[] nodes = getAdjacentNodesToEdge_arr(edge);
                final int node1Int = Integer.valueOf(nodes[0]),
                          node2Int = Integer.valueOf(nodes[1]);
                nodeIDtoPortType.remove(node1Int);
                nodeIDtoPortType.remove(node2Int);

                final int ptype = portsLayout[i];
                ports[ptype].remove((Object) node1Int);  // explicit cast: auto-unboxing would call remove(int)
                ports[ptype].remove((Object) node2Int);

                return portsLayout[i];  // pType
            }
        }

        // edge not found
        throw new IllegalArgumentException();
    }

    /**
     * Get the dice roll numbers for hexes on either side of this edge.
     * @return a string representation of an edge coordinate's dice numbers, such as "5/3";
     *      if a hex isn't a land hex, its number will be 0.
     * @see #getNumberOnHexFromCoord(int)
     */
    @Override
    public String edgeCoordToString(final int edge)
    {
        final int[] hexes = getAdjacentHexesToEdge_arr(edge);
        final int[] dnums = new int[2];
        for (int i = 0; i <= 1; ++i)
            if (hexes[i] != 0)
                dnums[i] = getNumberOnHexFromCoord(hexes[i]);

        return dnums[0] + "/" + dnums[1];
    }

}<|MERGE_RESOLUTION|>--- conflicted
+++ resolved
@@ -665,12 +665,8 @@
      * Board height and width will be the default, {@link #BOARDHEIGHT_LARGE} by {@link #BOARDWIDTH_LARGE}.
      *<P>
      * @param gameOpts  if game has options, map of {@link SOCGameOption}; otherwise null.
-<<<<<<< HEAD
      *     Used for {@link #isSeaBoard} from "SBL", and board size based on scenario options.
-     * @param maxPlayers Maximum players; must be 4 or 6
-=======
      * @param maxPlayers Maximum players; must be default 4, or 6 from SOCGameOption "PL" &gt; 4 or "PLB"
->>>>>>> 98bad69b
      * @throws IllegalArgumentException if <tt>maxPlayers</tt> is not 4 or 6
      */
     public SOCBoardLarge(final Map<String,SOCGameOption> gameOpts, int maxPlayers)
@@ -684,12 +680,8 @@
      * The board will be empty (all hexes are water, no dice numbers on any hex), see class javadoc
      * for how the board is filled when the game begins.
      * @param gameOpts  if game has options, map of {@link SOCGameOption}; otherwise null.
-<<<<<<< HEAD
      *     Used for {@link #isSeaBoard} from "SBL", and board size based on scenario options.
-     * @param maxPlayers Maximum players; must be 4 or 6
-=======
      * @param maxPlayers Maximum players; must be default 4, or 6 from SOCGameOption "PL" &gt; 4 or "PLB"
->>>>>>> 98bad69b
      * @param boardHeightWidth  Board's height and width.
      *        The constants for default size are {@link #BOARDHEIGHT_LARGE}, {@link #BOARDWIDTH_LARGE}.
      * @throws IllegalArgumentException if <tt>maxPlayers</tt> is not 4 or 6, or <tt>boardHeightWidth</tt> is null
