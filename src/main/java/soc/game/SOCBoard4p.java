--- conflicted
+++ resolved
@@ -22,10 +22,7 @@
 
 package soc.game;
 
-<<<<<<< HEAD
-=======
 
->>>>>>> d77d73cc
 /**
  * The classic 4-player board with 19 land hexes, surrounded by a ring of
  * 18 sea hexes/ports. Implements {@link SOCBoard#BOARD_ENCODING_ORIGINAL}.
@@ -114,60 +111,9 @@
     };
 
     /**
-<<<<<<< HEAD
      * unused default constructor: everything is SOCBoardLarge in v3
      */
     private SOCBoard4p()
-=======
-     * Possible number paths for 4-player original board.
-     * {@link #makeNewBoard(SOCGameOptionSet)} randomly chooses one path (one 1-dimensional array)
-     * to be used as <tt>numPath[]</tt> in
-     * {@link #makeNewBoard_placeHexes(int[], int[], int[], SOCGameOption)}.
-     */
-    final static int[][] makeNewBoard_numPaths_v1 =
-    {
-        // Numbers are indexes within hexLayout (also in numberLayout) for each land hex.
-        // See the hexLayout javadoc for how the indexes are arranged on the board layout.
-
-        // counterclockwise from southwest
-        {
-            29, 30, 31, 26, 20, 13, 7, 6, 5, 10, 16, 23,  // outermost hexes
-            24, 25, 19, 12, 11, 17,    18  // middle ring, center hex
-        },
-
-        // clockwise from southwest
-        {
-            29, 23, 16, 10, 5, 6, 7, 13, 20, 26, 31, 30,
-            24, 17, 11, 12, 19, 25,    18
-        },
-
-        // counterclockwise from east corner
-        {
-            20, 13, 7, 6, 5, 10, 16, 23, 29, 30, 31, 26,
-            19, 12, 11, 17, 24, 25,    18
-        },
-
-        // clockwise from east corner
-        {
-            20, 26, 31, 30, 29, 23, 16, 10, 5, 6, 7, 13,
-            19, 25, 24, 17, 11, 12,    18
-        },
-
-        // counterclockwise from northwest
-        {
-            5, 10, 16, 23, 29, 30, 31, 26, 20, 13, 7, 6,
-            11, 17, 24, 25, 19, 12,    18
-        },
-
-        // clockwise from northwest
-        {
-            5, 6, 7, 13, 20, 26, 31, 30, 29, 23, 16, 10,
-            11, 12, 19, 25, 24, 17,    18
-        }
-    };
-
-    public SOCBoard4p(final SOCGameOptionSet gameOpts)
->>>>>>> d77d73cc
     {
         super(null, 4, BOARD_ENCODING_ORIGINAL);
 
