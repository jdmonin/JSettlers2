/**
 * Java Settlers - An online multiplayer version of the game Settlers of Catan
 * Copyright (C) 2003  Robert S. Thomas <thomas@infolab.northwestern.edu>
 * Portions of this file Copyright (C) 2007-2017 Jeremy D Monin <jeremy@nand.net>
 * Portions of this file Copyright (C) 2012 Paul Bilnoski <paul@bilnoski.net>
 * Portions of this file Copyright (C) 2017 Ruud Poutsma <rtimon@gmail.com>
 *
 * This program is free software; you can redistribute it and/or
 * modify it under the terms of the GNU General Public License
 * as published by the Free Software Foundation; either version 3
 * of the License, or (at your option) any later version.
 *
 * This program is distributed in the hope that it will be useful,
 * but WITHOUT ANY WARRANTY; without even the implied warranty of
 * MERCHANTABILITY or FITNESS FOR A PARTICULAR PURPOSE.  See the
 * GNU General Public License for more details.
 *
 * You should have received a copy of the GNU General Public License
 * along with this program.  If not, see <http://www.gnu.org/licenses/>.
 *
 * The maintainer of this program can be reached at jsettlers@nand.net
 **/
package soc.game;

import java.io.Serializable;

import java.util.HashSet;
import java.util.HashMap;
import java.util.Map;
import java.util.Random;
import java.util.Vector;


/**
 * This is a representation of the board in Settlers of Catan.
 * Board initialization is done in {@link #makeNewBoard(Map)}; that method
 * has some internal comments on structures, coordinates, layout and values.
 *<P>
 * Because some game variants may need different board layouts or features,
 * you will need a subclass of SOCBoard: Use
 * {@link SOCBoard.BoardFactory#createBoard(Map, int)}
 * whenever you need to construct a new SOCBoard.
 *<P>
 * A {@link SOCGame} uses this board; the board is not given a reference to the game, to enforce layering
 * and keep the board logic simple.  Game rules should be enforced at the game, not the board.
 * Calling board methods won't change the game state.
 *<P>
 * To identify nearby nodes, edges, hexes, etc, use the methods
 * with names such as {@link #getAdjacentHexesToNode(int)}.
 *<P>
 * Other methods to examine the board: {@link SOCGame#getPlayersOnHex(int)},
 * {@link SOCGame#putPiece(SOCPlayingPiece)}, etc.
 *<P>
 * <h4> Geometry/Navigation methods: </h4>
 *<br><table border=1>
 *<TR><td>&nbsp;</td><td colspan=3>Adjacent to a:</td></TR>
 *<TR><td>Get the:</td> <td> Hex </td><td> Edge </td><td> Node </td></TR>
 *<TR><td> Hex </td>
 *    <td><!-- Hex adjac to hex -->
 *      {@link #getAdjacentHexesToHex(int, boolean)}
 *    </td>
 *    <td><!-- Hex adjac to edge -->
 *      {@link #getAdjacentHexToEdge(int, int)}
 *    </td>
 *    <td><!-- Hex adjac to node -->
 *      {@link #getAdjacentHexesToNode(int)}
 *    </td>
 *</TR>
 *<TR><td> Edge </td>
 *    <td><!-- Edge adjac to hex -->
 *      -
 *    </td>
 *    <td><!-- Edge adjac to edge -->
 *      {@link #getAdjacentEdgesToEdge(int)}
 *    </td>
 *    <td><!-- Edge adjac to node -->
 *      {@link #getAdjacentEdgeToNode(int, int)} <br>
 *      {@link #getAdjacentEdgeToNode2Away(int, int)} <br>
 *      {@link #getAdjacentEdgesToNode(int)} <br>
 *      {@link #getAdjacentEdgesToNode_arr(int)} <br>
 *      {@link #getEdgeBetweenAdjacentNodes(int, int)} <br>
 *      {@link #isEdgeAdjacentToNode(int, int)}
 *    </td>
 *</TR>
 *<TR><td> Node </td>
 *    <td><!-- Node adjac to hex -->
 *      {@link #getAdjacentNodeToHex(int, int)} <br>
 *      {@link #getAdjacentNodesToHex(int)}
 *    </td>
 *    <td><!-- Node adjac to edge -->
 *      {@link #getAdjacentNodesToEdge(int)} <br>
 *      {@link #getAdjacentNodesToEdge_arr(int)} <br>
 *      {@link #getAdjacentNodeFarEndOfEdge(int, int)}
 *    </td>
 *    <td><!-- Node adjac to node -->
 *      {@link #getAdjacentNodeToNode(int, int)} <br>
 *      {@link #getAdjacentNodeToNode2Away(int, int)} <br>
 *      {@link #getAdjacentNodesToNode(int)} <br>
 *      {@link #getAdjacentNodesToNode_arr(int)} <br>
 *      {@link #isNodeAdjacentToNode(int, int)} <br>
 *      {@link #isNode2AwayFromNode(int, int)}
 *    </td>
 *</TR>
 *<TR><td>Other methods:</td> <td> Hex </td><td> Edge </td><td> Node </td></TR>
 *<TR valign=top><td>&nbsp;</td>
 *    <td><!-- hex -->
 *      {@link #isHexOnLand(int)} <br>
 *      {@link #isHexOnWater(int)} <br>
 *      {@link #getNumberOnHexFromCoord(int)} <br>
 *      {@link #getNumberOnHexFromNumber(int)} <br>
 *      {@link #getHexTypeFromCoord(int)} <br>
 *      {@link #getHexTypeFromNumber(int)} <br>
 *      {@link #getHexNumFromCoord(int)} <br>
 *      {@link #getRobberHex()} <br>
 *      {@link #getPreviousRobberHex()} <br>
 *      {@link #getHexLayout()} <br>
 *      {@link #getLandHexCoords()}
 *    </td>
 *    <td><!-- edge -->
 *      {@link #roadAtEdge(int)} <br>
 *      {@link #getPortsEdges()}
 *    </td>
 *    <td><!-- node -->
 *      {@link #isNodeOnLand(int)} <br>
 *      {@link #settlementAtNode(int)} <br>
 *      {@link #getPortTypeFromNodeCoord(int)}
 *    </td>
 *</TR>
 *</table>
 *  See also {@link SOCBoardLarge} which has more geometry methods.
 *<P>
 * <b>Coordinate system,</b> as seen in appendix A of Robert S Thomas' dissertation:
 *<P>
 * <b>Hexes</b> (represented as coordinate of their centers),
 * <b>nodes</b> (corners of hexes; where settlements/cities are placed),
 * and <b>edges</b> (between nodes; where roads are placed),
 * share the same grid of coordinates.
 * Each hex is 2 units wide, in a 2-D coordinate system.
 *<P>
 * To explore coordinates at the client, type debug command {@code =*= showcoords}
 * to show a tooltip with current board coordinates at the mouse pointer.
 * To turn this off, type {@code =*= hidecoords}.
 *<P>
 * Current coordinate encoding: In v3.0.00 and newer all boards use the same
 * v3 coordinate encoding ({@link SOCBoard#BOARD_ENCODING_LARGE}). At the client,
 * the 6-player board is rotated 90 degrees clockwise from the 4-player board.
 * Since v1 and v2 clients can't connect to v3 via Protobuf or JSON,
 * old encodings v1 ({@link #BOARD_ENCODING_ORIGINAL}) and v2 ({@link #BOARD_ENCODING_6PLAYER})
 * are no longer needed.
 *<P>
 * For the large sea board (game option {@code "SBL"}), see subclass {@link SOCBoardLarge}.
 * Remember that ship pieces extend the {@link SOCRoad} class.
 * Most methods of {@link SOCBoard}, {@link SOCGame} and {@link SOCPlayer} differentiate them
 * ({@link SOCPlayer#hasPotentialRoad()} vs {@link SOCPlayer#hasPotentialShip()}),
 * but a few methods group them together:
 *<UL>
 *<LI> {@link #roadAtEdge(int)}
 *<LI> {@link #getRoads()}
 *</UL>
 * On the large sea board, there can optionally be multiple "land areas"
 * (groups of islands), if {@link SOCBoardLarge#getLandAreasLegalNodes()} != null.
 *
 * @author Robert S Thomas
 * @see SOCBoardLarge
 */
public abstract class SOCBoard implements Serializable, Cloneable
{
    private static final long serialVersionUID = 3000L;  // last structural change v2.0.00

    //
    // Hex types
    //

    /**
     * Water hex; lower-numbered than all land hex types.
     * Before v2.0.00, value was 6 instead of 0.
     * @see #isHexOnLand(int)
     * @see #isHexOnWater(int)
     * @see #CLAY_HEX
     * @see #MAX_LAND_HEX
     */
    public static final int WATER_HEX = 0;

    /**
     * Clay; lowest-numbered hex type.
     * Same numeric value as {@link SOCResourceConstants#CLAY}.
     * @see #WATER_HEX
     */
    public static final int CLAY_HEX = 1;
    public static final int ORE_HEX = 2;
    public static final int SHEEP_HEX = 3;
    public static final int WHEAT_HEX = 4;
    /**
     * Wood.  As with all land resource hex types,
     * same numeric value as its resource constant
     * {@link SOCResourceConstants#WOOD}.
     */
    public static final int WOOD_HEX = 5;

    /**
     * Desert; highest-numbered hex type.
     * Also {@link #MAX_LAND_HEX} for the v1 and v2 board encodings.
     * Before v2.0.00, value was 0 instead of 6.
     */
    public static final int DESERT_HEX = 6;

    /**
     * Highest-numbered land hex type ({@link #DESERT_HEX}).
     *<P>
     * The v3 encoding has a higher {@link SOCBoardLarge#GOLD_HEX} and {@link SOCBoardLarge#FOG_HEX},
     * but they aren't encodable in this class (v1 or v2 encoding) because of {@link #MISC_PORT_HEX}.
     * @since 1.1.07
     * @see #isHexOnLand(int)
     * @see #isHexOnWater(int)
     * @see #WATER_HEX
     */
    private static final int MAX_LAND_HEX = 6;

    /** Misc (3-for-1) port type; lowest-numbered port-hextype integer */
    public static final int MISC_PORT_HEX = 7;  // Must be first port-hextype integer
    public static final int CLAY_PORT_HEX = 8;
    public static final int ORE_PORT_HEX = 9;
    public static final int SHEEP_PORT_HEX = 10;
    public static final int WHEAT_PORT_HEX = 11;
    /** Wood port type; highest-numbered port-hextype integer */
    public static final int WOOD_PORT_HEX = 12;  // Must be last port-hextype integer

    /**
     * Misc (3-for-1) port; lowest-numbered port-type integer.
     *<P>
     * Other code such as <tt>SOCBoardPanel.drawHex</tt> relies on the
     * fact that {@link #MISC_PORT} == 0 == {@link #WATER_HEX},
     * and that the range {@link #CLAY_PORT} - {@link #WOOD_PORT} are 1 - 5,
     * and {@link #CLAY_HEX} == {@link #CLAY_PORT}.
     */
    public static final int MISC_PORT = 0;  // Must be first port-type integer; must be 0 (hardcoded in places here)
    /** Clay port type. <tt>CLAY_PORT</tt> == {@link #CLAY_HEX}. */
    public static final int CLAY_PORT = 1;
    /** Ore port type. <tt>ORE_PORT</tt> == {@link #ORE_HEX}. */
    public static final int ORE_PORT = 2;
    /** Sheep port type. <tt>SHEEP_PORT</tt> == {@link #SHEEP_HEX}.  */
    public static final int SHEEP_PORT = 3;
    /** Wheat port type. <tt>WHEAT_PORT</tt> == {@link #WHEAT_HEX}.  */
    public static final int WHEAT_PORT = 4;
    /**
     * Wood port type; highest-numbered port-type integer.
     * <tt>WOOD_PORT</tt> == {@link #WOOD_HEX}.
     */
    public static final int WOOD_PORT = 5;  // Must be last port-type integer

    /**
     * Facing is the direction (1-6) to the hex touching a hex or edge,
     * or from a node to another node 2 nodes away.
     * Facing 1 is NE, 2 is E, 3 is SE, 4 is SW, etc;
     * used in {@link #hexLayout} for ports, and elsewhere.<pre>
      6 &lt;--.    .--> 1
            \/\/
            /  \
       5&lt;--|    |--> 2
           |    |
            \  /
            /\/\
      4 &lt;--.    .--> 3  </pre>
     * @since 1.1.08
     */
    public static final int FACING_NE = 1, FACING_E = 2, FACING_SE = 3,
        FACING_SW = 4, FACING_W = 5, FACING_NW = 6;

    /**
     * Board Encoding fields begin here
     * ------------------------------------------------------------------------------------
     */

    // If you add a new BOARD_ENCODING_* constant:
    // - Update MAX_BOARD_ENCODING
    // - Update the getBoardEncodingFormat javadocs
    // - Do where-used on the existing encoding constants and MAX_BOARD_ENCODING
    //   to look for other places you may need to check for the new constant

    /**
     * Classic 4-player original format (v1) used with {@link SOCBoard4p} for {@link #getBoardEncodingFormat()}:
     * Hexadecimal 0x00 to 0xFF along 2 diagonal axes.
     * Coordinate range on each axis is 0 to 15 decimal.<BR>
     * The two axes' ranges in hex:<pre>
     *   Hexes: 11 to DD
     *   Nodes: 01 or 10, to FE or EF
     *   Edges: 00 to EE </pre>
     *<P>
     * See the Dissertation PDF for details.
     * @since 1.1.06
     */
    public static final int BOARD_ENCODING_ORIGINAL = 1;

    /**
     * Classic 6-player format (v2) used with {@link SOCBoard6p} for {@link #getBoardEncodingFormat()}:
     * Land hexes are same encoding as {@link #BOARD_ENCODING_ORIGINAL}.
     * Land starts 1 extra hex west of classic 4-player board,
     * and has an extra row of land at north and south end.
     *<P>
     * Ports are not part of {@link #hexLayout} because their
     * coordinates wouldn't fit within 2 hex digits.
     * Instead, see {@link #getPortTypeFromNodeCoord(int)},
     *   {@link #getPortsEdges()}, {@link #getPortsFacing()},
     *   {@link #getPortCoordinates(int)} or {@link #getPortsLayout()}.
     * @since 1.1.08
     */
    public static final int BOARD_ENCODING_6PLAYER = 2;

    /**
     * Sea board format (v3) used with {@link SOCBoardLarge} for {@link #getBoardEncodingFormat()}:
     * Allows up to 127 x 127 board with an arbitrary mix of land and water tiles.
     * Land, water, and port locations/facings are no longer hardcoded.
     * Use {@link #getPortsCount()} to get the number of ports.
     * For other port information, use the same methods as in {@link #BOARD_ENCODING_6PLAYER}.
     *<P>
     * Activated with {@link SOCGameOption} {@code "SBL"}.
     *<P>
     * Although this is encoding "v3", it was added to JSettlers in v2.0.00.
     * @since 2.0.00
     */
    public static final int BOARD_ENCODING_LARGE = 3;

    /**
     * Largest value of {@link #getBoardEncodingFormat()} supported in this version.
     * @since 1.1.08
     */
    public static final int MAX_BOARD_ENCODING = 3;

    /**
     * Maximum valid coordinate value; size of board in coordinates (not in number of hexes across).
     * Default size per {@link #BOARD_ENCODING_ORIGINAL} is: <pre>
     *   Hexes: 11 to DD
     *   Nodes: 01 or 10, to FE or EF
     *   Edges: 00 to EE </pre>
     * Although this field is protected (not private), please treat it as read-only.
     * @since 1.1.06
     */
    protected int boardWidth, boardHeight;

    /**
     * Minimum and maximum edge and node coordinates in this board's encoding.
     * ({@link #MAXNODE} is the same in the v1 and v2 current encodings.)
     * Not used in v3 ({@link #BOARD_ENCODING_LARGE}).
     * @since 1.1.08
     */
    protected int minNode, minEdge, maxEdge;

    /**
     * The encoding format of board coordinates,
     * or {@link #BOARD_ENCODING_ORIGINAL} (default, original).
     * The board size determines the required encoding format.
     *<UL>
     *<LI> 1 - Original format: hexadecimal 0x00 to 0xFF.
     *       Coordinate range is 0 to 15 (in decimal).
     *       Port types and facings encoded within {@link #hexLayout}.
     *<LI> 2 - 6-player board, variant of original format: hexadecimal 0x00 to 0xFF.
     *       Coordinate range is 0 to 15 (in decimal).
     *       Port types stored in {@link #portsLayout}.
     *       Added in 1.1.08.
     *<LI> 3 - Large board ({@link #BOARD_ENCODING_LARGE}).
     *       Coordinate range for rows,columns is each 0 to 255 decimal,
     *       or altogether 0x0000 to 0xFFFF hex.
     *       Arbitrary mix of land and water tiles.
     *       Added in 2.0.00, implemented in {@link SOCBoardLarge}.
     *       Activated with {@link SOCGameOption} <tt>"SBL"</tt>.
     *</UL>
     * @since 1.1.06
     */
    protected final int boardEncodingFormat;

    /**
     * Board Encoding fields end here
     * ------------------------------------------------------------------------------------
     */

    /**
     * largest coordinate value for a hex, in the current encoding.
     */
    protected static final int MAXHEX = 0xDD;  // See also hardcoded checks in {@link #getAdjacentHexes_AddIfOK.

    /**
     * smallest coordinate value for a hex, in the current encoding.
     */
    protected static final int MINHEX = 0x11;

    /**
     * largest coordinate value for a node on land, in the v1 and v2 encodings
     */
    private static final int MAXNODE = 0xDC;

    /***************************************
     * Hex data array, one element per water or land (or port, which is special water) hex.
     * Each element's coordinates on the board ("hex ID") is {@link #numToHexID}[i].
     * Each element's value encodes hex type and, if a
     * port, its facing ({@link #FACING_NE} to {@link #FACING_NW}).
     *<P>
     * For land hexes, the dice number on <tt>hexLayout</tt>[i] is {@link #numberLayout}[i].
     *<P>
     * <b>Key to the hexLayout[] values:</b>
     *<br>
     * Note that hexLayout contains ports only for the v1 encoding ({@link #BOARD_ENCODING_ORIGINAL});
     * v2 and v3 use {@link #portsLayout} instead, and hexLayout contains only water and the land
     * hex types.  The v3 encoding ({@link #BOARD_ENCODING_LARGE}) doesn't use {@code hexLayout} at all,
     * instead it has a 2-dimensional {@code hexLayoutLg} structure.
       <pre>
       0 : water   {@link #WATER_HEX} (was 6 before v2.0.00)
       1 : clay    {@link #CLAY_HEX}
       2 : ore     {@link #ORE_HEX}
       3 : sheep   {@link #SHEEP_HEX}
       4 : wheat   {@link #WHEAT_HEX}
       5 : wood    {@link #WOOD_HEX}
       6 : desert  {@link #DESERT_HEX} (was 0 before v2.0.00)  also: {@link #MAX_LAND_HEX}
       7 : misc port ("3:1") facing land in direction 1 ({@link #FACING_NE NorthEast})
                             (this port type is {@link #MISC_PORT} in {@link #getPortTypeFromNodeCoord(int)})
       8 : misc port facing 2 ({@link #FACING_E})
       9 : misc port facing 3 ({@link #FACING_SE})
       10 : misc port facing 4 ({@link #FACING_SW})
       11 : misc port facing 5 ({@link #FACING_W})
       12 : misc port facing 6 ({@link #FACING_NW NorthWest})
       16+: non-misc ("2:1") encoded port
       </pre>
        Non-misc ports are encoded here in binary like this:<pre>
      (port facing, 1-6)        (kind of port)
              \--> [0 0 0][0 0 0 0] <--/       </pre>
        Kind of port:<pre>
        1 : clay  (port type {@link #CLAY_PORT} in {@link #getPortTypeFromNodeCoord(int)})
        2 : ore    {@link #ORE_PORT}
        3 : sheep  {@link #SHEEP_PORT}
        4 : wheat  {@link #WHEAT_PORT}
        5 : wood   {@link #WOOD_PORT}
        </pre>
        <em>Port facing</em> is the edge of the port's hex
        touching land, which contains 2 nodes where player can build a
        port settlement/city; facing is a number 1-6
        ({@link #FACING_NE}-{@link #FACING_NW}). <pre>
      6 &lt;--.    .--> 1
            \/\/
            /  \
       5&lt;--|    |--> 2
           |    |
            \  /
            /\/\
      4 &lt;--.    .--> 3  </pre>
     *<P>
     *  For board encoding formats {@link #BOARD_ENCODING_ORIGINAL} and
     *  {@link #BOARD_ENCODING_6PLAYER}, hexLayout indexes are arranged
     *  this way per {@link #numToHexID}: <pre>
       0   1   2   3

     4   5   6   7   8

   9  10  11  12  13  14

15  16  17  18  19  20  21

  22  23  24  25  26  27

    28  29  30  31  32

      33  34  35  36  </pre>
     *
     *  The 6-player board is visually rotated clockwise 90 degrees; the
     *  client's visual "North" (index 15, hex coordinate 0x11) on that
     *  board is West internally in the board layout.
     *
         @see #getHexTypeFromNumber(int)
         @see #getAdjacentNodeToHex(int, int)
     *
     **/
    private int[] hexLayout =   // initially all WATER_HEX
    {
        WATER_HEX, WATER_HEX, WATER_HEX, WATER_HEX,
        WATER_HEX, WATER_HEX, WATER_HEX, WATER_HEX, WATER_HEX,
        WATER_HEX, WATER_HEX, WATER_HEX, WATER_HEX, WATER_HEX, WATER_HEX,
        WATER_HEX, WATER_HEX, WATER_HEX, WATER_HEX, WATER_HEX, WATER_HEX, WATER_HEX,
        WATER_HEX, WATER_HEX, WATER_HEX, WATER_HEX, WATER_HEX, WATER_HEX,
        WATER_HEX, WATER_HEX, WATER_HEX, WATER_HEX, WATER_HEX,
        WATER_HEX, WATER_HEX, WATER_HEX, WATER_HEX
    };

    /**
     * Port information; varies by board layout encoding format.
     * Initialized in {@link #makeNewBoard(Map)} if not <tt>null</tt>.
     *<UL>
     *<LI> v1: Not used in the original board, these are part of {@link #hexLayout} instead,
     *         and this field is <tt>null</tt>.
     *
     *<LI> v2: On the 6-player (v2 layout) board, each port's type.
     * Same value range as in {@link #hexLayout}.
     * 1 element per port. Same ordering as {@link #PORTS_FACING_V2}.
     *
     *<LI> v3: {@link #BOARD_ENCODING_LARGE} stores more information
     * within the port layout array.  <em>n</em> = {@link #getPortsCount()}.
     * The port types are stored at the beginning, from index 0 to <em>n</em> - 1.
     * The next <em>n</em> indexes store each port's edge coordinate.
     * The next <em>n</em> store each port's facing (towards land).
     * <P>
     * One scenario there has movable ports; a port's edge might temporarily be -1.
     * Ignore this port if so, it's not currently placed on the board.
     *</UL>
     *
     * @see #ports
     * @since 1.1.08
     */
    protected int[] portsLayout;

    /** Dice number from hex numbers.
     *  For coord mapping, see {@link #numToHexID}
     *<P>
     *  <tt>numberLayout</tt>[i] is the dice number for the land hex stored in {@link #hexLayout}[i].
     *  The robber hex is 0.  Water hexes are -1.
     *<P>
     *  Used in the v1 and v2 encodings (ORIGINAL, 6PLAYER).
     *  The v3 encoding ({@link #BOARD_ENCODING_LARGE}) doesn't use this array,
     *  instead it uses {@link SOCBoardLarge#numberLayoutLg}.
     */
    private int[] numberLayout =
    {
        -1, -1, -1, -1, -1, -1, -1, -1, -1, -1, -1, -1, -1, -1, -1, -1, -1, -1,
        -1, -1, -1, -1, -1, -1, -1, -1, -1, -1, -1, -1, -1, -1, -1, -1, -1, -1,
        -1
    };

    /** Hex coordinates ("IDs") of each hex number ("hex number" means index within
     *  {@link #hexLayout}).
     *<UL>
     *<LI> {@link #BOARD_ENCODING_ORIGINAL}:  The hexes in here are the board's land hexes and also
     *     the surrounding ring of water/port hexes.
     *<LI> {@link #BOARD_ENCODING_6PLAYER}:  The hexes in here are the board's land hexes and also
     *     the unused hexes (rightmost column: 7D - DD - D7).
     *<LI> {@link #BOARD_ENCODING_LARGE}: Does not use numToHexID or hexLayout; hex coordinate == hex number.
     *</UL>
     *
     * The hex coordinate layout given here can also be seen in RST's dissertation figure A.1.
     *
     * @see #hexIDtoNum
     * @see #nodesOnLand
     * @see SOCBoard4p#HEXCOORDS_LAND_V1
     * @see SOCBoard6p#HEXCOORDS_LAND_V2
     * @see #getLandHexCoords()
     */
    private int[] numToHexID =
    {
        0x17, 0x39, 0x5B, 0x7D,
        0x15, 0x37, 0x59, 0x7B, 0x9D,
        0x13, 0x35, 0x57, 0x79, 0x9B, 0xBD,
        0x11, 0x33, 0x55, 0x77, 0x99, 0xBB, 0xDD,
        0x31, 0x53, 0x75, 0x97, 0xB9, 0xDB,
        0x51, 0x73, 0x95, 0xB7, 0xD9,
        0x71, 0x93, 0xB5, 0xD7
    };

    /**
     * translate hex ID (hex coordinate) to an array index within {@link #hexLayout},
     * which is sometimes called its "hex number".
     * The numbers in here are the board's land hexes and also the surrounding
     * ring of water/port hexes.  Initialized in constructor.  Length is >= {@link #MAXHEX}.
     * A value of -1 means the ID isn't a valid hex number on the board.
     * @see #numToHexID
     * @see #nodeIDtoPortType
     */
    private int[] hexIDtoNum;

    /**
     * translate node ID (node coordinate) to a port's type ({@link #MISC_PORT} to {@link #WOOD_PORT}).
     * Initialized in {@link #makeNewBoard(Map)}.
     * Key = node coordinate as Integer; value = port type as Integer.
     * If the node ID isn't present, that coordinate isn't a valid port on the board.
     * @see #ports
     * @see #portsLayout
     * @see #hexIDtoNum
     * @since 1.1.08
     */
    protected HashMap<Integer,Integer> nodeIDtoPortType;
        // was int[] in v1.1.08 and later 1.x.xx versions; HashMap in v2.0.00+

    /**
     * Offset to add to hex coordinate to get all adjacent node coords, starting at
     * index 0 at the top (northern corner of hex) and going clockwise (RST dissertation figure A.5).
     * Because we're looking at nodes and not edges (corners, not sides, of the hex),
     * these are offset from the set of "facing" directions by 30 degrees.
     * -- see getAdjacent* methods instead
     */
    private final static int[] HEXNODES = { 0x01, 0x12, 0x21, 0x10, -0x01, -0x10 };

    /**
     * offset of all hexes adjacent to a node
     * -- @see #getAdjacentHexesToNode(int) instead
     * private int[] nodeToHex = { -0x21, 0x01, -0x01, -0x10, 0x10, -0x12 };
     */

    /**
     * Offsets from a node to another node 2 away,
     * indexed by the facing directions: {@link #FACING_NE} is 1,
     * {@link #FACING_E} is 2, etc; {@link #FACING_NW} is 6.
     * Used by {@link #getAdjacentNodeToNode2Away(int, int)}.
     * See RST dissertation figure A.2.
     * @since 1.1.12
     */
    private final static int[] NODE_2_AWAY = { -9, 0x02, 0x22, 0x20, -0x02, -0x22, -0x20 };

    /**
     * the hex coordinate that the robber is in, or -1; placed on desert in {@link #makeNewBoard(Map)}.
     * Once the robber is placed on the board, it cannot be removed (cannot become -1 again).
     */
    private int robberHex = -1;  // Soon placed on desert, when makeNewBoard is called

    /**
     * the previous hex coordinate that the robber is in; -1 unless
     * {@link #setRobberHex(int, boolean) setRobberHex(rh, true)} was called.
     * @since 1.1.11
     */
    private int prevRobberHex = -1;

    /**
     * Maximum land hex type value for the robber; can be used for array sizing.
     * Same value range as {@link #getHexTypeFromCoord(int)} for the current board encoding.
     * ({@link #BOARD_ENCODING_LARGE adds values {@link SOCBoardLarge#GOLD_HEX}
     * and {@link SOCBoardLarge#FOG_HEX}, for example.)
     * @see SOCGame#canMoveRobber(int, int)
     * @since 2.0.00
     */
    public final int max_robber_hextype;

    /**
     * where the ports of each type are; coordinates per port type.
     * Indexes are port types, {@link #MISC_PORT} to {@link #WOOD_PORT}.
     * Values are Vectors of Integer node coordinates; each port
     *    will have 2 Integers because it touches 2 nodes.
     *    So, the number of ports of a type is ports[type].size() / 2.
     * @see #portsLayout
     * @see #getPortsEdges()
     */
    @SuppressWarnings("unchecked")
    protected Vector<Integer>[] ports = new Vector[6];  // 1 per resource type, MISC_PORT to WOOD_PORT

    /**
     * roads on the board; Vector of SOCPlayingPiece.
     * On the large sea board ({@link SOCBoardLarge}), also
     * contains all ships on the board.
     */
    protected Vector<SOCRoad> roads = new Vector<SOCRoad>(60);

    /**
     * settlements on the board
     */
    protected Vector<SOCSettlement> settlements = new Vector<SOCSettlement>(20);

    /**
     * cities on the board
     */
    protected Vector<SOCCity> cities = new Vector<SOCCity>(16);

    /**
     * random number generator
     */
    protected Random rand = new Random();

    /**
     * a list of nodes on the land of the board; key is node's Integer coordinate, value is Boolean.
     * nodes on outer edges of surrounding water/ports are not on the board.
     *<P>
     * See dissertation figure A.2.
     * See also {@link #initPlayerLegalAndPotentialSettlements()}
     * and {@link #getLandHexCoords()}.
     *<P>
     * On the large sea board, there can optionally be multiple "land areas"
     * (groups of islands), if {@link SOCBoardLarge#getLandAreasLegalNodes()} != null.
     * In that case, <tt>nodesOnLand</tt> contains all nodes of all land areas.
     */
    protected HashSet<Integer> nodesOnLand = new HashSet<Integer>();

    /**
     * Minimal super constructor for subclasses.
     * Initializes common fields like {@link #ports} as empty structures,
     * but does not set up layout-specific fields like {@link #portsLayout}.
     *<P>
     * Most likely you should also call {@link #setBoardBounds(int, int)}.
     *
     * @param boardEncodingFmt  A format constant in the currently valid range:
     *         Must be >= {@link #BOARD_ENCODING_LARGE} and &lt;= {@link #MAX_BOARD_ENCODING}.
     * @param maxRobberHextype  Maximum land hextype value, or maximum hex type
     *         the robber can be placed at.  Same value range as {@link #max_robber_hextype}
     *         and as your subclass's {@link #getHexTypeFromCoord(int)} method.
     * @since 2.0.00
     * @throws IllegalArgumentException if <tt>boardEncodingFmt</tt> is out of range
     */
    protected SOCBoard(final int boardEncodingFmt, final int maxRobberHextype)
        throws IllegalArgumentException
    {
        if ((boardEncodingFmt < BOARD_ENCODING_LARGE) || (boardEncodingFmt > MAX_BOARD_ENCODING))
            throw new IllegalArgumentException(Integer.toString(boardEncodingFmt));

        boardEncodingFormat = boardEncodingFmt;
        max_robber_hextype = maxRobberHextype;

        // Reminder: Most field initialization is done at its declaration
        // (robberHex, prevRobberHex, roads, settlements, cities)

        /**
         * initialize the port vector array
         */
        ports[MISC_PORT] = new Vector<Integer>(8);
        for (int i = CLAY_PORT; i <= WOOD_PORT; i++)
            ports[i] = new Vector<Integer>(2);
    }

    /**
     * Create a new Settlers of Catan Board, with the v1 or v2 encoding.
     * (For the v3 encoding, instead use a {@link SOCBoardLarge} constructor.)
     * @param gameOpts  if game has options, map of {@link SOCGameOption}; otherwise null.
     * @param maxPlayers Maximum players; must be 4 or 6. (Added in 1.1.08)
     * @param boardEncodingFmt  A format constant in the currently valid range:
     *         Must be >= {@link #BOARD_ENCODING_LARGE} and &lt;= {@link #MAX_BOARD_ENCODING}.
     * @throws IllegalArgumentException if {@code maxPlayers} is not 4 or 6, or {@code boardEncodingFmt} is out of range
     * @see BoardFactory#createBoard(Map, int)
     */
    protected SOCBoard(Map<String, SOCGameOption> gameOpts, final int maxPlayers, final int boardEncodingFmt)
        throws IllegalArgumentException
    {
        this(boardEncodingFmt, MAX_LAND_HEX);

        if ((maxPlayers != 4) && (maxPlayers != 6))
            throw new IllegalArgumentException("maxPlayers: " + maxPlayers);

        boardWidth = 0x10;
        boardHeight = 0x10;

        /**
         * initialize the hexIDtoNum array;
         * see dissertation figure A.1 for coordinates
         */
        hexIDtoNum = new int[0xEE];  // Length must be >= MAXHEX

        for (int i = 0; i < 0xEE; i++)
        {
            hexIDtoNum[i] = -1;  // -1 means off the board
        }

        // Sets up the board as land hexes with surrounding ring of water/port hexes.

        initHexIDtoNumAux(0x17, 0x7D, 0);  // Top horizontal row: 4 hexes across
        initHexIDtoNumAux(0x15, 0x9D, 4);  // Next horiz row: 5 hexes
        initHexIDtoNumAux(0x13, 0xBD, 9);  // Next: 6
        initHexIDtoNumAux(0x11, 0xDD, 15); // Middle horizontal row: 7
        initHexIDtoNumAux(0x31, 0xDB, 22); // Next: 6
        initHexIDtoNumAux(0x51, 0xD9, 28); // Next: 5
        initHexIDtoNumAux(0x71, 0xD7, 33); // Bottom horizontal row: 4 hexes across

        initNodesOnLand();
    }

    /**
     * As part of the constructor, check the {@link #boardEncodingFormat}
     * and initialize {@link #nodesOnLand} accordingly.
     * @see #initPlayerLegalAndPotentialSettlements()
     * @since 2.0.00
     */
    private void initNodesOnLand()
    {
        final boolean is6player = (boardEncodingFormat == BOARD_ENCODING_6PLAYER);

        nodesOnLand = new HashSet<Integer>();

        /**
         * initialize the list of nodes on the land of the board;
         * nodes on outer edges of surrounding water/ports are not on the board.
         * See dissertation figure A.2.
         * Classic 6-player layout starts land 1 extra hex (2 nodes) west of 4-player board,
         * and has an extra row of land hexes at north and south end.
         * Same node coordinates are needed in initPlayerLegalAndPotentialSettlements.
         */
        final int westAdj = (is6player) ? 0x22 : 0x00;

        // Set each row of valid node coordinates:
        int i;

        if (is6player)
        {
            for (i = 0x07; i <= 0x6D; i += 0x11)
                nodesOnLand.add(new Integer(i));
        }

        for (i = 0x27 - westAdj; i <= 0x8D; i += 0x11)  //  Northernmost horizontal row: each north corner across 3 hexes
            nodesOnLand.add(new Integer(i));

        for (i = 0x25 - westAdj; i <= 0xAD; i += 0x11)  // Next: each north corner of row of 4 / south corner of the northernmost 3 hexes
            nodesOnLand.add(new Integer(i));

        for (i = 0x23 - westAdj; i <= 0xCD; i += 0x11)  // Next: north corners of middle row of 5 hexes
            nodesOnLand.add(new Integer(i));

        for (i = 0x32 - westAdj; i <= 0xDC; i += 0x11) // Next: south corners of middle row of 5 hexes
            nodesOnLand.add(new Integer(i));

        for (i = 0x52 - westAdj; i <= 0xDA; i += 0x11)  // South corners of row of 4 / north corners of the southernmost 3 hexes
            nodesOnLand.add(new Integer(i));

        for (i = 0x72 - westAdj; i <= 0xD8; i += 0x11)  // Southernmost horizontal row: each south corner across 3 hexes
            nodesOnLand.add(new Integer(i));

        if (is6player)
        {
            for (i = 0x70; i <= 0xD6; i += 0x11)
                nodesOnLand.add(new Integer(i));
        }
    }

    /**
     * Auxiliary method for initializing part of the hexIDtoNum array.
     * Between begin and end, increment coord by 0x22, which moves 1 hex to the east.
     * See dissertation figure A.1.
     * @param begin Beginning of coordinate range
     * @param end   Ending coordinate - same horizontal row as begin
     * @param num   Number to assign to first {@link #hexIDtoNum}[] within this coordinate range;
     *              corresponds to hex's index ("hex number") within {@link #hexLayout}.
     */
    private void initHexIDtoNumAux(int begin, int end, int num)
    {
        int i;

        for (i = begin; i <= end; i += 0x22)
        {
            hexIDtoNum[i] = num;
            num++;
        }
    }

    /**
     * Fill the board layout for a game being started:
     * Shuffle the hex tiles and layout a board.
     * This is called at server, but not at client;
     * client instead calls methods such as {@link #setHexLayout(int[])}
     * or {@link SOCBoardLarge#setLandHexLayout(int[])}.
     * @param opts {@link SOCGameOption Game options}, which may affect
     *          tile placement on board, or null.  <tt>opts</tt> must be
     *          the same as passed to constructor, and thus give the same size and layout
     *          (same {@link #getBoardEncodingFormat()}).
     * @throws UnsupportedOperationException if this base-class stub is called (at client):
     *     Server overrides with {@link soc.server.SOCBoardLargeAtServer#makeNewBoard(Map)}.
     */
    public void makeNewBoard(final Map<String, SOCGameOption> opts)
        throws UnsupportedOperationException
    {
<<<<<<< HEAD
        throw new UnsupportedOperationException("Use SOCBoardLargeAtServer instead");
=======
        final boolean is6player = (boardEncodingFormat == BOARD_ENCODING_6PLAYER);

        final SOCGameOption opt_breakClumps = (opts != null ? opts.get("BC") : null);

        // shuffle and place the land hexes, numbers, and robber:
        // sets robberHex, contents of hexLayout[] and numberLayout[].
        // Also checks vs game option BC: Break up clumps of # or more same-type hexes/ports
        {
            final int[] landHex = is6player ? SOCBoard6p.makeNewBoard_landHexTypes_v2 : SOCBoard4p.makeNewBoard_landHexTypes_v1;
            final int[][] numPaths = is6player ? SOCBoard6p.makeNewBoard_numPaths_v2 : SOCBoard4p.makeNewBoard_numPaths_v1;
            final int[] numPath = numPaths[ Math.abs(rand.nextInt() % numPaths.length) ];
            final int[] numbers = is6player ? SOCBoard6p.makeNewBoard_diceNums_v2 : SOCBoard4p.makeNewBoard_diceNums_v1;
            makeNewBoard_placeHexes(landHex, numPath, numbers, opt_breakClumps);
        }

        // copy and shuffle the ports, and check vs game option BC
        final int[] portTypes = (is6player) ? SOCBoard6p.PORTS_TYPE_V2 : SOCBoard4p.PORTS_TYPE_V1;
        int[] portHex = new int[portTypes.length];
        System.arraycopy(portTypes, 0, portHex, 0, portTypes.length);
        makeNewBoard_shufflePorts(portHex, opt_breakClumps);
        if (is6player)
            portsLayout = portHex;  // No need to remember for 4-player classic layout

        // place the ports (hex numbers and facing) within hexLayout and nodeIDtoPortType.
        // fill out the ports[] vectors with node coordinates where a trade port can be placed.
        nodeIDtoPortType = new HashMap<Integer,Integer>();
        if (is6player)
        {
            for (int i = 0; i < SOCBoard6p.PORTS_FACING_V2.length; ++i)
            {
                final int ptype = portHex[i];
                final int[] nodes = getAdjacentNodesToEdge_arr(SOCBoard6p.PORTS_EDGE_V2[i]);
                placePort(ptype, -1, SOCBoard6p.PORTS_FACING_V2[i], nodes[0], nodes[1]);
            }
        } else {
            for (int i = 0; i < SOCBoard4p.PORTS_FACING_V1.length; ++i)
            {
                final int ptype = portHex[i];
                final int[] nodes = getAdjacentNodesToEdge_arr(SOCBoard4p.PORTS_EDGE_V1[i]);
                placePort(ptype, SOCBoard4p.PORTS_HEXNUM_V1[i], SOCBoard4p.PORTS_FACING_V1[i], nodes[0], nodes[1]);
            }
        }

>>>>>>> 1b741479
    }

    /**
     * Depth-first search to check land hexes for resource clumps.
     *<P>
     * Start with the set of all land hexes, and consider them 'unvisited'.
     * Look at each hex in the set, marking them as visited and moving
     * them into new subsets ("clumps") composed of adjacent hexes of the
     * same resource type. Build clumps by immediately visiting those adjacent
     * hexes, and their unvisited same-type adjacents, etc.
     * Once we've visited each hex, check if any clump subset's
     * size is larger than the allowed size.
     *<P>
     * For the Fog Island (scenario option _SC_FOG on {@link SOCBoardLarge}),
     * one land area contains some water.  So, <tt>unvisited</tt> may contain
     * a few water hexes.  For performance, in general you should omit water
     * hex locations from <tt>unvisited</tt>.
     *<P>
     * Called from {@link #makeNewBoard_placeHexes(int[], int[], int[], SOCGameOption)}.
     * Before v2.0.00, this was part of makeNewBoard_placeHexes.
     *
     * @param unvisited  Contains each land hex's coordinate as an Integer;
     *          <b>Note:</b> This vector will be modified by the method. <br>
     *          See note above about occasional water hex coordinates in <tt>univisited</tt>.
     * @param clumpSize  Clumps of this size or more are too large.
     *          Minimum value is 3, smaller values will always return false.
     * @return  true if large clumps found, false if okay
     * @throws IllegalArgumentException if a hex type is -1 (uninitialized or not a valid hex coordinate)
     * @since 2.0.00
     */
    protected boolean makeNewBoard_checkLandHexResourceClumps(Vector<Integer> unvisited, final int clumpSize)
        throws IllegalArgumentException
    {
        if (clumpSize < 3)
            return false;

        /**
         * Depth-first search to check land hexes for resource clumps.
         *
         * Start with the set of all land hexes, and consider them 'unvisited'.
         * Look at each hex in the set, marking them as visited and moving
         * them into new subsets ("clumps") composed of adjacent hexes of the
         * same resource type. Build clumps by immediately visiting those adjacent
         * hexes, and their unvisited same-type adjacents, etc.
         * Once we've visited each hex, check if any clump subset's
         * size is larger than the allowed size.
         *
         * Pseudocode:
        // Using vectors to represent sets.
        //   Sets will contain each land hex's coordinate ("ID").
        //
        // - clumps := new empty set (will be a vector of vectors)
        //     At end of search, each element of this set will be
        //       a subset (a vector) of adjacent hexes
        // - clumpsNotOK := false
        // - unvisited-set := new set (vector) of all land hexes
        // - iterate through unvisited-set; for each hex:
        //     - remove this from unvisited-set
        //     - if hex is water, done looking at this hex
        //     - look at its adjacent hexes of same type
        //          assertion: they are all unvisited, because this hex was unvisited
        //                     and this is the top-level loop
        //     - if none, done looking at this hex
        //     - remove all adj-of-same-type from unvisited-set
        //     - build a new clump-vector of this + all adj of same type
        //     - grow the clump: iterate through each hex in clump-vector (skip its first hex,
        //       because we already have its adjacent hexes)
        //          precondition: each hex already in the clump set, is not in unvisited-vec
        //          - look at its adjacent unvisited hexes of same type
        //          - if none, done looking at this hex
        //          - remove same-type adjacents from unvisited-set
        //          - insert them into clump-vector (will continue the iteration with them)
        //     - add clump-vector to set-of-all-clumps
        //          OR, immediately check its size vs clumpSize
        //   postcondition: have visited each hex
        // - iterate through set-of-all-clumps
        //      if size >= clumpSize then clumpsNotOK := true. Stop.
        // - read clumpsNotOK.
         */

        // Actual code along with pseudocode:

        // Using vectors to represent sets.
        //   Sets will contain each land hex's coordinate ("ID").
        //   We're operating on Integer instances, which is okay because
        //   vector methods such as contains() and remove() test obj.equals()
        //   to determine if the Integer is a member.
        //   (getAdjacent() returns new Integer objs with the same value
        //    as unvisited's members.)

        boolean clumpsNotOK = false;    // will set true in while-loop body

        // - unvisited-set := new set (vector) of all land hexes
        // - iterate through unvisited-set

        while (unvisited.size() > 0)
        {
            //   for each hex:

            //     - remove this from unvisited-set
            Integer hexCoordObj = unvisited.elementAt(0);
            final int hexCoord = hexCoordObj.intValue();
            final int resource = getHexTypeFromCoord(hexCoord);
            unvisited.removeElementAt(0);
            if (resource == -1)  // would cause inf loop, this "clump" can't be broken up
                throw new IllegalArgumentException("hex type -1 at coord 0x" + Integer.toHexString(hexCoord));

            //     - skip water hexes; water is never a clump
            if (resource == SOCBoard.WATER_HEX)
                continue;

            //     - look at its adjacent hexes of same type
            //          assertion: they are all unvisited, because this hex was unvisited
            //                     and this is the top-level loop
            //     - if none, done looking at this hex
            //     - build a new clump-vector of this + all adj of same type
            //     - remove all adj-of-same-type from unvisited-set

            // set of adjacent will become the clump, or be emptied completely
            Vector<Integer> adjacent = getAdjacentHexesToHex(hexCoord, false);
            if (adjacent == null)
                continue;

            Vector<Integer> clump = null;
            for (int i = 0; i < adjacent.size(); ++i)
            {
                Integer adjCoordObj = adjacent.elementAt(i);
                final int adjCoord = adjCoordObj.intValue();
                if (resource == getHexTypeFromCoord(adjCoord))
                {
                    // keep this one
                    if (clump == null)
                        clump = new Vector<Integer>();
                    clump.addElement(adjCoordObj);
                    unvisited.remove(adjCoordObj);
                }
            }
            if (clump == null)
                continue;

            clump.insertElementAt(hexCoordObj, 0);  // put the first hex into clump

            //     - grow the clump: iterate through each hex in clump-vector (skip its first hex,
            //       because we already have its adjacent hexes)
            for (int ic = 1; ic < clump.size(); )  // ++ic is within loop body, if nothing inserted
            {
                // precondition: each hex already in clump set, is not in unvisited-vec
                final int chexCoord = clump.elementAt(ic);

                //  - look at its adjacent unvisited hexes of same type
                //  - if none, done looking at this hex
                //  - remove same-type adjacents from unvisited-set
                //  - insert them into clump-vector
                //    (will continue the iteration with them)

                Vector<Integer> adjacent2 = getAdjacentHexesToHex(chexCoord, false);
                if (adjacent2 == null)
                {
                    ++ic;
                    continue;
                }
                boolean didInsert = false;
                for (int ia = 0; ia < adjacent2.size(); ++ia)
                {
                    Integer adjCoordObj = adjacent2.elementAt(ia);
                    final int adjCoord = adjCoordObj;
                    if ((resource == getHexTypeFromCoord(adjCoord))
                        && unvisited.contains(adjCoordObj))
                    {
                        // keep this one
                        clump.insertElementAt(adjCoordObj, ic);
                        unvisited.remove(adjCoordObj);
                        didInsert = true;
                    }
                }
                if (! didInsert)
                    ++ic;

            }  // for each in clump

            //     - immediately check clump's size vs clumpSize
            if (clump.size() >= clumpSize)
            {
                clumpsNotOK = true;
                break;
            }

        }  // for each in unvisited
        return clumpsNotOK;
    }

    /**
     * For makeNewBoard, shuffle portHex[].
     * Sets no fields, only rearranges the contents of that array.
     * Also checks vs game option BC: Break up clumps of # or more same-type hexes/ports
     * (for ports, the types here are: 3-for-1, or 2-for-1).
     * If the clumps couldn't be broken after 100 tries, give up trying.
     * (Maybe the set doesn't have enough 3-for-1, or is too small overall.)
     *
     * @param portHex Contains port types, 1 per port, as they will appear in clockwise
     *            order around the edge of the board. Must not all be the same type.
     *            {@link #MISC_PORT} is the 3-for-1 port type value.
     * @param opt_breakClumps Game option "BC", or null
     * @throws IllegalStateException if opt_breakClumps is set, and all portHex[] elements have the same value
     */
    protected void makeNewBoard_shufflePorts(int[] portHex, SOCGameOption opt_breakClumps)
        throws IllegalStateException
    {
        boolean portsOK = true;
        int redoCount = 0;

        do
        {
            int count, i;
            for (count = 0; count < 10; count++)
            {
                int idx, tmp;
                for (i = 1; i < portHex.length; i++) // don't swap 0 with 0!
                {
                    // Swap a random card below the ith card with the ith card
                    idx = Math.abs(rand.nextInt() % (portHex.length - i));
                    tmp = portHex[idx];
                    portHex[idx] = portHex[i];
                    portHex[i] = tmp;
                }
            }

            if ((opt_breakClumps != null) && opt_breakClumps.getBoolValue())
            {
                // Start with port 0, and go around the circle; after that,
                // check type of highest-index vs 0, for wrap-around.

                portsOK = true;
                int clumpsize = opt_breakClumps.getIntValue();
                boolean ptype = (0 == portHex[0]);
                count = 1;  // # in a row
                for (i = 1; i < portHex.length; ++i)
                {
                    if (ptype != (0 == portHex[i]))
                    {
                        ptype = (0 == portHex[i]);
                        count = 1;
                    } else {
                        ++count;
                        if (count >= clumpsize)
                            portsOK = false;
                            // don't break: need to check them all,
                            // in case all portHex[i] are same value
                    }
                }  // for(i)

                if (ptype == (0 == portHex[0]))
                {
                    // check wrap-around
                    if (count == portHex.length)
                        throw new IllegalStateException("portHex types all same");
                    if (! portsOK)
                        continue;
                    for (i = 0; i < portHex.length; ++i)
                    {
                        if (ptype != (0 == portHex[i]))
                        {
                            break;
                        } else {
                            ++count;

                            if (count >= clumpsize)
                            {
                                portsOK = false;

                                ++redoCount;
                                if (redoCount > 100)
                                {
                                    return;  // <--- Early return: Give up after 100 attempts ---
                                }

                                break;
                            }
                        }
                    }
                }
            }  // if opt("BC")

        } while (! portsOK);

    }

    /**
     * Auxiliary method for placing the port hexes, changing an element of {@link #hexLayout}
     * and setting 2 elements of {@link #nodeIDtoPortType}.
     * Adds the 2 nodes to {@link #ports}<tt>[ptype]</tt>.
     * @param ptype Port type; in range {@link #MISC_PORT} to {@link #WOOD_PORT}.
     * @param hex  Hex number (index) within {@link #hexLayout}, or -1 if
     *           {@link #BOARD_ENCODING_6PLAYER} or if you don't want to change
     *           <tt>hexLayout[hex]</tt>'s value.
     * @param face Facing of port towards land; 1 to 6 ({@link #FACING_NE} to {@link #FACING_NW}).
     *           Ignored if <tt>hex == -1</tt>.
     * @param node1 Node coordinate 1 of port
     * @param node2 Node coordinate 2 of port
     */
    protected final void placePort(final int ptype, final int hex, final int face, final int node1, final int node2)
    {
        if (hex != -1)
        {
            if (ptype == MISC_PORT)
            {
                // generic port == 6 + facing
                hexLayout[hex] = face + 6;
            }
            else
            {
                hexLayout[hex] = (face << 4) + ptype;
            }
        }

        final Integer node1Int = new Integer(node1),
                      node2Int = new Integer(node2),
                      ptypeInt = new Integer(ptype);

        nodeIDtoPortType.put(node1Int, ptypeInt);
        nodeIDtoPortType.put(node2Int, ptypeInt);

        ports[ptype].addElement(node1Int);
        ports[ptype].addElement(node2Int);
    }

    /**
     * Create and initialize a {@link SOCPlayer}'s legalRoads set.
     *<P>
     * Previously part of {@link SOCPlayer}, but moved here in version 1.1.12
     * to better encapsulate the board coordinate encoding.
     *<P>
     * <b>Note:</b> If your board is board layout v3 ({@link SOCBoardLarge}):
     * Because the v3 board layout varies:
     * At the server, call this after {@link #makeNewBoard(Map)}.
     * At the client, call this after
     * {@link SOCBoardLarge#setLegalAndPotentialSettlements(java.util.Collection, int, HashSet[])}.
     *
     * @return the set of legal edge coordinates for roads, as a new Set of {@link Integer}s
     * @since 1.1.12
     */
    public HashSet<Integer> initPlayerLegalRoads()
    {
        // Classic 6-player layout starts land 1 extra hex (2 nodes) west of 4-player board,
        // and has an extra row of land hexes at north and south end.
        final boolean is6player =
            (boardEncodingFormat == BOARD_ENCODING_6PLAYER);
        final int westAdj = (is6player) ? 0x22 : 0x00;

        HashSet<Integer> legalRoads = new HashSet<Integer>(97);  // 4-pl board 72 roads; load factor 0.75

        // Set each row of valid road (edge) coordinates:
        int i;

        if (is6player)
        {
            for (i = 0x07; i <= 0x5C; i += 0x11)
                legalRoads.add(new Integer(i));

            for (i = 0x06; i <= 0x6C; i += 0x22)
                legalRoads.add(new Integer(i));
        }

        for (i = 0x27 - westAdj; i <= 0x7C; i += 0x11)
            legalRoads.add(new Integer(i));

        for (i = 0x26 - westAdj; i <= 0x8C; i += 0x22)
            legalRoads.add(new Integer(i));

        for (i = 0x25 - westAdj; i <= 0x9C; i += 0x11)
            legalRoads.add(new Integer(i));

        for (i = 0x24 - westAdj; i <= 0xAC; i += 0x22)
            legalRoads.add(new Integer(i));

        for (i = 0x23 - westAdj; i <= 0xBC; i += 0x11)
            legalRoads.add(new Integer(i));

        for (i = 0x22 - westAdj; i <= 0xCC; i += 0x22)
            legalRoads.add(new Integer(i));

        for (i = 0x32 - westAdj; i <= 0xCB; i += 0x11)
            legalRoads.add(new Integer(i));

        for (i = 0x42 - westAdj; i <= 0xCA; i += 0x22)
            legalRoads.add(new Integer(i));

        for (i = 0x52 - westAdj; i <= 0xC9; i += 0x11)
            legalRoads.add(new Integer(i));

        for (i = 0x62 - westAdj; i <= 0xC8; i += 0x22)
            legalRoads.add(new Integer(i));

        for (i = 0x72 - westAdj; i <= 0xC7; i += 0x11)
            legalRoads.add(new Integer(i));

        if (is6player)
        {
            for (i = 0x60; i <= 0xC6; i += 0x22)
                legalRoads.add(new Integer(i));

            for (i = 0x70; i <= 0xC5; i += 0x11)
                legalRoads.add(new Integer(i));
        }

        return legalRoads;
    }

    /**
     * Create and initialize a {@link SOCPlayer}'s set of legal settlements.
     *<P>
     * For v1 and v2, you can clone the returned <tt>legalSettlements</tt>
     * to <tt>potentialSettlements</tt>.
     *<P>
     * For v3 ({@link SOCBoardLarge}), the potentials may be only a subset of
     * <tt>legalSettlements</tt>; after {@link #makeNewBoard(Map)}, call
     * {@link SOCBoardLarge#getLegalAndPotentialSettlements()} instead of this method.
     *<P>
     * Previously part of {@link SOCPlayer}, but moved here in version 1.1.12
     * to better encapsulate the board coordinate encoding.
     * In encoding v1 and v2, this is always the same coordinates as {@link #nodesOnLand}.
     * @since 1.1.12
     * @see #nodesOnLand
     */
    public HashSet<Integer> initPlayerLegalAndPotentialSettlements()
    {
        HashSet<Integer> legalSettlements = new HashSet<Integer>(nodesOnLand);
        return legalSettlements;
    }

    /**
     * @return the hex layout; meaning of values same as {@link #hexLayout}.
     *     Please treat the returned array as read-only.
     * @see #getLandHexCoords()
     * @throws UnsupportedOperationException if the board encoding doesn't support this method;
     *     the v1 and v2 encodings do, but v3 ({@link #BOARD_ENCODING_LARGE}) does not.
     */
    public int[] getHexLayout()
        throws UnsupportedOperationException
    {
        return hexLayout;
    }

    /**
     * The hex coordinates of all land hexes.
     *<P>
     * Before v2.0.00, this was <tt>getHexLandCoords()</tt>.
     *
     * @return land hex coordinates, in no particular order, or null if none (all water).
     * @since 1.1.08
     */
    public abstract int[] getLandHexCoords();

    /**
     * Is this the coordinate of a land hex (not water)?
     * @param hexCoord  Hex coordinate, between 0 and {@link #MAXHEX}
     * @return  True if land, false if water or not a valid hex coordinate
     * @see #isHexOnWater(int)
     * @since 2.0.00
     */
    public boolean isHexOnLand(final int hexCoord)
    {
        int hnum = hexIDtoNum[hexCoord];
        if (hnum < 0)
            return false;
        else
            return ((hexLayout[hnum] <= MAX_LAND_HEX) && (hexLayout[hnum] != WATER_HEX));
    }

    /**
     * Is this the coordinate of a water hex (not land)?
     * @param hexCoord  Hex coordinate, between 0 and {@link #MAXHEX}
     * @return  True if water, false if land or not a valid hex coordinate
     * @see #isHexOnLand(int)
     * @since 2.0.00
     */
    public boolean isHexOnWater(final int hexCoord)
    {
        int hnum = hexIDtoNum[hexCoord];
        if (hnum < 0)
            return false;
        else
            return ((hexLayout[hnum] > MAX_LAND_HEX) || (hexLayout[hnum] == WATER_HEX));
    }

    /**
     * The dice-number layout of dice rolls at each hex number.
     * Valid for the v1 and v2 encodings, not v3 ({@link #BOARD_ENCODING_LARGE}).
     * For v3, call {@link #getLandHexCoords()} and {@link #getNumberOnHexFromCoord(int)} instead.
     * @return the number layout; each element is valued 2-12.
     *     The robber hex is 0.  Water hexes are -1.
     * @throws UnsupportedOperationException if the board encoding doesn't support this method;
     *     the v1 and v2 encodings do, but v3 ({@link #BOARD_ENCODING_LARGE}) does not.
     */
    public int[] getNumberLayout()
        throws UnsupportedOperationException
    {
        return numberLayout;
    }

    /**
     * On the 6-player (v2 layout) board, each port's type, such as {@link #SHEEP_PORT}.
     * Same value range as in {@link #hexLayout}.
     * (In the classic 4-player board (v1), these are part of {@link #hexLayout} instead.)
     * Same order as {@link #getPortsFacing()}: Clockwise from upper-left.
     * The number of ports is {@link #getPortsCount()}.
     *<P>
     * <b>Note:</b> The v3 layout ({@link #BOARD_ENCODING_LARGE}) stores more information
     * within the port layout array.  The port types are stored at the beginning, from index
     * 0 to {@link #getPortsCount()}-1.  If you call {@link #setPortsLayout(int[])}, be sure
     * to give it the entire array returned from here.
     *
     * @return the ports layout, or null if not used in this board encoding format
     * @see #getPortTypeFromNodeCoord(int)
     * @see #getPortCoordinates(int)
     * @since 1.1.08
     */
    public int[] getPortsLayout()
    {
        return portsLayout;
    }

    /**
     * Each port's <em>facing</em>, such as {@link #FACING_NW}.
     * Port Facing is the direction from the port hex, to the land hex touching it
     * which will have 2 nodes where a port settlement/city can be built.
     * Same order as {@link #getPortsLayout()}: Clockwise from upper-left.
     * The length of this array is always {@link #getPortsCount()}.
     *<P>
     * This method should not be called frequently.
     *
     * @return the ports' facing
     * @see #getPortsEdges()
     * @since 1.1.08
     */
    public abstract int[] getPortsFacing();

    /**
     * Each port's edge coordinate.
     * This is the edge whose 2 end nodes can be used to build port settlements/cities.
     * Same order as {@link #getPortsLayout()}: Clockwise from upper-left.
     * The length of this array is always {@link #getPortsCount()}.
     *<P>
     * This method should not be called frequently.
     *<P>
     * A scenario of {@link SOCBoardLarge} has movable ports; a port's edge there might
     * temporarily be -1.  Ignore this port if so, it's not currently placed on the board.
     * This happens only with {@link SOCBoardLarge} (layout encoding v3), not the original or 6-player
     * (v1 or v2) {@link SOCBoard} layouts.
     *
     * @return the ports' edges
     * @see #getPortsFacing()
     * @see #getPortCoordinates(int)
     * @since 1.1.08
     */
    public abstract int[] getPortsEdges();

    /**
     * @return coordinate where the robber is, or -1 if not on the board
     * @see #getPreviousRobberHex()
     * @see SOCBoardLarge#getPirateHex()
     */
    public int getRobberHex()
    {
        return robberHex;
    }

    /**
     * If the robber has been moved by calling {@link #setRobberHex(int, boolean)}
     * where <tt>rememberPrevious == true</tt>, get the previous coordinate
     * of the robber.
     * @return hex coordinate where the robber was, or -1
     * @see #getRobberHex()
     * @since 1.1.11
     */
    public int getPreviousRobberHex()
    {
        return prevRobberHex;
    }

    /**
     * set the hexLayout.
     *
     * @param hl  the hex layout.
     *   For {@link #BOARD_ENCODING_ORIGINAL}: if <tt>hl[0]</tt> is {@link #WATER_HEX},
     *    the board is assumed empty and ports arrays won't be filled.
     * @throws UnsupportedOperationException if the board encoding doesn't support this method;
     *     the v1 and v2 encodings do, but v3 ({@link #BOARD_ENCODING_LARGE}) does not.
     */
    public void setHexLayout(int[] hl)
        throws UnsupportedOperationException
    {
        hexLayout = hl;

        if (hl[0] == WATER_HEX)
        {
            /**
             * this is a blank board
             */
            return;
        }

        /**
         * fill in the port node information, if it's part of the hex layout
         */
        if (boardEncodingFormat != BOARD_ENCODING_ORIGINAL)
            return;  // <---- port nodes are outside the hex layout ----

        if (nodeIDtoPortType == null)
            nodeIDtoPortType = new HashMap<Integer, Integer>();
        else
            nodeIDtoPortType.clear();

        for (int i = 0; i < SOCBoard4p.PORTS_FACING_V1.length; ++i)
        {
            final int hexnum = SOCBoard4p.PORTS_HEXNUM_V1[i];
            final int ptype = getPortTypeFromHexType(hexLayout[hexnum]);
            final int[] nodes = getAdjacentNodesToEdge_arr(SOCBoard4p.PORTS_EDGE_V1[i]);
            placePort(ptype, -1, -1, nodes[0], nodes[1]);
        }
    }

    /**
     * On the 6-player (v2 layout) board, each port's type, such as {@link #SHEEP_PORT}.
     * (In the classic 4-player board (v1), these are part of {@link #hexLayout} instead.)
     * Same order as {@link SOCBoard6p#PORTS_FACING_V2}: Clockwise from upper-left.
     *<P>
     * <b>Note:</b> The v3 layout ({@link #BOARD_ENCODING_LARGE}) stores more information
     * within the port layout array.  If you call this method, be sure
     * you are giving all information returned by {@link #getPortsLayout()}, not just the
     * port types.
     *
     * @see #getPortsLayout()
     * @since 1.1.08
     */
    public abstract void setPortsLayout(int[] portTypes);

    /**
     * Given a hex type, return the port type.
     * Used in {@link #BOARD_ENCODING_ORIGINAL}
     * to set up port info in {@link #setHexLayout(int[])}.
     * @return the type of port given a hex type;
     *         in range {@link #MISC_PORT} to {@link #WOOD_PORT}.
     *         If called on a non-port hex, returns 0
     *         (which is <tt>MISC_PORT</tt>).
     * @param hexType  the hex type, as in {@link #hexLayout}
     * @see #getHexTypeFromCoord(int)
     * @see #getPortTypeFromNodeCoord(int)
     */
    private int getPortTypeFromHexType(final int hexType)
    {
        int portType;

        if ((hexType >= MISC_PORT_HEX) && (hexType <= 12))
        {
            portType = 0;
        }
        else
        {
            portType = hexType & 0xF;
        }

        return portType;
    }

    /**
     * Set the number layout.
     * Valid for the v1 and v2 encodings, not v3 ({@link #BOARD_ENCODING_LARGE}).
     * For v3, call {@link SOCBoardLarge#setLandHexLayout(int[])} instead.
     *
     * @param nl  the number layout, from {@link #getNumberLayout()}
     * @throws UnsupportedOperationException if the board encoding doesn't support this method;
     *     the v1 and v2 encodings do, but v3 ({@link #BOARD_ENCODING_LARGE}) does not.
     */
    public void setNumberLayout(int[] nl)
        throws UnsupportedOperationException
    {
        numberLayout = nl;
    }

    /**
     * set where the robber is
     *
     * @param rh  the new robber hex coordinate; must be &gt; 0, not validated beyond that
     * @param rememberPrevious  Should we remember the old robber hex? (added in 1.1.11)
     * @see #getRobberHex()
     * @see #getPreviousRobberHex()
     * @see SOCBoardLarge#setPirateHex(int, boolean)
     * @throws IllegalArgumentException if <tt>rh</tt> &lt;= 0
     */
    public void setRobberHex(final int rh, final boolean rememberPrevious)
        throws IllegalArgumentException
    {
        if ((rh <= 0) && (rh != prevRobberHex))
            throw new IllegalArgumentException();
        if (rememberPrevious)
            prevRobberHex = robberHex;
        else
            prevRobberHex = -1;
        robberHex = rh;
    }

    /**
     * Get the number of ports on this board.  The original and 6-player
     * board layouts each have a constant number of ports.  The v3 layout
     * ({@link #BOARD_ENCODING_LARGE}) has a varying amount of ports,
     * set during {@link #makeNewBoard(Map)}.
     *
     * @return the number of ports on this board; might be 0 if
     *   {@link #makeNewBoard(Map)} hasn't been called yet.
     * @since 2.0.00
     */
    public abstract int getPortsCount();

    /**
     * @return the list of node coordinates for a type of port;
     *         each element is an Integer
     *
     * @param portType  the type of port;
     *        in range {@link #MISC_PORT} to {@link #WOOD_PORT}.
     * @see #getPortTypeFromNodeCoord(int)
     * @see #getPortsLayout()
     * @see #getPortsEdges()
     */
    public Vector<Integer> getPortCoordinates(int portType)
    {
        return ports[portType];
    }

    /**
     * What type of port is at this node?
     * @param nodeCoord  the coordinates for a node
     * @return the type of port (in range {@link #MISC_PORT} to {@link #WOOD_PORT}),
     *         or -1 if no port at this node
     * @since 1.1.08
     * @see #getPortDescForType(int, boolean)
     */
    public int getPortTypeFromNodeCoord(final int nodeCoord)
    {
        if ((nodeCoord < 0) || (nodeIDtoPortType == null))
            return -1;

        Integer ptype = nodeIDtoPortType.get(new Integer(nodeCoord));
        if (ptype != null)
            return ptype.intValue();
        else
            return -1;
    }

    /**
     * String keys without/with articles for each port type, for {@link #getPortDescForType(int, boolean)}.
     * Index 0 == {@link #MISC_PORT}, 1 == {@link #CLAY_PORT}, etc.
     * @since 2.0.00
     */
    private static final String[][] PORT_DESC_FOR_TYPE =
    { {
            "game.port.three", "game.port.clay", "game.port.ore", "game.port.sheep",
            "game.port.wheat", "game.port.wood", "game.port.generic"
        }, {
            "game.aport.three", "game.aport.clay", "game.aport.ore", "game.aport.sheep",
            "game.aport.wheat", "game.aport.wood", "game.aport.generic"
    } };

    /**
     * Descriptive text key for a given port type, for i18n
     * {@link soc.util.SOCStringManager#get(String) SOCStringManager.get(key)}.
     *<P>
     * From v1.1.08 through all v1.x.xx, this method was in {@code SOCBoardPanel}.
     *
     * @param portType Port type, as from {@link #getPortTypeFromNodeCoord(int)}.
     *           Should be in range {@link #MISC_PORT} to {@link #WOOD_PORT}, or -1.
     * @param withArticle  If true, string key's value format is "a 2:1 clay port", if false "2:1 Clay port"
     * @return Key for port text description, or {@code null} for -1 (no port at node).
     *    Text format is "3:1 Port" or "2:1 Wood port".  Defaults to generic type if {@code portType} value is unknown.
     * @since 2.0.00
     */
    public static String getPortDescForType(final int portType, final boolean withArticle)
    {
        if (portType == -1)
            return null;  // <--- No port found ---

        final String[] portDescs = PORT_DESC_FOR_TYPE[(withArticle) ? 1 : 0];
        if ((portType >= 0) && (portType <= WOOD_PORT))
            return portDescs[portType];              // "game.port.three", etc
        else
            return portDescs[portDescs.length - 1];  // "game.port.generic"
    }

    /**
     * Given a hex coordinate, return the dice-roll number on that hex
     *
     * @param hex  the coordinates ("ID") for a hex
     *
     * @return the dice-roll number on that hex, or 0 if not a hex coordinate
     * @see #getNumberOnHexFromNumber(int)
     */
    public int getNumberOnHexFromCoord(final int hex)
    {
        if ((hex >= 0) && (hex < hexIDtoNum.length))
            return getNumberOnHexFromNumber(hexIDtoNum[hex]);
        else
            return 0;
    }

    /**
     * Given a hex number (index), return the (dice-roll) number on that hex
     *
     * @param hex  the number of a hex, or -1 if invalid
     *
     * @return the dice-roll number on that hex, or 0
     * @see #getNumberOnHexFromCoord(int)
     */
    public int getNumberOnHexFromNumber(final int hex)
    {
        if ((hex < 0) || (hex >= numberLayout.length))
            return 0;
        int num = numberLayout[hex];

        if (num < 0)
            return 0;
        else
            return num;
    }

    /**
     * Given a hex coordinate, return the hex number (index).
     * Valid only for the v1 and v2 board encoding, not v3.
     *
     * @param hexCoord  the coordinates ("ID") for a hex
     * @return the hex number (index in numberLayout), or -1 if hexCoord isn't a hex coordinate on the board
     * @see #getHexTypeFromCoord(int)
     * @since 1.1.08
     * @throws UnsupportedOperationException if the board encoding doesn't support this method;
     *     the v1 and v2 encodings do, but v3 ({@link #BOARD_ENCODING_LARGE}) does not.
     */
    public int getHexNumFromCoord(final int hexCoord)
        throws UnsupportedOperationException
    {
        if ((hexCoord >= 0) && (hexCoord <= hexIDtoNum.length))
            return hexIDtoNum[hexCoord];
        else
            return -1;
    }

    /**
     * Given a hex coordinate, return the type of hex
     *
     * @param hex  the coordinates ("ID") for a hex
     * @return the type of hex:
     *         Land in range {@link #CLAY_HEX} to {@link #WOOD_HEX},
     *         or {@link #DESERT_HEX},
     *         or {@link #MISC_PORT_HEX} or another port type ({@link #CLAY_PORT_HEX}, etc),
     *         or {@link #WATER_HEX}
     *         or -1 for invalid hex coordinate
     *
     * @see #getHexNumFromCoord(int)
     * @see #getLandHexCoords()
     */
    public int getHexTypeFromCoord(final int hex)
    {
        return getHexTypeFromNumber(hexIDtoNum[hex]);
    }

    /**
     * Given a hex number, return the type of hex
     *
     * @param hex  the number of a hex (its index in {@link #hexLayout}, not its coordinate), or -1 for invalid
     * @return the type of hex:
     *         Land in range {@link #CLAY_HEX} to {@link #WOOD_HEX},
     *         {@link #DESERT_HEX}, or {@link #WATER_HEX},
     *         or {@link #MISC_PORT_HEX} or another port type ({@link #CLAY_PORT_HEX}, etc).
     *         Invalid hex numbers return -1.
     *
     * @see #getHexTypeFromCoord(int)
     */
    public int getHexTypeFromNumber(final int hex)
    {
        if ((hex < 0) || (hex >= hexLayout.length))
            return -1;

        final int hexType = hexLayout[hex];

        if (hexType < MISC_PORT_HEX)
        {
            return hexType;
        }
        else if ((hexType >= MISC_PORT_HEX) && (hexType <= 12))
        {
            return MISC_PORT_HEX;
        }
        else
        {
            switch (hexType & 7)
            {
            case 1:
                return CLAY_PORT_HEX;

            case 2:
                return ORE_PORT_HEX;

            case 3:
                return SHEEP_PORT_HEX;

            case 4:
                return WHEAT_PORT_HEX;

            case 5:
                return WOOD_PORT_HEX;
            }
        }

        return -1;
    }

    /**
     * Put a piece on the board.
     *<P>
     * Call this only after calling
     * {@link SOCPlayer#putPiece(SOCPlayingPiece, boolean) pl.putPiece(pp, isTempPiece)}
     * for each player.
     *
     * @param pp  Piece to place on the board; coordinates are not checked for validity
     * @see #removePiece(SOCPlayingPiece)
     */
    public void putPiece(SOCPlayingPiece pp)
    {
        switch (pp.getType())
        {
        case SOCPlayingPiece.SHIP:  // fall through to ROAD
        case SOCPlayingPiece.ROAD:
            roads.addElement((SOCRoad)pp);
            break;

        case SOCPlayingPiece.SETTLEMENT:
            settlements.addElement((SOCSettlement)pp);
            break;

        case SOCPlayingPiece.CITY:
            cities.addElement((SOCCity)pp);
            break;

        }
    }

    /**
     * remove a piece from the board.
     *<P>
     * If you're calling {@link SOCPlayer#undoPutPiece(SOCPlayingPiece)},
     * call this method first.
     * @param piece  Piece to be removed from the board
     *     (identified by its piece type, coordinate, and player number)
     * @see #putPiece(SOCPlayingPiece)
     */
    public void removePiece(SOCPlayingPiece piece)
    {
        // Vector.removeElement works because SOCPlayingPiece.equals compares
        // the piece type, player number, and coordinate.
        // Even if piece isn't the same object (reference) as the one in
        // the vector, it's removed from the vector if those fields are equal.

        switch (piece.getType())
        {
        case SOCPlayingPiece.SHIP:  // fall through to ROAD
        case SOCPlayingPiece.ROAD:
            roads.removeElement(piece);
            break;

        case SOCPlayingPiece.SETTLEMENT:
            settlements.removeElement(piece);
            break;

        case SOCPlayingPiece.CITY:
            cities.removeElement(piece);
            break;
        }
    }

    /**
     * get the list of roads and ships
     */
    public Vector<SOCRoad> getRoads()
    {
        return roads;
    }

    /**
     * get the list of settlements
     */
    public Vector<SOCSettlement> getSettlements()
    {
        return settlements;
    }

    /**
     * get the list of cities
     */
    public Vector<SOCCity> getCities()
    {
        return cities;
    }

    /**
     * Width of this board in coordinates (not in number of hexes across.)
     * The maximum column coordinate.
     * For the default size, see {@link #BOARD_ENCODING_ORIGINAL}.
     * @since 1.1.06
     */
    public int getBoardWidth()
    {
        return boardWidth;
    }

    /**
     * Height of this board in coordinates (not in number of hexes across.)
     * The maximum row coordinate.
     * For the default size, see {@link #BOARD_ENCODING_ORIGINAL}.
     * @since 1.1.06
     */
    public int getBoardHeight()
    {
        return boardHeight;
    }

    /**
     * For subclass constructor usage, set the board height and width.
     * Does not set node or edge ranges (minNode, maxEdge, etc) because these
     * limits aren't used in all encodings.
     * @param boardH  New maximum row coordinate, for {@link #getBoardHeight()}
     * @param boardW  New maximum column coordinate, for {@link #getBoardWidth()}
     * @since 2.0.00
     */
    protected void setBoardBounds(final int boardH, final int boardW)
    {
        boardHeight = boardH;
        boardWidth = boardW;
    }

    /**
     * Get the encoding format of this board (for coordinates, etc).
     * The board size determines the required encoding format.
     *<P>
     * See the encoding constants' javadocs for more documentation:
     *<UL>
     * <LI> v1 - Original format: hexadecimal 0x00 to 0xFF.
     *       {@link #BOARD_ENCODING_ORIGINAL}<BR>
     *       Coordinate range is 0 to 15 (in decimal).
     *       Port types and facings encoded within {@link #hexLayout}.
     * <LI> v2 - 6-player board, variant of original format: hexadecimal 0x00 to 0xFF.
     *       {@link #BOARD_ENCODING_6PLAYER}<BR>
     *       Coordinate range is 0 to 15 (in decimal).
     *       Port types stored in {@link #portsLayout}.<BR>
     *       Added in 1.1.08.
     * <LI> v3 - Large sea board ({@link SOCBoardLarge}).
     *       {@link #BOARD_ENCODING_LARGE}<BR>
     *       Coordinate range for rows,columns is each 0 to 255 decimal,
     *       or altogether 0x0000 to 0xFFFF hex.
     *       Arbitrary mix of land and water tiles.<BR>
     *       Added in 2.0.00.
     *       Activated with {@link SOCGameOption} <tt>"SBL"</tt>.
     *</UL>
     * @return board coordinate-encoding format, from the list above
     * @see SOCBoard.BoardFactory#createBoard(Map, int)
     * @since 1.1.06
     */
    public int getBoardEncodingFormat()
    {
        return boardEncodingFormat;
    }

    /**
     * Adjacent node coordinates to an edge, within valid range to be on the board.
     *<P>
     * For v1 and v2 encoding, this range is {@link SOCBoard4p#MINNODE_V1} to {@link #MAXNODE},
     *   or {@link SOCBoard6p#MINNODE_V2} to {@link #MAXNODE}.
     * For v3 encoding, nodes are around all valid land or water hexes,
     *   and the board size is {@link #getBoardHeight()} x {@link #getBoardHeight()}.
     * @return the nodes that touch this edge, as a Vector of Integer coordinates
     * @see #getAdjacentNodesToEdge_arr(int)
     */
    public Vector<Integer> getAdjacentNodesToEdge(final int coord)
    {
        Vector<Integer> nodes = new Vector<Integer>(2);
        final int[] narr = getAdjacentNodesToEdge_arr(coord);
        if ((narr[0] >= minNode) && (narr[0] <= MAXNODE))
            nodes.addElement(new Integer(narr[0]));
        if ((narr[1] >= minNode) && (narr[1] <= MAXNODE))
            nodes.addElement(new Integer(narr[1]));
        return nodes;
    }

    /**
     * Adjacent node coordinates to an edge.
     * Does not check against range {@link SOCBoard4p#MINNODE_V1} to {@link #MAXNODE},
     * so nodes in the water (off the land board) may be returned.
     * @param coord  Edge coordinate; not checked for validity
     * @return the nodes that touch this edge, as an array of 2 integer coordinates
     * @see #getAdjacentNodesToEdge(int)
     * @see #getAdjacentNodeFarEndOfEdge(int, int)
     * @since 1.1.08
     */
    public int[] getAdjacentNodesToEdge_arr(final int coord)
    {
        int[] nodes = new int[2];

        /**
         * if the coords are (even, even), then
         * the road is '|'.
         */
        if ((((coord & 0x0F) + (coord >> 4)) % 2) == 0)
        {
            nodes[0] = coord + 0x01;
            nodes[1] = coord + 0x10;
        }
        else
        {
            /* otherwise the road is either '/' or '\' */
            nodes[0] = coord;
            nodes[1] = coord + 0x11;
        }

        return nodes;
    }

    /**
     * Get an edge's other adjacent node (its other end).
     * Calls {@link #getAdjacentNodesToEdge_arr(int)} and
     * returns the node that isn't <tt>nodeCoord</tt>.
     * @param edgeCoord  Edge coordinate; not checked for validity
     * @param nodeCoord  Node at one end of <tt>edgeCoord</tt>; the opposite end node
     *           will be returned.
     * @return the edge's other end node, opposite <tt>nodeCoord</tt>
     * @since 2.0.00
     */
    public int getAdjacentNodeFarEndOfEdge(final int edgeCoord, final int nodeCoord)
    {
        final int[] nodes = getAdjacentNodesToEdge_arr(edgeCoord);
        if (nodeCoord == nodes[0])
            return nodes[1];
        else
            return nodes[0];
    }

    /**
     * Get the edge coordinates of the 2 to 4 edges adjacent to this edge.
     * @param coord  Edge coordinate; for the 6-player encoding, use 0, not -1, for edge 0x00.
     *    Not checked for validity.
     * @return the valid adjacent edges to this edge, as a Vector of 2 to 4 Integer coordinates
     */
    public Vector<Integer> getAdjacentEdgesToEdge(int coord)
    {
        Vector<Integer> edges = new Vector<Integer>(4);
        int tmp;

        /**
         * if the coords are (even, even), then
         * the road is '|'.
         */
        if ((((coord & 0x0F) + (coord >> 4)) % 2) == 0)
        {
            tmp = coord - 0x10;

            if ((tmp >= minEdge) && (tmp <= maxEdge))
            {
                edges.addElement(new Integer(tmp));
            }

            tmp = coord + 0x01;

            if ((tmp >= minEdge) && (tmp <= maxEdge))
            {
                edges.addElement(new Integer(tmp));
            }

            tmp = coord + 0x10;

            if ((tmp >= minEdge) && (tmp <= maxEdge))
            {
                edges.addElement(new Integer(tmp));
            }

            tmp = coord - 0x01;

            if ((tmp >= minEdge) && (tmp <= maxEdge))
            {
                edges.addElement(new Integer(tmp));
            }
        }

        /**
         * if the coords are (even, odd), then
         * the road is '/'.
         */
        else if (((coord >> 4) % 2) == 0)
        {
            tmp = coord - 0x11;

            if ((tmp >= minEdge) && (tmp <= maxEdge))
            {
                edges.addElement(new Integer(tmp));
            }

            tmp = coord + 0x01;

            if ((tmp >= minEdge) && (tmp <= maxEdge))
            {
                edges.addElement(new Integer(tmp));
            }

            tmp = coord + 0x11;

            if ((tmp >= minEdge) && (tmp <= maxEdge))
            {
                edges.addElement(new Integer(tmp));
            }

            tmp = coord - 0x01;

            if ((tmp >= minEdge) && (tmp <= maxEdge))
            {
                edges.addElement(new Integer(tmp));
            }
        }
        else
        {
            /**
             * otherwise the coords are (odd, even),
             * and the road is '\'
             */
            tmp = coord - 0x10;

            if ((tmp >= minEdge) && (tmp <= maxEdge))
            {
                edges.addElement(new Integer(tmp));
            }

            tmp = coord + 0x11;

            if ((tmp >= minEdge) && (tmp <= maxEdge))
            {
                edges.addElement(new Integer(tmp));
            }

            tmp = coord + 0x10;

            if ((tmp >= minEdge) && (tmp <= maxEdge))
            {
                edges.addElement(new Integer(tmp));
            }

            tmp = coord - 0x11;

            if ((tmp >= minEdge) && (tmp <= maxEdge))
            {
                edges.addElement(new Integer(tmp));
            }
        }

        return edges;
    }

    /**
     * Get the coordinates of the valid hexes adjacent to this node.
     * These hexes may contain land or water.
     * @param coord  Node coordinate.  Is not checked for validity.
     * @return the coordinates (Integers) of the 1 to 3 hexes touching this node
     */
    public Vector<Integer> getAdjacentHexesToNode(int coord)
    {
        Vector<Integer> hexes = new Vector<Integer>(3);
        int tmp;

        /**
         * if the coords are (even, odd), then
         * the node is 'Y'.
         */
        if (((coord >> 4) % 2) == 0)
        {
            tmp = coord - 0x10;

            if ((tmp >= MINHEX) && (tmp <= MAXHEX))
            {
                hexes.addElement(new Integer(tmp));
            }

            tmp = coord + 0x10;

            if ((tmp >= MINHEX) && (tmp <= MAXHEX))
            {
                hexes.addElement(new Integer(tmp));
            }

            tmp = coord - 0x12;

            if ((tmp >= MINHEX) && (tmp <= MAXHEX))
            {
                hexes.addElement(new Integer(tmp));
            }
        }
        else
        {
            /**
             * otherwise the coords are (odd, even),
             * and the node is 'upside down Y'.
             */
            tmp = coord - 0x21;

            if ((tmp >= MINHEX) && (tmp <= MAXHEX))
            {
                hexes.addElement(new Integer(tmp));
            }

            tmp = coord + 0x01;

            if ((tmp >= MINHEX) && (tmp <= MAXHEX))
            {
                hexes.addElement(new Integer(tmp));
            }

            tmp = coord - 0x01;

            if ((tmp >= MINHEX) && (tmp <= MAXHEX))
            {
                hexes.addElement(new Integer(tmp));
            }
        }

        return hexes;
    }

    /**
     * Get the valid edge coordinates adjacent to this node.
     * Calls {@link #getAdjacentEdgeToNode(int, int)}.
     * @return the edges touching this node, as a Vector of Integer coordinates
     * @see #getAdjacentEdgeToNode(int, int)
     */
    public Vector<Integer> getAdjacentEdgesToNode(final int coord)
    {
        Vector<Integer> edges = new Vector<Integer>(3);
        int[] edgea = getAdjacentEdgesToNode_arr(coord);
        for (int i = edgea.length - 1; i>=0; --i)
            if (edgea[i] != -9)
                edges.addElement(new Integer(edgea[i]));
        return edges;
    }

    /**
     * Get the valid edge coordinates adjacent to this node.
     * In the 6-player layout, valid land nodes/edges are
     * found on the outer ring of the board coordinate
     * system, but some of their adjacent nodes/edges may be
     * "off the board" and thus invalid.
     * Calls {@link #getAdjacentEdgeToNode(int, int)}.
     * @param coord  Node coordinate.  Is not checked for validity.
     * @return the edges touching this node, as an array of 3 coordinates.
     *    Unused elements of the array are set to -9.
     * @since 1.1.08
     */
    public final int[] getAdjacentEdgesToNode_arr(final int coord)
    {
        int[] edges = new int[3];
        for (int i = 0; i < 3; ++i)
            edges[i] = getAdjacentEdgeToNode(coord, i);

        return edges;
    }

    /**
     * Given a node, get the valid adjacent edge in a given direction, if any.
     *<P>
     * In the 6-player layout, valid land nodes/edges are
     * found on the outer ring of the board coordinate
     * system, but some of their adjacent nodes/edges may be
     * "off the board" and thus invalid.
     *
     * @param nodeCoord  Node coordinate to go from; not checked for validity.
     * @param nodeDir  0 for northwest or southwest; 1 for northeast or southeast;
     *     2 for north or south
     * @return  The adjacent edge in that direction, or -9 if none (if off the board)
     * @throws IllegalArgumentException if <tt>nodeDir</tt> is less than 0 or greater than 2
     * @since 1.1.12
     * @see #getAdjacentEdgesToNode(int)
     * @see #getEdgeBetweenAdjacentNodes(int, int)
     * @see #getAdjacentNodeToNode(int, int)
     */
    public int getAdjacentEdgeToNode(final int nodeCoord, final int nodeDir)
        throws IllegalArgumentException
    {
        // See RST dissertation figures A.2 (nodes), A.3 (edges),
        // and A.8 and A.10 (computing adjacent edges to a node).

        // Bounds checks:
        // - For west and east edges of board:
        //   minEdge,maxEdge can cover "tens" hex-digit.
        //   Use 0x0F to check the units hex-digit.
        // - For north and south edges of board:
        //   Use % 0x22 to check.  (Coordinates of
        //   nodes going east are +0x22 at each hex.)

        /**
         * if the coords are (even, odd), then
         * the node is 'Y'.
         * otherwise the coords are (odd, even),
         * and the node is 'upside down Y' (or 'A').
         */
        final boolean evenOddHex = (((nodeCoord >> 4) % 2) == 0);

        final int tmp, edge;
        switch (nodeDir)
        {
        case 0:  // NW or SW
            if (evenOddHex)
            {
                // upper left '\' edge;
                // minEdge covers bounds-check, units digit will never be 0 (since it's odd)
                tmp = nodeCoord - 0x11;
                if ((tmp >= minEdge) && (tmp <= maxEdge))
                    edge = tmp;
                else
                    edge = -9;
            } else {
                // lower left '/' edge
                tmp = nodeCoord - 0x11;
                if (((nodeCoord & 0x0F) > 0) && (tmp >= minEdge) && (tmp <= maxEdge))
                    edge = tmp;
                else
                    edge = -9;
            }
            break;

        case 1:  // NE or SE
            if (evenOddHex)
            {
                // upper right '/' edge
                tmp = nodeCoord;
                if (((nodeCoord & 0x0F) < 0x0D) && (tmp >= minEdge) && (tmp <= maxEdge))
                    edge = tmp;
                else
                    edge = -9;
            } else {
                // lower right '\' edge; maxEdge covers the bounds-check
                tmp = nodeCoord;
                if ((tmp >= minEdge) && (tmp <= maxEdge))
                    edge = tmp;
                else
                    edge = -9;
            }
            break;

        case 2:  // N or S
            if (evenOddHex)
            {
                // Southernmost row of Y-nodes stats at 0x81 and moves += 0x22 to the east.
                // lower middle '|' edge
                boolean hasSouthernEdge = (nodeCoord < 0x81) || (0 != ((nodeCoord - 0x81) % 0x22));
                tmp = nodeCoord - 0x01;
                if (hasSouthernEdge && (0 < (nodeCoord & 0x0F)) && (tmp >= minEdge) && (tmp <= maxEdge))
                    edge = tmp;
                else
                    edge = -9;
            } else {
                // Northernmost row of A-nodes stats at 0x18 and moves += 0x22 to the east.
                // upper middle '|' edge
                boolean hasNorthernEdge = (nodeCoord < 0x18) || (nodeCoord > 0x7E)
                  || (0 != ((nodeCoord - 0x18) % 0x22));
                tmp = nodeCoord - 0x10;
                if (hasNorthernEdge && (tmp >= minEdge) && (tmp <= maxEdge))
                    edge = tmp;
                else
                    edge = -9;
            }
            break;

        default:
            throw new IllegalArgumentException("nodeDir out of range: " + nodeDir);
        }

        return edge;
    }

    /**
     * Given a pair of adjacent node coordinates, get the edge coordinate
     * that connects them.
     *<P>
     * Does not check actual roads or other pieces on the board, only uses the
     * calculations in Robert S Thomas' dissertation figures A.7 - A.10.
     *
     * @param nodeA  Node coordinate adjacent to <tt>nodeB</tt>; not checked for validity
     * @param nodeB  Node coordinate adjacent to <tt>nodeA</tt>; not checked for validity
     * @return edge coordinate, or -9 if <tt>nodeA</tt> and <tt>nodeB</tt> aren't adjacent
     * @since 1.1.12
     * @see #getAdjacentEdgesToNode(int)
     * @see #getAdjacentEdgeToNode(int, int)
     */
    public int getEdgeBetweenAdjacentNodes(final int nodeA, final int nodeB)
    {
        // A.7:  Adjacent hexes and nodes to an [Even,Odd] Node
        // A.9:  Adjacent hexes and nodes to an [Odd,Even] Node
        // A.8:  Adjacent edges to an [Even,Odd] Node
        // A.10: Adjacent edges to an [Odd,Even] Node

        final int edge;

        switch (nodeA - nodeB)  // nodeB to nodeA: fig A.7, A.9
        {
        case 0x11:
            // Edge is NW or SW of nodeA (fig A.8, A.10)
            // so it's (-1,-1), but we know nodeB == nodeA + (1,1)
            // so, each +1 and -1 cancel out if we use nodeB's coordinate.
            edge = nodeB;
            break;

        case -0x11:
            // Edge is NE or SE of nodeA
            edge = nodeA;
            break;

        case 0x0F:  // +0x10, -0x01 for (+1,-1)
            // it is a '|' road for an 'A' node
            // So: edge is north of nodeA (fig A.10)
            edge = (nodeA - 0x10);
            break;

        case -0x0F:  // -0x10, +0x01 for (-1,+1)
            // it is a '|' road for a 'Y' node
            // So: edge is south of nodeA (fig A.8)
            edge = (nodeA - 0x01);
            break;

        default:
            edge = -9;  // not adjacent nodes
        }

        return edge;
    }

    /**
     * Determine if this node and edge are adjacent.
     * Checking is not as strict as in {@link #getAdjacentEdgesToNode(int)},
     * so there may be a false positive, but not a false negative.
     *
     * @param nodeCoord  Node coordinate; not bounds-checked
     * @param edgeCoord  Edge coordinate; checked against minEdge, maxEdge.
     *   For the 6-player encoding, use 0, not -1, to indicate edge 0x00.
     * @return  is the edge in-bounds and adjacent?
     * @since 1.1.11
     * @see #getEdgeBetweenAdjacentNodes(int, int)
     */
    public boolean isEdgeAdjacentToNode(final int nodeCoord, final int edgeCoord)
    {
        if ((edgeCoord < minEdge) || (edgeCoord > maxEdge))
            return false;

        // See dissertation figures A.8, A.10
        if ((edgeCoord == nodeCoord) || (edgeCoord == (nodeCoord - 0x11)))
            return true;
        /**
         * if the coords are (even, odd), then
         * the node is 'Y' (figure A.8), otherwise is 'A' (figure A.10).
         */
        if (((nodeCoord & 0x0F) % 2) == 1)
            return (edgeCoord == (nodeCoord - 0x01));  // (even, odd)
        else
            return (edgeCoord == (nodeCoord - 0x10));  // (odd, even)
    }

    /**
     * Get the valid node coordinates adjacent to this node.
     * Calls {@link #getAdjacentNodeToNode(int, int)}.
     * @return the nodes adjacent to this node, as a Vector of Integer coordinates
     * @see #isNodeAdjacentToNode(int, int)
     */
    public Vector<Integer> getAdjacentNodesToNode(final int coord)
    {
        Vector<Integer> nodes = new Vector<Integer>(3);
        int[] nodea = getAdjacentNodesToNode_arr(coord);
        for (int i = nodea.length - 1; i>=0; --i)
            if (nodea[i] != -9)
                nodes.addElement(new Integer(nodea[i]));
        return nodes;
    }

    /**
     * Get the valid node coordinates adjacent to this node.
     * In the 6-player layout, valid land nodes/edges are
     * found on the outer ring of the board coordinate
     * system, but some of their adjacent nodes/edges may be
     * "off the board" and thus invalid.
     *<P>
     * Calls {@link #getAdjacentNodeToNode(int, int)}.
     * @param coord  Node coordinate.  Is not checked for validity.
     * @return the nodes touching this node, as an array of 3 coordinates.
     *    Unused elements of the array are set to -9.
     * @see #isNodeAdjacentToNode(int, int)
     * @since 1.1.08
     */
    public final int[] getAdjacentNodesToNode_arr(final int coord)
    {
        int nodes[] = new int[3];
        for (int i = 0; i < 3; ++i)
            nodes[i] = getAdjacentNodeToNode(coord, i);

        return nodes;
    }

    /**
     * Are these nodes adjacent to each other?
     * @param nodeA  One node coordinate; not validated
     * @param nodeB  Other node coordinate; not validated
     * @return  True if {@link #getAdjacentNodesToNode(int) getAdjacentNodesToNode(nodeA)}
     *            contains <tt>nodeB</tt>
     * @see #getAdjacentNodesToNode(int)
     * @since 2.0.00
     */
    public final boolean isNodeAdjacentToNode(final int nodeA, final int nodeB)
    {
        for (int i = 0; i < 3; ++i)
        {
            if (getAdjacentNodeToNode(nodeA, i) == nodeB)
                return true;
        }
        return false;
    }

    /**
     * Given a node, get the valid adjacent node in a given direction, if any.
     *<P>
     * In the 6-player layout, valid land nodes/edges are
     * found on the outer ring of the board coordinate
     * system, but some of their adjacent nodes/edges may be
     * "off the board" and thus invalid.
     *
     * @param nodeCoord  Node coordinate to go from; not checked for validity.
     * @param nodeDir  0 for northwest or southwest; 1 for northeast or southeast;
     *     2 for north or south
     * @return  The adjacent node in that direction, or -9 if none (if off the board)
     * @throws IllegalArgumentException if <tt>nodeDir</tt> is less than 0 or greater than 2
     * @since 1.1.12
     * @see #getAdjacentNodesToNode(int)
     * @see #getAdjacentNodeToNode2Away(int, int)
     * @see #getAdjacentEdgeToNode(int, int)
     * @see #isNodeAdjacentToNode(int, int)
     */
    public int getAdjacentNodeToNode(final int nodeCoord, final int nodeDir)
        throws IllegalArgumentException
    {
        // See RST dissertation figures A.2 (nodes)
        // and A.7 and A.9 (computing adjacent nodes to a node).

        // Both 'Y' nodes and 'A' nodes have adjacent nodes
        // to east at (+1,+1) and west at (-1,-1).
        // Offset to third adjacent node varies.

        final int tmp, node;
        switch (nodeDir)
        {
        case 0:  // NW or SW (upper-left or lower-left edge)
            tmp = nodeCoord - 0x11;
            if ((tmp >= minNode) && (tmp <= MAXNODE) && ((nodeCoord & 0x0F) > 0))
                node = tmp;
            else
                node = -9;
            break;

        case 1:  // NE or SE
            tmp = nodeCoord + 0x11;
            if ((tmp >= minNode) && (tmp <= MAXNODE) && ((nodeCoord & 0x0F) < 0xD))
                node = tmp;
            else
                node = -9;
            break;

        case 2:  // N or S
            /**
             * if the coords are (even, odd), then
             * the node is 'Y'.
             */
            if (((nodeCoord >> 4) % 2) == 0)
            {
                // Node directly to south of coord.
                // Southernmost row of Y-nodes stats at 0x81 and moves += 0x22 to the east.
                boolean hasSouthernEdge = (nodeCoord < 0x81) || (0 != ((nodeCoord - 0x81) % 0x22));
                tmp = (nodeCoord + 0x10) - 0x01;
                if (hasSouthernEdge && (tmp >= minNode) && (tmp <= MAXNODE))
                    node = tmp;
                else
                    node = -9;
            }
            else
            {
                /**
                 * otherwise the coords are (odd, even),
                 * and the node is 'upside down Y' ('A').
                 */
                // Node directly to north of coord.
                // Northernmost row of A-nodes stats at 0x18 and moves += 0x22 to the east.
                boolean hasNorthernEdge = (nodeCoord < 0x18) || (nodeCoord > 0x7E)
                  || (0 != ((nodeCoord - 0x18) % 0x22));
                tmp = nodeCoord - 0x10 + 0x01;
                if (hasNorthernEdge && (tmp >= minNode) && (tmp <= MAXNODE))
                    node = tmp;
                else
                    node = -9;
            }
            break;

        default:
            throw new IllegalArgumentException("nodeDir out of range: " + nodeDir);
        }

        return node;
    }

    /**
     * Get the coordinate of another node 2 away, based on a starting node.
     * Facing is indexed by the facing directions: {@link #FACING_NE} is 1,
     * {@link #FACING_E} is 2, etc; {@link #FACING_NW} is 6.
     *
     * @param nodeCoord  Starting node's coordinate
     * @param facing    Facing from node; 1 to 6.
     *           This will be one of the 6 directions
     *           from a node to another node 2 away.
     *           Facing 2 is {@link #FACING_E}, 3 is {@link #FACING_SE}, 4 is SW, etc.
     * @return the node coordinate, or -9 if that node is not
     *   {@link #isNodeOnLand(int) on the board}.
     * @see #getAdjacentNodeToNode(int, int)
     * @see #getAdjacentEdgeToNode2Away(int, int)
     * @see #isNode2AwayFromNode(int, int)
     * @throws IllegalArgumentException if facing &lt; 1 or facing &gt; 6
     * @since 1.1.12
     */
    public int getAdjacentNodeToNode2Away(final int nodeCoord, final int facing)
        throws IllegalArgumentException
    {
        if ((facing < 1) || (facing > 6))
            throw new IllegalArgumentException("bad facing: " + facing);

        // See RST dissertation figure A.2.
        int node = nodeCoord + NODE_2_AWAY[facing];
        if (! isNodeOnLand(node))
            node = -9;
        return node;
    }

    /**
     * Determine if these 2 nodes are 2 nodes apart on the board,
     * by the node coordinate arithmetic.
     *
     * @param n1  Node coordinate; not validated
     * @param n2  Node coordinate; not validated
     * @return are these nodes 2 away from each other?
     * @see #getAdjacentNodeToNode2Away(int, int)
     * @since 1.1.12
     */
    public boolean isNode2AwayFromNode(final int n1, final int n2)
    {
        final int d = n2 - n1;
        for (int facing = 1; facing <= 6; ++facing)
        {
            if (d == NODE_2_AWAY[facing])
                return true;
        }
        return false;
    }

    /**
     * Given an initial node, and a second node 2 nodes away,
     * calculate the edge coordinate (adjacent to the initial
     * node) going towards the second node.
     * @param node  Initial node coordinate; not validated
     * @param node2away  Second node coordinate; should be 2 away,
     *     but this is not validated
     * @return  An edge coordinate, adjacent to initial node,
     *   in the direction of the second node.
     * @see #getAdjacentNodeToNode2Away(int, int)
     * @since 1.1.12
     */
    public int getAdjacentEdgeToNode2Away
        (final int node, final int node2away)
    {
        final int roadEdge;

        /**
         * See RST dissertation figures A.2, A.8, A.10.
         *
         * if the coords are (even, odd), then
         * the node is 'Y'.
         */
        if (((node >> 4) % 2) == 0)
        {
            if ((node2away == (node - 0x02)) || (node2away == (node + 0x20)))
            {
                // south
                roadEdge = node - 0x01;
            }
            else if (node2away < node)
            {
                // NW
                roadEdge = node - 0x11;
            }
            else
            {
                // NE
                roadEdge = node;
            }
        }
        else
        {
            if ((node2away == (node - 0x20)) || (node2away == (node + 0x02)))
            {
                // north
                roadEdge = node - 0x10;
            }
            else if (node2away > node)
            {  // SE
                roadEdge = node;
            }
            else
            {  // SW
                roadEdge = node - 0x11;
            }
        }
        return roadEdge;
    }

    /**
     * Make a list of all valid hex coordinates (or, only land) adjacent to this hex.
     * Valid coordinates are those within the board data structures,
     * within {@link #MINHEX} to {@link #MAXHEX}, and valid according to {@link #getHexNumFromCoord(int)}.
     *<P>
     * Coordinate offsets, from Dissertation figure A.4 - adjacent hexes to hex:<PRE>
     *    (-2,0)   (0,+2)
     *
     * (-2,-2)   x    (+2,+2)
     *
     *    (0,-2)   (+2,0)  </PRE>
     *
     * @param hexCoord Coordinate ("ID") of this hex; not checked for validity
     * @param includeWater Should water hexes be returned (not only land ones)?
     *         Port hexes are water hexes.
     * @return the hexes that touch this hex, as a Vector of Integer coordinates,
     *         or null if none are adjacent (will <b>not</b> return a 0-length vector)
     * @since 1.1.07
     */
    public Vector<Integer> getAdjacentHexesToHex(final int hexCoord, final boolean includeWater)
    {
        Vector<Integer> hexes = new Vector<Integer>();

        getAdjacentHexes_AddIfOK(hexes, includeWater, hexCoord, -2,  0);  // NW (northwest)
        getAdjacentHexes_AddIfOK(hexes, includeWater, hexCoord,  0, +2);  // NE
        getAdjacentHexes_AddIfOK(hexes, includeWater, hexCoord, -2, -2);  // W
        getAdjacentHexes_AddIfOK(hexes, includeWater, hexCoord, +2, +2);  // E
        getAdjacentHexes_AddIfOK(hexes, includeWater, hexCoord,  0, -2);  // SW
        getAdjacentHexes_AddIfOK(hexes, includeWater, hexCoord,  2,  0);  // SE

        if (hexes.size() > 0)
            return hexes;
        else
            return null;
    }

    /**
     * Check one possible coordinate for getAdjacentHexesToHex.
     * @param addTo the list we're building of hexes that touch this hex, as a Vector of Integer coordinates.
     * @param includeWater Should water hexes be returned (not only land ones)?
     *         Port hexes are water hexes.
     * @param hexCoord Coordinate ("ID") of this hex
     * @param d1  Delta along axis 1
     * @param d2  Delta along axis 2
     * @since 1.1.07
     */
    private final void getAdjacentHexes_AddIfOK
        (Vector<Integer> addTo, final boolean includeWater, int hexCoord, final int d1, final int d2)
    {
        int a1 = ((hexCoord & 0xF0) >> 4) + d1;  // Axis-1 coordinate
        int a2 = (hexCoord & 0x0F) + d2;         // Axis-2 coordinate
        if ((a1 < 1) || (a1 > 0xD) || (a2 < 1) || (a2 > 0xD))
            return;  // <--- Off the board in one coordinate ----

        hexCoord += (d1 << 4);  // this shift works for both + and - (confirmed by testing)
        hexCoord += d2;
        if ((hexCoord >= MINHEX) && (hexCoord <= MAXHEX)
            && (hexIDtoNum[hexCoord] != -1)
            && (includeWater
                || ((hexLayout[hexIDtoNum[hexCoord]] <= MAX_LAND_HEX)
                    && (hexLayout[hexIDtoNum[hexCoord]] != WATER_HEX)) ))
            addTo.addElement(new Integer(hexCoord));
    }

    /**
     * The node coordinate adjacent to this hex in a given direction.
     * Since all hexes have 6 nodes, all node coordinates are valid
     * if the hex coordinate is valid.
     *
     * @param hexCoord Coordinate ("ID") of this hex
     * @param dir  Direction, clockwise from top (northern point of hex):
     *           0 is north, 1 is northeast, etc, 5 is northwest.
     * @return Node coordinate in that direction
     * @since 1.1.08
     * @throws IllegalArgumentException if dir &lt; 0 or dir &gt; 5
     */
    public int getAdjacentNodeToHex(final int hexCoord, final int dir)
        throws IllegalArgumentException
    {
        if ((dir >= 0) && (dir < HEXNODES.length))
            return hexCoord + HEXNODES[dir];
        throw new IllegalArgumentException("dir");
    }

    /**
     * The node coordinates adjacent to this hex in all 6 directions.
     * Since all hexes have 6 nodes, all node coordinates are valid
     * if the hex coordinate is valid.
     *
     * @param hexCoord Coordinate of this hex
     * @return Node coordinate in all 6 directions,
     *           clockwise from top (northern point of hex):
     *           0 is north, 1 is northeast, etc, 5 is northwest.
     * @since 2.0.00
     * @see #getAdjacentNodeToHex(int, int)
     */
    public int[] getAdjacentNodesToHex(final int hexCoord)
    {
        int[] node = new int[6];
        for (int dir = 0; dir < 6; ++dir)
            node[dir] = hexCoord + HEXNODES[dir];
        return node;
    }

    /**
     * The hex touching an edge in a given direction,
     * either along its length or at one end node.
     * Each edge touches up to 4 valid hexes.
     * @param edgeCoord The edge's coordinate. {@link #maxEdge} is 0xCC in v1 and v2 encoding.
     * @param facing  Facing from edge; 1 to 6.
     *           This will be either a direction perpendicular to the edge,
     *           or towards one end. Each end has two facing directions angled
     *           towards it; both will return the same hex.
     *           Facing 2 is {@link #FACING_E}, 3 is {@link #FACING_SE}, 4 is SW, etc.
     * @return hex coordinate of hex in the facing direction,
     *           or 0 if a hex digit would be below 0 after subtraction
     *           or above F after addition.
     * @throws IllegalArgumentException if facing &lt; 1 or facing &gt; 6
     * @since 1.1.08
     */
    public int getAdjacentHexToEdge(final int edgeCoord, final int facing)
        throws IllegalArgumentException
    {
        int hex = 0;

        // Calculated as in RST dissertation figures A.11 - A.13,
        // and A.1 / A.3 for hex/edge coordinates past ends of the edge.
        // No valid edge has an F digit, so we need only
        // bounds-check subtraction vs 0, and addition+2 vs D.

        /**
         * if the coords are (even, even), then
         * the edge is '|'.  (Figure A.13)
         */
        if ((((edgeCoord & 0x0F) + (edgeCoord >> 4)) % 2) == 0)
        {
            switch (facing)
            {
            case FACING_E:
                hex = edgeCoord + 0x11;
                break;
            case FACING_W:
                if ((0 != (edgeCoord & 0x0F)) && (0 != (edgeCoord & 0xF0)))
                    hex = edgeCoord - 0x11;
                break;
            case FACING_NE: case FACING_NW:
                if (0 != (edgeCoord & 0xF0))
                    hex = edgeCoord + 0x01 - 0x10;
                break;
            case FACING_SE: case FACING_SW:
                if (0 != (edgeCoord & 0x0F))
                    hex = edgeCoord - 0x01 + 0x10;
                break;
            }
        }

        /**
         * if the coords are (even, odd), then
         * the edge is '/'.  (Figure A.11)
         */
        else if (((edgeCoord >> 4) % 2) == 0)
        {
            switch (facing)
            {
            case FACING_NW:
                if (0 != (edgeCoord & 0xF0))
                    hex = edgeCoord - 0x10;
                break;
            case FACING_SE:
                hex = edgeCoord + 0x10;
                break;
            case FACING_NE: case FACING_E:
                if ((edgeCoord & 0x0F) <= 0xD)
                    hex = edgeCoord + 0x12;
                break;
            case FACING_SW: case FACING_W:
                if ((0 != (edgeCoord & 0xF0))
                    && ((edgeCoord & 0x0F) >= 2))
                    hex = edgeCoord - 0x12;
                break;
            }
        }
        else
        {
            /**
             * otherwise the coords are (odd, even),
             * and the edge is '\'.  (Figure A.12)
             */
            switch (facing)
            {
            case FACING_NE:
                hex = edgeCoord + 0x01;
                break;
            case FACING_SW:
                if (0 != (edgeCoord & 0x0F))
                    hex = edgeCoord - 0x01;
                break;
            case FACING_E: case FACING_SE:
                if ((edgeCoord >> 4) <= 0xD)
                    hex = edgeCoord + 0x21;
                break;
            case FACING_W: case FACING_NW:
                if ((0 != (edgeCoord & 0x0F))
                    && ((edgeCoord >> 4) >= 2))
                    hex = edgeCoord - 0x21;
                break;
            }
        }

        return hex;
    }

    /**
     * If there's a settlement or city at this node, find it.
     *
     * @param nodeCoord Location coordinate (as returned by SOCBoardPanel.findNode)
     * @return  Settlement or city at <tt>nodeCoord</tt>, or null
     */
    public SOCPlayingPiece settlementAtNode(final int nodeCoord)
    {
        for (SOCSettlement p : settlements)
        {
            if (nodeCoord == p.getCoordinates())
            {
                return p;  // <-- Early return: Found it ---
            }
        }

        for (SOCCity p : cities)
        {
            if (nodeCoord == p.getCoordinates())
            {
                return p;  // <-- Early return: Found it ---
            }
        }

        return null;
    }

    /**
     * If there's a road or ship placed at this edge, find it.
     *
     * @param edgeCoord Location coordinate (as returned by SOCBoardPanel.findEdge)
     * @return road or ship, or null.  Use {@link SOCPlayingPiece#getType()}
     *   or {@link SOCRoad#isRoadNotShip()} to determine the returned piece type.
     *   At most one road or ship can be placed at any one edge.
     */
    public SOCRoad roadAtEdge(int edgeCoord)
    {
        for (SOCRoad p : roads)
        {
            if (edgeCoord == p.getCoordinates())
            {
                return p;  // <-- Early return: Found it ---
            }
        }

        return null;
    }

    /**
     * @return true if the node is on the land of the board (not water)
     * @param node Node coordinate
     */
    public boolean isNodeOnLand(int node)
    {
        if (node < 0)
            return false;
        return nodesOnLand.contains(new Integer(node));
    }

    /**
     * Get the dice roll numbers for hexes adjacent to this node.
     * @return a string representation of a node coordinate's adjacent hex dice roll numbers,
     *     such as "5/3/6", or if no hexes adjacent, "(node 0x___)"
     * @see #getAdjacentHexesToNode(int)
     */
    public String nodeCoordToString(int node)
    {
        String str;
        Vector<Integer> hexes = getAdjacentHexesToNode(node);
        if (hexes.isEmpty())
        {
            // Early Return: No adjacent hexes
            return "(node 0x" + Integer.toHexString(node) + ")";
        }

        int hex = hexes.get(0).intValue();
        int number = getNumberOnHexFromCoord(hex);

        if (number == 0)
        {
            str = "-";
        }
        else
        {
            str = Integer.toString(number);
        }

        for (int i = 1; i<hexes.size(); ++i)
        {
            hex = hexes.get(i).intValue();
            number = getNumberOnHexFromCoord(hex);

            if (number == 0)
            {
                str += "/-";
            }
            else
            {
                str += ("/" + number);
            }
        }

        return str;
    }

    /**
     * Get the dice roll numbers for hexes on either side of this edge.
     * @return a string representation of an edge coordinate's dice numbers, such as "5/3";
     *      if a hex isn't a land hex, its number will be 0.
     * @see #getNumberOnHexFromCoord(int)
     */
    public String edgeCoordToString(int edge)
    {
        String str;
        int number1;
        int number2;

        /**
         * if the coords are (even, even), then
         * the road is '|'.
         */
        if ((((edge & 0x0F) + (edge >> 4)) % 2) == 0)
        {
            number1 = getNumberOnHexFromCoord(edge - 0x11);
            number2 = getNumberOnHexFromCoord(edge + 0x11);
        }

        /**
         * if the coords are (even, odd), then
         * the road is '/'.
         */
        else if (((edge >> 4) % 2) == 0)
        {
            number1 = getNumberOnHexFromCoord(edge - 0x10);
            number2 = getNumberOnHexFromCoord(edge + 0x10);
        }
        else
        {
            /**
             * otherwise the coords are (odd, even),
             * and the road is '\'
             */
            number1 = getNumberOnHexFromCoord(edge - 0x01);
            number2 = getNumberOnHexFromCoord(edge + 0x01);
        }

        str = number1 + "/" + number2;

        return str;
    }

    //
    // Nested classes for board factory
    //

    /**
     * Board Factory for creating new boards for games at the client or server.
     * (The server's version of {@link SOCBoardLarge} isolates makeNewBoard methods.)
     * Called by game constructor via <tt>static {@link SOCGame#boardFactory}</tt>.
     *<P>
     * The default factory is {@link SOCBoard.DefaultBoardFactory}.
     * For a server-side board factory, see {@link soc.server.SOCBoardAtServer.BoardFactoryAtServer}.
     * @author Jeremy D Monin
     * @since 2.0.00
     */
    public interface BoardFactory
    {
        /**
         * Create a new Settlers of Catan Board based on <tt>gameOpts</tt>; this is a factory method.
         * @param gameOpts  game's options if any, otherwise null
         * @param maxPlayers Maximum players; must be default 4, or 6 from SOCGameOption "PL" &gt; 4 or "PLB"
         * @throws IllegalArgumentException if <tt>maxPlayers</tt> is not 4 or 6
         */
        SOCBoard createBoard
            (final Map<String,SOCGameOption> gameOpts, final int maxPlayers)
            throws IllegalArgumentException;

    }  // nested class BoardFactory

    /**
     * Default implementation of {@link BoardFactory}, used at client.
     * Called by game constructor via <tt>static {@link SOCGame#boardFactory}</tt>.
     * @author Jeremy D Monin
     * @since 2.0.00
     */
    public static class DefaultBoardFactory implements BoardFactory
    {
        /**
         * Create a new Settlers of Catan Board based on <tt>gameOpts</tt>; this is a factory method.
         * Static for fallback access from other factory implementations.
         *
         * @param gameOpts  if game has options, map of {@link SOCGameOption}; otherwise null.
         * @param maxPlayers Maximum players; must be default 4, or 6 from SOCGameOption "PL" &gt; 4 or "PLB"
         * @throws IllegalArgumentException if <tt>maxPlayers</tt> is not 4 or 6
         */
        public static SOCBoard staticCreateBoard
            (final Map<String,SOCGameOption> gameOpts, final int maxPlayers)
            throws IllegalArgumentException
        {
            return new SOCBoardLarge(gameOpts, maxPlayers);
        }

        /**
         * Create a new Settlers of Catan Board based on <tt>gameOpts</tt>; this is a factory method.
         *<P>
         * From v1.1.11 through all 1.x.xx, this was SOCBoard.createBoard.  Moved to new factory class in 2.0.00.
         *
         * @param gameOpts  if game has options, map of {@link SOCGameOption}; otherwise null.
         * @param maxPlayers Maximum players; must be default 4, or 6 from SOCGameOption "PL" &gt; 4 or "PLB"
         * @throws IllegalArgumentException if <tt>maxPlayers</tt> is not 4 or 6
         */
        public SOCBoard createBoard
            (final Map<String,SOCGameOption> gameOpts, final int maxPlayers)
            throws IllegalArgumentException
        {
            return staticCreateBoard(gameOpts, maxPlayers);
        }

    }  // nested class DefaultBoardFactory

}<|MERGE_RESOLUTION|>--- conflicted
+++ resolved
@@ -837,58 +837,12 @@
      *          the same as passed to constructor, and thus give the same size and layout
      *          (same {@link #getBoardEncodingFormat()}).
      * @throws UnsupportedOperationException if this base-class stub is called (at client):
-     *     Server overrides with {@link soc.server.SOCBoardLargeAtServer#makeNewBoard(Map)}.
+     *     Server overrides with {@link soc.server.SOCBoardAtServer#makeNewBoard(Map)}.
      */
     public void makeNewBoard(final Map<String, SOCGameOption> opts)
         throws UnsupportedOperationException
     {
-<<<<<<< HEAD
-        throw new UnsupportedOperationException("Use SOCBoardLargeAtServer instead");
-=======
-        final boolean is6player = (boardEncodingFormat == BOARD_ENCODING_6PLAYER);
-
-        final SOCGameOption opt_breakClumps = (opts != null ? opts.get("BC") : null);
-
-        // shuffle and place the land hexes, numbers, and robber:
-        // sets robberHex, contents of hexLayout[] and numberLayout[].
-        // Also checks vs game option BC: Break up clumps of # or more same-type hexes/ports
-        {
-            final int[] landHex = is6player ? SOCBoard6p.makeNewBoard_landHexTypes_v2 : SOCBoard4p.makeNewBoard_landHexTypes_v1;
-            final int[][] numPaths = is6player ? SOCBoard6p.makeNewBoard_numPaths_v2 : SOCBoard4p.makeNewBoard_numPaths_v1;
-            final int[] numPath = numPaths[ Math.abs(rand.nextInt() % numPaths.length) ];
-            final int[] numbers = is6player ? SOCBoard6p.makeNewBoard_diceNums_v2 : SOCBoard4p.makeNewBoard_diceNums_v1;
-            makeNewBoard_placeHexes(landHex, numPath, numbers, opt_breakClumps);
-        }
-
-        // copy and shuffle the ports, and check vs game option BC
-        final int[] portTypes = (is6player) ? SOCBoard6p.PORTS_TYPE_V2 : SOCBoard4p.PORTS_TYPE_V1;
-        int[] portHex = new int[portTypes.length];
-        System.arraycopy(portTypes, 0, portHex, 0, portTypes.length);
-        makeNewBoard_shufflePorts(portHex, opt_breakClumps);
-        if (is6player)
-            portsLayout = portHex;  // No need to remember for 4-player classic layout
-
-        // place the ports (hex numbers and facing) within hexLayout and nodeIDtoPortType.
-        // fill out the ports[] vectors with node coordinates where a trade port can be placed.
-        nodeIDtoPortType = new HashMap<Integer,Integer>();
-        if (is6player)
-        {
-            for (int i = 0; i < SOCBoard6p.PORTS_FACING_V2.length; ++i)
-            {
-                final int ptype = portHex[i];
-                final int[] nodes = getAdjacentNodesToEdge_arr(SOCBoard6p.PORTS_EDGE_V2[i]);
-                placePort(ptype, -1, SOCBoard6p.PORTS_FACING_V2[i], nodes[0], nodes[1]);
-            }
-        } else {
-            for (int i = 0; i < SOCBoard4p.PORTS_FACING_V1.length; ++i)
-            {
-                final int ptype = portHex[i];
-                final int[] nodes = getAdjacentNodesToEdge_arr(SOCBoard4p.PORTS_EDGE_V1[i]);
-                placePort(ptype, SOCBoard4p.PORTS_HEXNUM_V1[i], SOCBoard4p.PORTS_FACING_V1[i], nodes[0], nodes[1]);
-            }
-        }
-
->>>>>>> 1b741479
+        throw new UnsupportedOperationException("Use SOCBoardAtServer instead");
     }
 
     /**
