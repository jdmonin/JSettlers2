--- conflicted
+++ resolved
@@ -151,30 +151,7 @@
  * old encodings v1 ({@link #BOARD_ENCODING_ORIGINAL}) and v2 ({@link #BOARD_ENCODING_6PLAYER})
  * are no longer needed.
  *<P>
-<<<<<<< HEAD
  * For the large sea board (game option {@code "SBL"}), see subclass {@link SOCBoardLarge}.
-=======
- * <b>On the 4-player board:</b> See {@code /doc/hexcoord.gif}<br>
- * Coordinates start with hex (1,1) on the far west, and go to (D,D) on the east.
- * The ring of water hexes surrounding land, is within these coordinates. (Land
- * hexes in that row are (3,3) to (B,B).
- * The first axis runs northwest to southeast; the second runs southwest to northeast.
- * Having six sides, hexes run in a straight line west to east, separated by vertical edges;
- * both coordinates increase along a west-to-east line.
- *<P>
- * All coordinates are encoded as two-digit hex integers, one digit per axis (thus 00 to FF).
- * The center hex is encoded as 77; see the dissertation PDF's appendix for diagrams.
- * Unfortunately this format means the board can't be expanded without changing its
- * encoding, which is used across the network.
- *<P>
- * <b>On the 6-player board:</b> See {@code /doc/hexcoord-6player.gif}<br>
- * The 6-player board is rotated 90 degrees clockwise from the 4-player board,
- * so coordinates start with hex (1,1) as the northernmost land hex, and
- * hex (B,B) is the southernmost land hex.  The ring of water hexes are outside
- * this coordinate grid.
- *<P>
- * For the large sea board (encoding v3: {@link #BOARD_ENCODING_LARGE}), see subclass {@link SOCBoardLarge}.
->>>>>>> 6c5c9794
  * Remember that road and ship pieces extend the {@link SOCRoutePiece} class.
  * Most methods of {@link SOCBoard}, {@link SOCGame} and {@link SOCPlayer} differentiate them
  * ({@link SOCPlayer#hasPotentialRoad()} vs {@link SOCPlayer#hasPotentialShip()}),
@@ -881,140 +858,10 @@
     public void makeNewBoard(final Map<String, SOCGameOption> opts)
         throws UnsupportedOperationException
     {
-<<<<<<< HEAD
         throw new UnsupportedOperationException("Use SOCBoardAtServer instead");
     }
 
     /**
-=======
-        final boolean is6player = (boardEncodingFormat == BOARD_ENCODING_6PLAYER);
-
-        final SOCGameOption opt_breakClumps = (opts != null ? opts.get("BC") : null);
-
-        // shuffle and place the land hexes, numbers, and robber:
-        // sets robberHex, contents of hexLayout[] and numberLayout[].
-        // Also checks vs game option BC: Break up clumps of # or more same-type hexes/ports
-        {
-            final int[] landHex = is6player ? SOCBoard6p.makeNewBoard_landHexTypes_v2 : SOCBoard4p.makeNewBoard_landHexTypes_v1;
-            final int[][] numPaths = is6player ? SOCBoard6p.makeNewBoard_numPaths_v2 : SOCBoard4p.makeNewBoard_numPaths_v1;
-            final int[] numPath = numPaths[ Math.abs(rand.nextInt() % numPaths.length) ];
-            final int[] numbers = is6player ? SOCBoard6p.makeNewBoard_diceNums_v2 : SOCBoard4p.makeNewBoard_diceNums_v1;
-            makeNewBoard_placeHexes(landHex, numPath, numbers, opt_breakClumps);
-        }
-
-        // copy and shuffle the ports, and check vs game option BC
-        final int[] portTypes = (is6player) ? SOCBoard6p.PORTS_TYPE_V2 : SOCBoard4p.PORTS_TYPE_V1;
-        int[] portHex = new int[portTypes.length];
-        System.arraycopy(portTypes, 0, portHex, 0, portTypes.length);
-        makeNewBoard_shufflePorts(portHex, opt_breakClumps);
-        if (is6player)
-            portsLayout = portHex;  // No need to remember for 4-player classic layout
-
-        // place the ports (hex numbers and facing) within hexLayout and nodeIDtoPortType.
-        // fill out the ports[] lists with node coordinates where a trade port can be placed.
-        nodeIDtoPortType = new HashMap<Integer,Integer>();
-        if (is6player)
-        {
-            for (int i = 0; i < SOCBoard6p.PORTS_FACING_V2.length; ++i)
-            {
-                final int ptype = portHex[i];
-                final int[] nodes = getAdjacentNodesToEdge_arr(SOCBoard6p.PORTS_EDGE_V2[i]);
-                placePort(ptype, -1, SOCBoard6p.PORTS_FACING_V2[i], nodes[0], nodes[1]);
-            }
-        } else {
-            for (int i = 0; i < SOCBoard4p.PORTS_FACING_V1.length; ++i)
-            {
-                final int ptype = portHex[i];
-                final int[] nodes = getAdjacentNodesToEdge_arr(SOCBoard4p.PORTS_EDGE_V1[i]);
-                placePort(ptype, SOCBoard4p.PORTS_HEXNUM_V1[i], SOCBoard4p.PORTS_FACING_V1[i], nodes[0], nodes[1]);
-            }
-        }
-
-    }
-
-    /**
-     * For {@link #makeNewBoard(Map)}, place the land hexes, number, and robber,
-     * after shuffling landHex[].
-     * Sets robberHex, contents of hexLayout[] and numberLayout[].
-     * Also checks vs game option BC: Break up clumps of # or more same-type hexes/ports
-     * (for land hex resource types).
-     * Called from {@link #makeNewBoard(Map)} at server only; client has its board layout sent from the server.
-     *<P>
-     * This method does not clear out {@link #hexLayout} or {@link #numberLayout}
-     * before it starts placement.  Since hexLayout's land hex coordinates are hardcoded within
-     * {@link #numToHexID}, it can only be called once per board layout.
-     *
-     * @param landHex  Resource type to place into {@link #hexLayout} for each land hex; will be shuffled.
-     *                    Values are {@link #CLAY_HEX}, {@link #DESERT_HEX}, etc.
-     * @param numPath  Indexes within {@link #hexLayout} (also within {@link #numberLayout}) for each land hex;
-     *                    same array length as <tt>landHex[]</tt>
-     * @param number   Numbers to place into {@link #numberLayout} for each land hex;
-     *                    array length is <tt>landHex[].length</tt> minus 1 for each desert in <tt>landHex[]</tt>
-     * @param optBC    Game option "BC" from the options for this board, or <tt>null</tt>.
-     * @throws IllegalArgumentException if {@link #makeNewBoard_checkLandHexResourceClumps(List, int)}
-     *                 finds an invalid or uninitialized hex coordinate (hex type -1)
-     */
-    private void makeNewBoard_placeHexes
-        (int[] landHex, final int[] numPath, final int[] number, SOCGameOption optBC)
-        throws IllegalArgumentException
-    {
-        final boolean checkClumps = (optBC != null) && optBC.getBoolValue();
-        final int clumpSize = checkClumps ? optBC.getIntValue() : 0;
-        boolean clumpsNotOK = checkClumps;
-
-        do   // will re-do placement until clumpsNotOK is false
-        {
-            // shuffle the land hexes 10x
-            for (int j = 0; j < 10; j++)
-            {
-                int idx, tmp;
-                for (int i = 0; i < landHex.length; i++)
-                {
-                    // Swap a random card below the ith card with the ith card
-                    idx = Math.abs(rand.nextInt() % (landHex.length - i));
-                    if (idx == i)
-                        continue;
-                    tmp = landHex[idx];
-                    landHex[idx] = landHex[i];
-                    landHex[i] = tmp;
-                }
-            }
-
-            int cnt = 0;
-            for (int i = 0; i < landHex.length; i++)
-            {
-                // place the land hexes
-                hexLayout[numPath[i]] = landHex[i];
-
-                // place the robber on the desert
-                if (landHex[i] == DESERT_HEX)
-                {
-                    robberHex = numToHexID[numPath[i]];
-                    numberLayout[numPath[i]] = -1;
-                }
-                else
-                {
-                    // place the numbers
-                    numberLayout[numPath[i]] = number[cnt];
-                    cnt++;
-                }
-            }  // for(i in landHex)
-
-            if (checkClumps)
-            {
-                List<Integer> unvisited = new ArrayList<Integer>();  // contains each land hex's coordinate
-                for (int i = 0; i < landHex.length; ++i)  // reminder: landHex and numPath should be the same length
-                    unvisited.add(Integer.valueOf(numToHexID[numPath[i]]));
-
-                clumpsNotOK = makeNewBoard_checkLandHexResourceClumps(unvisited, clumpSize);
-            }
-
-        } while (clumpsNotOK);
-
-    }  // makeNewBoard_placeHexes
-
-    /**
->>>>>>> 6c5c9794
      * Depth-first search to check land hexes for resource clumps.
      *<P>
      * Start with the set of all land hexes, and consider them 'unvisited'.
@@ -1649,32 +1496,7 @@
      * @see #getPortsLayout()
      * @since 1.1.08
      */
-<<<<<<< HEAD
     public abstract void setPortsLayout(int[] portTypes);
-=======
-    public void setPortsLayout(int[] portTypes)
-    {
-        portsLayout = portTypes;
-
-        // Clear any previous port layout info
-        if (nodeIDtoPortType == null)
-            nodeIDtoPortType = new HashMap<Integer,Integer>();
-        else
-            nodeIDtoPortType.clear();
-        for (int i = 0; i < ports.length; ++i)
-            ports[i].clear();
-
-        // Place the new ports
-        for (int i = 0; i < SOCBoard6p.PORTS_FACING_V2.length; ++i)
-        {
-            final int ptype = portTypes[i];
-            final int[] nodes = getAdjacentNodesToEdge_arr(SOCBoard6p.PORTS_EDGE_V2[i]);
-            placePort(ptype, -1, SOCBoard6p.PORTS_FACING_V2[i], nodes[0], nodes[1]);
-        }
-
-        // The v3 layout overrides this method in SOCBoardLarge.
-    }
->>>>>>> 6c5c9794
 
     /**
      * Given a hex type, return the port type.
@@ -3340,11 +3162,7 @@
          * Static for fallback access from other factory implementations.
          *
          * @param gameOpts  if game has options, map of {@link SOCGameOption}; otherwise null.
-<<<<<<< HEAD
-=======
-         * @param largeBoard  true if {@link SOCBoardLarge} should be used (v3 encoding).
-         *     If so, will take size from client-only SOCGameOption "_BHW" if in {@code gameOpts}.
->>>>>>> 6c5c9794
+         *     {@link SOCBoardLarge} will take size from client-only SOCGameOption "_BHW" if in {@code gameOpts}.
          * @param maxPlayers Maximum players; must be default 4, or 6 from SOCGameOption "PL" &gt; 4 or "PLB"
          * @throws IllegalArgumentException if <tt>maxPlayers</tt> is not 4 or 6
          */
@@ -3352,19 +3170,7 @@
             (final Map<String,SOCGameOption> gameOpts, final int maxPlayers)
             throws IllegalArgumentException
         {
-<<<<<<< HEAD
-            return new SOCBoardLarge(gameOpts, maxPlayers);
-=======
-            if (! largeBoard)
-            {
-                if (maxPlayers == 6)
-                    return new SOCBoard6p(gameOpts);
-                else
-                    return new SOCBoard4p(gameOpts);
-            } else {
-                return new SOCBoardLarge(gameOpts, maxPlayers, SOCBoardLarge.getBoardSize(gameOpts));
-            }
->>>>>>> 6c5c9794
+            return new SOCBoardLarge(gameOpts, maxPlayers, SOCBoardLarge.getBoardSize(gameOpts));
         }
 
         /**
@@ -3373,11 +3179,7 @@
          * From v1.1.11 through all 1.x.xx, this was SOCBoard.createBoard.  Moved to new factory class in 2.0.00.
          *
          * @param gameOpts  if game has options, map of {@link SOCGameOption}; otherwise null.
-<<<<<<< HEAD
-=======
-         * @param largeBoard  true if {@link SOCBoardLarge} should be used (v3 encoding).
-         *     If so, will take size from client-only SOCGameOption "_BHW" if in {@code gameOpts}.
->>>>>>> 6c5c9794
+         *     {@link SOCBoardLarge} will take size from client-only SOCGameOption "_BHW" if in {@code gameOpts}.
          * @param maxPlayers Maximum players; must be default 4, or 6 from SOCGameOption "PL" &gt; 4 or "PLB"
          * @throws IllegalArgumentException if <tt>maxPlayers</tt> is not 4 or 6
          */
