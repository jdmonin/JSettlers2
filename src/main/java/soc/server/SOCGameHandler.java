/**
 * Java Settlers - An online multiplayer version of the game Settlers of Catan
 * This file Copyright (C) 2013-2020 Jeremy D Monin <jeremy@nand.net>.
 * Contents were formerly part of SOCServer.java;
 * portions of this file Copyright (C) 2003  Robert S. Thomas <thomas@infolab.northwestern.edu>
 * Portions of this file Copyright (C) 2012 Paul Bilnoski <paul@bilnoski.net>
 * Portions of this file Copyright (C) 2017 Ruud Poutsma <rtimon@gmail.com>
 *
 * This program is free software; you can redistribute it and/or
 * modify it under the terms of the GNU General Public License
 * as published by the Free Software Foundation; either version 3
 * of the License, or (at your option) any later version.
 *
 * This program is distributed in the hope that it will be useful,
 * but WITHOUT ANY WARRANTY; without even the implied warranty of
 * MERCHANTABILITY or FITNESS FOR A PARTICULAR PURPOSE.  See the
 * GNU General Public License for more details.
 *
 * You should have received a copy of the GNU General Public License
 * along with this program.  If not, see <http://www.gnu.org/licenses/>.
 *
 * The maintainer of this program can be reached at jsettlers@nand.net
 **/
package soc.server;

import java.text.DateFormat;
import java.util.ArrayList;
import java.util.Date;
import java.util.Enumeration;
import java.util.HashMap;
import java.util.HashSet;
import java.util.Hashtable;
import java.util.Iterator;
import java.util.List;
import java.util.Map;
import java.util.NoSuchElementException;
import java.util.Set;
import java.util.StringTokenizer;
import java.util.Vector;

import soc.debug.D;
import soc.game.*;
import soc.message.SOCAcceptOffer;  // for javadocs only
import soc.message.SOCBankTrade;
import soc.message.SOCBoardLayout;
import soc.message.SOCBoardLayout2;
import soc.message.SOCBotJoinGameRequest;
import soc.message.SOCCancelBuildRequest;
import soc.message.SOCChangeFace;
import soc.message.SOCChoosePlayerRequest;
import soc.message.SOCClearOffer;
import soc.message.SOCClearTradeMsg;
import soc.message.SOCDebugFreePlace;
import soc.message.SOCDevCardAction;
import soc.message.SOCDevCardCount;
import soc.message.SOCDiceResult;
import soc.message.SOCDiscard;
import soc.message.SOCDiscardRequest;
import soc.message.SOCFirstPlayer;
import soc.message.SOCGameElements;
import soc.message.SOCGameElements.GEType;
import soc.message.SOCGameMembers;
import soc.message.SOCGameServerText;
import soc.message.SOCGameState;
import soc.message.SOCGameStats;
import soc.message.SOCGameTextMsg;
import soc.message.SOCInventoryItemAction;
import soc.message.SOCJoinGame;
import soc.message.SOCJoinGameAuth;
import soc.message.SOCKeyedMessage;
import soc.message.SOCLocalizedStrings;
import soc.message.SOCLargestArmy;
import soc.message.SOCLastSettlement;
import soc.message.SOCLeaveGame;
import soc.message.SOCLongestRoad;
import soc.message.SOCMakeOffer;
import soc.message.SOCMessage;
import soc.message.SOCMovePiece;
import soc.message.SOCMoveRobber;
import soc.message.SOCPieceValue;
import soc.message.SOCPlayerElement;
import soc.message.SOCPlayerElement.PEType;
import soc.message.SOCPlayerElements;
import soc.message.SOCPlayerStats;
import soc.message.SOCPotentialSettlements;
import soc.message.SOCPutPiece;
import soc.message.SOCResetBoardReject;
import soc.message.SOCRevealFogHex;
import soc.message.SOCRollDice;
import soc.message.SOCRollDicePrompt;
import soc.message.SOCSVPTextMessage;
import soc.message.SOCScenarioInfo;
import soc.message.SOCSetPlayedDevCard;
import soc.message.SOCSetSeatLock;
import soc.message.SOCSetSpecialItem;
import soc.message.SOCSetTurn;
import soc.message.SOCSimpleAction;
import soc.message.SOCSimpleRequest;
import soc.message.SOCSitDown;
import soc.message.SOCStartGame;
import soc.message.SOCStatusMessage;
import soc.message.SOCTurn;
import soc.proto.Data;
import soc.server.genericServer.Connection;
import soc.util.IntPair;
import soc.util.SOCFeatureSet;
import soc.util.SOCGameList;
import soc.util.SOCStringManager;
import soc.util.Version;

/**
 * Server class to handle game-specific actions and messages for the SoC game type.
 * Clients' inbound messages are received by {@link SOCGameMessageHandler}, which
 * calls this game handler for frequently used game logic and response methods.
 * Use {@link #getMessageHandler()} to obtain the game handler's message handler.
 *<P>
 * Before v2.0.00, these methods and fields were part of {@link SOCServer}.
 * So, some may have {@code @since} javadoc labels with versions older than 2.0.00.
 *
 * @author Jeremy D Monin &lt;jeremy@nand.net&gt;
 * @since 2.0.00
 */
public class SOCGameHandler extends GameHandler
    implements SOCGameEventListener
{
    /**
     * Force robot to end their turn after this much inactivity,
     * while they've made a trade offer. Default is 60 seconds.
     * This is longer than the usual robot turn timeout,
     * and used only if waiting for a human player's response.
     *<P>
     * This field was originally in SOCServer, moved in v2.0.00.
     * @see SOCServer#ROBOT_FORCE_ENDTURN_SECONDS
     * @see SOCServer#checkForExpiredTurns(long)
     * @since 1.1.11
     */
    public static int ROBOT_FORCE_ENDTURN_TRADEOFFER_SECONDS = 60;

    /**
     * Used by {@link #SOC_DEBUG_COMMANDS_HELP}, etc.
     * @see #DEBUG_COMMANDS_HELP_PLAYER
     */
    private static final String DEBUG_COMMANDS_HELP_RSRCS
        = "rsrcs: #cl #or #sh #wh #wo player";

    /**
     * Used by {@link #SOC_DEBUG_COMMANDS_HELP}, etc.
     * @see #DEBUG_COMMANDS_HELP_PLAYER
     */
    private static final String DEBUG_COMMANDS_HELP_DEV
        = "dev: #typ player";

    /**
     * Debug help: player name or number. Used by {@link #SOC_DEBUG_COMMANDS_HELP}, etc.
     * @since 1.1.20
     */
    private static final String DEBUG_COMMANDS_HELP_PLAYER
        = "'Player' is a player name or #number (upper-left is #0, increasing clockwise)";

    /**
     * Debug help: 1-line summary of dev card types, from {@link SOCDevCardConstants}.
     * @see #SOC_DEBUG_COMMANDS_HELP
     * @since 1.1.17
     */
    private static final String DEBUG_COMMANDS_HELP_DEV_TYPES =
        "### 1:road  2:year of plenty  3:mono  4:gov  5:market  6:univ  7:temple  8:chapel  9:soldier";

    /**
     * Used by {@link #SOC_DEBUG_COMMANDS_HELP}, etc. Used with {@link SOCGame#debugFreePlacement}.
     */
    private static final String DEBUG_CMD_FREEPLACEMENT = "*FREEPLACE*";

    /**
     * Debug command prefix for scenario-related debugging. Used with
     * {@link #processDebugCommand_scenario(Connection, SOCGame, String)}.
     * @since 2.0.00
     */
    private static final String DEBUG_CMD_PFX_SCENARIO = "*SCEN* ";

    /**
     * Debug help text to place at the end of {@link SOCServer#DEBUG_COMMANDS_HELP} via {@link #getDebugCommandsHelp()}.
     */
    private static final String[] SOC_DEBUG_COMMANDS_HELP =
        {
        DEBUG_CMD_FREEPLACEMENT + " 1 or 0  Start or end 'Free Placement' mode",
        "--- Debug Resources ---",
        DEBUG_COMMANDS_HELP_RSRCS,
        "Example  rsrcs: 0 3 0 2 0 Myname  or  rsrcs: 0 3 0 2 0 #3",
        DEBUG_COMMANDS_HELP_DEV,
        "Example  dev: 2 Myname   or  dev: 2 #3",
        DEBUG_COMMANDS_HELP_PLAYER,
        "Development card types are:",  // see SOCDevCardConstants
        "1 road-building",
        "2 year of plenty",
        "3 monopoly",
        "4 governors house",
        "5 market",
        "6 university",
        "7 temple",
        "8 chapel",
        "9 robber",
        "--- Scenario Debugging ---",  // see processDebugCommand_scenario(..)
        "For SC_FTRI: *scen* giveport #typenum #placeflag player",
        };

    /**
     * The 5 resource types, for sending {@link SOCPlayerElements}:
     * {@link PEType#CLAY}, ORE, SHEEP, WHEAT, {@link PEType#WOOD}.
     * @see #ELEM_RESOURCES_WITH_UNKNOWN
     * @since 2.0.00
     */
    public static final PEType[] ELEM_RESOURCES =
        {PEType.CLAY, PEType.ORE, PEType.SHEEP, PEType.WHEAT, PEType.WOOD};

    /**
     * The 5 resource types plus Unknown, for sending {@link SOCPlayerElements}:
     * {@link PEType#CLAY}, ORE, SHEEP, WHEAT, {@link PEType#WOOD},
     * {@link PEType#UNKNOWN_RESOURCE}.
     * @see #ELEM_RESOURCES
     * @since 2.0.00
     */
    public static final PEType[] ELEM_RESOURCES_WITH_UNKNOWN =
        {PEType.CLAY, PEType.ORE, PEType.SHEEP, PEType.WHEAT, PEType.WOOD, PEType.UNKNOWN_RESOURCE};

    /**
     * Classic board piece type elements, for sending {@link SOCPlayerElements}:
     * {@link #ELEM_PIECETYPES_SEA} without {@link PEType#SHIPS}.
     * @since 2.0.00
     */
    private static final PEType[] ELEM_PIECETYPES_CLASSIC =
        { PEType.ROADS, PEType.SETTLEMENTS, PEType.CITIES };

    /**
     * Sea board piece type elements, for sending {@link SOCPlayerElements}:
     * {@link #ELEM_PIECETYPES_CLASSIC} plus {@link PEType#SHIPS}.
     * @since 2.0.00
     */
    private static final PEType[] ELEM_PIECETYPES_SEA =
        { PEType.ROADS, PEType.SETTLEMENTS, PEType.CITIES, PEType.SHIPS };

    /**
     * For {@link #joinGame}; element types for last Settlement node, unknown resources,
     * {@link PEType#NUMKNIGHTS}, and classic piece types, for sending {@link SOCPlayerElements}:
     * {@link #ELEM_JOINGAME_WITH_PIECETYPES_SEA} without {@link PEType#SHIPS}.
     * @since 2.0.00
     */
    private static final PEType[] ELEM_JOINGAME_WITH_PIECETYPES_CLASSIC =
        { PEType.LAST_SETTLEMENT_NODE, PEType.UNKNOWN_RESOURCE, PEType.NUMKNIGHTS,
          PEType.ROADS, PEType.SETTLEMENTS, PEType.CITIES };

    /**
     * For {@link #joinGame}; element types for last Settlement node, unknown resources,
     * {@link PEType#NUMKNIGHTS}, and classic piece types, for sending {@link SOCPlayerElements}:
     * {@link #ELEM_JOINGAME_WITH_PIECETYPES_CLASSIC} plus {@link PEType#SHIPS}.
     * @since 2.0.00
     */
    private static final PEType[] ELEM_JOINGAME_WITH_PIECETYPES_SEA =
        { PEType.LAST_SETTLEMENT_NODE, PEType.UNKNOWN_RESOURCE, PEType.NUMKNIGHTS,
          PEType.ROADS, PEType.SETTLEMENTS, PEType.CITIES, PEType.SHIPS };

    /**
     * For {@link #joinGame}; {@link SOCGameElements} types for number of development cards,
     * number of rounds played, and player numbers for first player, longest road, largest army.
     * @since 2.0.00
     */
    private static final GEType[] ELEM_JOINGAME_DEVCARDS_ROUNDS_PLNUMS_FIRST_LONGEST_LARGEST =
        { GEType.DEV_CARD_COUNT, GEType.ROUND_COUNT, GEType.FIRST_PLAYER,
          GEType.LONGEST_ROAD_PLAYER, GEType.LARGEST_ARMY_PLAYER };

    /**
     * Game message handler for {@link SOCGameHandler}, shared by all game instances of this type.
     * @since 2.0.00
     */
    private final SOCGameMessageHandler gameMessageHandler;

    public SOCGameHandler(final SOCServer server)
    {
        super(server);
        gameMessageHandler = new SOCGameMessageHandler(server, this);
    }

    // javadoc inherited from GameHandler
    public GameMessageHandler getMessageHandler()
    {
        return gameMessageHandler;
    }

    // javadoc inherited from GameHandler
    public boolean processDebugCommand
        (final Connection debugCli, final SOCGame ga, final String dcmd, final String dcmdU)
    {
        if (dcmdU.startsWith("RSRCS:"))
        {
            debugGiveResources(debugCli, dcmd, ga);
            return true;
        }
        else if (dcmdU.startsWith("DEV:"))
        {
            debugGiveDevCard(debugCli, dcmd, ga);
            return true;
        }
        else if (dcmd.charAt(0) != '*')
        {
            return false;
        }

        if (dcmdU.startsWith(DEBUG_CMD_FREEPLACEMENT))
        {
            processDebugCommand_freePlace(debugCli, ga, dcmd.substring(DEBUG_CMD_FREEPLACEMENT.length()).trim());
            return true;
        } else if (dcmdU.startsWith(DEBUG_CMD_PFX_SCENARIO))
        {
            processDebugCommand_scenario(debugCli, ga, dcmd.substring(DEBUG_CMD_PFX_SCENARIO.length()).trim());
            return true;
        } else {
            return false;
        }
    }

    // javadoc inherited from GameHandler
    public final String[] getDebugCommandsHelp()
    {
        return SOC_DEBUG_COMMANDS_HELP;
    }

    /**
     * Process the <tt>*FREEPLACE*</tt> Free Placement debug command.
     * Can turn it off at any time, but can only turn it on during
     * your own turn after rolling (during game state {@link SOCGame#PLAY1}).
     * @param c   Connection (client) sending this message
     * @param ga  Game to which this applies; not null
     * @param arg  1 or 0, to turn on or off, or empty string or
     *    null to print current value
     * @since 1.1.12
     */
    final void processDebugCommand_freePlace
        (final Connection c, final SOCGame ga, final String arg)
    {
        final String gaName = ga.getName();
        final boolean wasInitial = ga.isInitialPlacement();
        final boolean ppValue = ga.isDebugFreePlacement();

        final boolean ppWanted;
        if ((arg == null) || (arg.length() == 0))
            ppWanted = ppValue;
        else
            ppWanted = arg.equals("1");

        if (ppValue != ppWanted)
        {
            if (! ppWanted)
            {
                try
                {
                    ga.setDebugFreePlacement(false);
                }
                catch (IllegalStateException e)
                {
                    if (wasInitial)
                    {
                        srv.messageToPlayer
                          (c, gaName, "* To exit this debug mode, all players must have either");
                        srv.messageToPlayer
                          (c, gaName, "  1 settlement and 1 road, or all must have at least 2 of each.");
                    } else {
                        srv.messageToPlayer
                          (c, gaName, "* Could not exit this debug mode: " + e.getMessage());
                    }
                    return;  // <--- early return ---
                }
            } else {
                if (c.getVersion() < SOCDebugFreePlace.VERSION_FOR_DEBUGFREEPLACE)
                {
                    srv.messageToPlayer
                        (c, gaName, "* Requires client version "
                         + Version.version(SOCDebugFreePlace.VERSION_FOR_DEBUGFREEPLACE)
                         + " or newer.");
                    return;  // <--- early return ---
                }
                SOCPlayer cliPl = ga.getPlayer(c.getData());
                if (cliPl == null)
                    return;  // <--- early return ---
                if (ga.getCurrentPlayerNumber() != cliPl.getPlayerNumber())
                {
                    srv.messageToPlayer
                        (c, gaName, "* Can do this only on your own turn.");
                    return;  // <--- early return ---
                }
                if ((ga.getGameState() != SOCGame.PLAY1)
                    && ! ga.isInitialPlacement())
                {
                    srv.messageToPlayer
                        (c, gaName, "* Can do this only after rolling the dice.");
                    return;  // <--- early return ---
                }

                ga.setDebugFreePlacement(true);
            }
        }

        srv.messageToPlayer
            (c, gaName, "- Free Placement mode is "
             + (ppWanted ? "ON -" : "off -" ));

        if (ppValue != ppWanted)
        {
            srv.messageToPlayer(c, new SOCDebugFreePlace(gaName, ga.getCurrentPlayerNumber(), ppWanted));
            if (wasInitial && ! ppWanted)
            {
                if (! checkTurn(c, ga))
                {
                    // Player changed (or play started), announce new player.
                    sendTurn(ga, false);
                } else {
                    sendGameState(ga, false, false);
                }
            }
        }
    }

    /**
     * Process any {@code *SCEN*} scenario debug commands.
     *
     *<H5>Currently recognized commands, per scenario:</H5>
     *<UL>
     *  <LI> <B>{@link SOCGameOption#K_SC_FTRI SC_FTRI}:</B>
     *    <UL>
     *      <LI> giveport #typenum #placeflag player
     *    </UL>
     *<UL>
     * If you add a debug command, also update {@link #SOC_DEBUG_COMMANDS_HELP}.
     *
     * @param c   Connection (client) sending this message
     * @param ga  Game to which this applies; not null
     * @param argStr  Debug command string from the user.
     *     Caller must remove prefix {@link #DEBUG_CMD_PFX_SCENARIO} and call {@link String#trim()}.
     *     Returns immediately if "".
     * @since 2.0.00
     */
    private final void processDebugCommand_scenario
        (final Connection c, final SOCGame ga, final String argStr)
    {
        if (argStr.isEmpty())
            return;

        final String gaName = ga.getName();

        if (ga.getGameOptionStringValue("SC") == null)
        {
            srv.messageToPlayer(c, gaName, "This game has no scenario");
            return;
        }
        if (! ga.isGameOptionSet(SOCGameOption.K_SC_FTRI))
        {
            srv.messageToPlayer(c, gaName, "This scenario has no debug commands");
            return;
        }

        // Tokenize the command arguments:
        // Don't use string.split("\\s+") because the last argument might be a player name with a space,
        // and "un-splitting" isn't easy
        StringTokenizer st = new StringTokenizer(argStr);
        if (! st.hasMoreTokens())
            return;  // unlikely: argStr was already trimmed and then checked length != 0

        final String subCmd = st.nextToken();

        // _SC_FTRI debug commands:
        if (subCmd.equalsIgnoreCase("giveport"))
        {
            // giveport #typenum #placeflag player

            boolean parseOK = false;
            int ptype = 0;
            boolean placeNow = false;
            SOCPlayer pl = null;

            try
            {
                ptype = Integer.parseInt(st.nextToken());
                int i = Integer.parseInt(st.nextToken());
                placeNow = (i == 1);
                if (placeNow || (i == 0))  // must be 0 or 1
                {
                    parseOK = (ptype >= SOCBoard.MISC_PORT) && (ptype <= SOCBoard.WOOD_PORT);
                    if (parseOK)
                    {
                        // get all of the rest for player name, by choosing an unlikely delimiter character
                        String plName = st.nextToken(Character.toString( (char) 1 )).trim();
                        pl = debug_getPlayer(c, ga, plName);
                        if (pl == null)
                            return;  // debug_getPlayer has sent not-found message
                    }
                }
            }
            catch (NumberFormatException e) {}
            catch (NoSuchElementException e) { parseOK = false; }  // not enough tokens; can occur at name when parseOK.

            if (! parseOK)
            {
                srv.messageToPlayer(c, gaName, "### Usage: giveport #typenum #placeflag player");
                srv.messageToPlayer(c, gaName, "### typenum: 0 for 3:1 port, or 1 to 5 (clay, ore, sheep, wheat, wood)");
                srv.messageToPlayer(c, gaName, "### placeflag: 1 to force placement now, 0 to add to inventory");
                return;
            }

            // Note: some logic from SOCGame.removePort(..); update there if this changes.
            // Message-send logic is from playerEvent(..).
            if (placeNow)
            {
                if ((ga.getCurrentPlayerNumber() != pl.getPlayerNumber())
                    || (pl.getPortMovePotentialLocations(false) == null))
                {
                    srv.messageToPlayer(c, gaName, "Player must be current and have a potential location for the port");
                    return;
                }

                // Fake placement off-board so we can call ga.removePort,
                // which will handle game states and notification, at a
                // vertical edge just past the side of the board: 0x113, 0x115, ...
                final int edge = (ga.getBoard().getBoardWidth() + 2) | 0x101;
                ga.placePort(null, edge, ptype);
                ga.removePort(pl, edge);
                // removePort calls gameEventListener.playerEvent(REMOVED_TRADE_PORT),
                // which sends some messages but not GAMESTATE
                sendGameState(ga);
            } else {
                pl.getInventory().addItem
                    (SOCInventoryItem.createForScenario(ga, -ptype, true, false, false, ! placeNow));
                srv.messageToGame(gaName, new SOCInventoryItemAction
                    (gaName, pl.getPlayerNumber(), SOCInventoryItemAction.ADD_PLAYABLE, -ptype, false, false, true));
            }

        } else {
            srv.messageToPlayer(c, gaName, "Unknown debug command: " + subCmd);
        }
    }

    final public void calcGameClientFeaturesRequired(SOCGame ga)
    {
        SOCFeatureSet fs = null;

        if (ga.isGameOptionSet("SBL"))
        {
            fs = new SOCFeatureSet((String) null);
            fs.add(SOCFeatureSet.CLIENT_SEA_BOARD);
        }

        if (ga.maxPlayers > 4)
        {
            if (fs == null)
                fs = new SOCFeatureSet((String) null);
            fs.add(SOCFeatureSet.CLIENT_6_PLAYERS);
        }

        String scKey = ga.getGameOptionStringValue("SC");
        if (scKey != null)
        {
            if (fs == null)
                fs = new SOCFeatureSet((String) null);
            SOCScenario sc = SOCScenario.getScenario(scKey);
            int scVers = (sc != null) ? sc.minVersion : Integer.MAX_VALUE;
            fs.add(SOCFeatureSet.CLIENT_SCENARIO_VERSION, scVers);
        }

        if (fs != null)
            ga.setClientFeaturesRequired(fs);
    }

    /**
     * Make sure it's the player's turn.
     *
     * @param c  the connection for player
     * @param ga the game
     *
     * @return true if it is the player's turn;
     *         false if another player's turn, or if this player isn't in the game
     */
    final boolean checkTurn(Connection c, SOCGame ga)
    {
        if ((c == null) || (ga == null))
            return false;

        try
        {
            return (ga.getCurrentPlayerNumber() == ga.getPlayer(c.getData()).getPlayerNumber());
        }
        catch (Throwable th)
        {
            return false;
        }
    }

    /**
     * Pre-checking already done, end the current player's turn in this game.
     * Alter game state and send messages to players.
     * (Clear all the Ask Special Building, Reset Board Request, and Trade Offer flags; send Game State; send Turn).
     *<P>
     * Calls {@link SOCGame#endTurn()}, which may also end the game.
     * On the 6-player board, this may begin the {@link SOCGame#SPECIAL_BUILDING Special Building Phase},
     * or end a player's placements during that phase.
     * Otherwise, calls {@link #sendTurn(SOCGame, boolean)} and begins
     * the next player's turn.
     *<P>
     * Assumes:
     * <UL>
     * <LI> ga.canEndTurn already called, to validate player
     * <LI> ga.takeMonitor already called (not the same as {@link SOCGameList#takeMonitorForGame(String)})
     * <LI> gamelist.takeMonitorForGame is NOT called, we do NOT have that monitor
     * </UL>
     *<P>
     * As a special case, endTurn is used to begin the Special Building Phase during the
     * start of a player's own turn, if permitted.  (Added in 1.1.09)
     *<P>
     * A simplified version of this logic (during initial placement) is used in
     * {@link SOCGameMessageHandler#handlePUTPIECE(SOCGame, Connection, SOCPutPiece)}.
     *
     * @param ga Game to end turn
     * @param pl Current player in <tt>ga</tt>, or null. Not needed except in SPECIAL_BUILDING.
     *           If null, will be determined within this method.
     * @param callEndTurn  Almost always true; if false, don't call {@link SOCGame#endTurn()}
     *           because it was called before calling this method.
     *           If false, be sure to set {@code pl} to the player whose turn it was before {@code endTurn()} was called.
     * @since 1.1.00
     */
    void endGameTurn(SOCGame ga, SOCPlayer pl, final boolean callEndTurn)
    {
        // Reminder: if this method's logic is changed or added to,
        // please also look at SOCGameMessageHandler.handlePUTPIECE
        // to see if the simplified version there should also be
        // updated.

        final String gname = ga.getName();

        if (ga.getGameState() == SOCGame.SPECIAL_BUILDING)
        {
            if (pl == null)
                pl = ga.getPlayer(ga.getCurrentPlayerNumber());
            pl.setAskedSpecialBuild(false);
            srv.messageToGame(gname, new SOCPlayerElement
                (gname, pl.getPlayerNumber(), SOCPlayerElement.SET, PEType.ASK_SPECIAL_BUILD, 0));
        }

        final boolean hadBoardResetRequest = (-1 != ga.getResetVoteRequester());

        /**
         * End the Turn:
         */
        if (callEndTurn)
        {
            ga.endTurn();  // May set state to OVER, if new player has enough points to win.
                           // May begin or continue the Special Building Phase.
        }

        /**
         * Send the results out:
         */

        if (hadBoardResetRequest)
        {
            // Cancel voting at end of turn
            srv.messageToGame(gname, new SOCResetBoardReject(gname));
        }

        /**
         * clear any trade offers
         */
        srv.gameList.takeMonitorForGame(gname);
        if (ga.clientVersionLowest >= SOCClearOffer.VERSION_FOR_CLEAR_ALL)
        {
            srv.messageToGameWithMon(gname, new SOCClearOffer(gname, -1));
        } else {
            for (int i = 0; i < ga.maxPlayers; i++)
                srv.messageToGameWithMon(gname, new SOCClearOffer(gname, i));
        }
        srv.gameList.releaseMonitorForGame(gname);

        /**
         * send new state number; if game is now OVER,
         * also send end-of-game messages.
         * Send whose turn it is.
         */
        sendTurn(ga, false);
        if (ga.getGameState() == SOCGame.SPECIAL_BUILDING)
            srv.messageToGameKeyed
                (ga, true, "action.sbp.turn.to.place", ga.getPlayer(ga.getCurrentPlayerNumber()).getName());
                // "Special building phase: {0}''s turn to place."
    }

    /**
     * Try to force-end the current player's turn in this game.
     * Alter game state and send messages to players.
     * Will call {@link #endGameTurn(SOCGame, SOCPlayer, boolean)} if appropriate.
     * Will send gameState and current player (turn) to clients.
     *<P>
     * If the current player has lost connection, send the {@link SOCLeaveGame LEAVEGAME}
     * message out <b>before</b> calling this method.
     *<P>
     * Assumes, as {@link #endGameTurn(SOCGame, SOCPlayer, boolean)} does:
     * <UL>
     * <LI> ga.canEndTurn already called, returned false
     * <LI> ga.takeMonitor already called (not the same as {@link SOCGameList#takeMonitorForGame(String)})
     * <LI> gamelist.takeMonitorForGame is NOT called, we do NOT have that monitor
     * </UL>
     * @param ga Game to force end turn
     * @param plName Current player's name. Needed because if they have been disconnected by
     *          {@link #leaveGame(SOCGame, Connection, boolean, boolean)},
     *          their name within game object is already null.
     * @return true if the turn was ended and game is still active;
     *          false if we find that all players have left and
     *          the gamestate has been changed here to {@link SOCGame#OVER}.
     *
     * @see #endGameTurnOrForce(SOCGame, int, String, Connection, boolean)
     * @see SOCGame#forceEndTurn()
     * @since 1.1.00
     */
    private final boolean forceEndGameTurn(SOCGame ga, final String plName)
    {
        final String gaName = ga.getName();
        final int cpn = ga.getCurrentPlayerNumber();
        final int endFromGameState = ga.getGameState();

        SOCPlayer cp = ga.getPlayer(cpn);
        if (cp.hasAskedSpecialBuild())
        {
            cp.setAskedSpecialBuild(false);
            srv.messageToGame(gaName, new SOCPlayerElement
                (gaName, cpn, SOCPlayerElement.SET, PEType.ASK_SPECIAL_BUILD, 0));
        }

        final SOCForceEndTurnResult res = ga.forceEndTurn();
            // State now hopefully PLAY1, or SPECIAL_BUILDING;
            // also could be initial placement (START1A or START2A or START3A).
        if (SOCGame.OVER == ga.getGameState())
            return false;  // <--- Early return: All players have left ---

        /**
         * Report any resources lost or gained.
         * See also forceGamePlayerDiscardOrGain for same reporting code.
         */
        SOCResourceSet resGainLoss = res.getResourcesGainedLost();
        if (resGainLoss != null)
        {
            /**
             * If gold hex or returning resources to player (not discarding), report actual types/amounts.
             * For discard, tell the discarding player's client that they discarded the resources,
             * tell everyone else that the player discarded unknown resources.
             */
            if (! res.isLoss())
            {
                if ((endFromGameState == SOCGame.WAITING_FOR_PICK_GOLD_RESOURCE)
                    || (endFromGameState == SOCGame.STARTS_WAITING_FOR_PICK_GOLD_RESOURCE))
                {
                    // Send SOCPlayerElement messages, "gains" text
                    reportRsrcGainGold(ga, cp, cpn, resGainLoss, true, false);
                } else {
                    // Send SOCPlayerElement messages
                    reportRsrcGainLoss(gaName, resGainLoss, false, false, cpn, -1, null);
                }
            } else {
                Connection c = srv.getConnection(plName);
                if ((c != null) && c.isConnected())
                    reportRsrcGainLoss(gaName, resGainLoss, true, true, cpn, -1, c);
                int totalRes = resGainLoss.getTotal();
                srv.messageToGameExcept
                    (gaName, c, new SOCPlayerElement
                        (gaName, cpn, SOCPlayerElement.LOSE, PEType.UNKNOWN_RESOURCE, totalRes, true),
                     true);
                srv.messageToGameKeyed(ga, true, "action.discarded", plName, totalRes);  //  "{0} discarded {1} resources."
            }
        }

        /**
         * report any dev-card or item returned to player's hand
         */
        final SOCInventoryItem itemCard = res.getReturnedInvItem();
        SOCInventoryItemAction retItemActionMsg = null;
            // details of item returning to player's hand, maybe send to other players too

        if (itemCard != null)
        {
            Connection c = srv.getConnection(plName);
            if ((c != null) && c.isConnected())
            {
                if (itemCard instanceof SOCDevCard)
                {
                    int card = itemCard.itype;
                    if ((card == SOCDevCardConstants.KNIGHT)
                        && (c.getVersion() < SOCDevCardConstants.VERSION_FOR_RENUMBERED_TYPES))
                        card = SOCDevCardConstants.KNIGHT_FOR_VERS_1_X;
                    srv.messageToPlayer(c, new SOCDevCardAction(gaName, cpn, SOCDevCardAction.ADD_OLD, card));
                } else {
                    retItemActionMsg = new SOCInventoryItemAction
                        (gaName, cpn,
                         (itemCard.isPlayable() ? SOCInventoryItemAction.ADD_PLAYABLE : SOCInventoryItemAction.ADD_OTHER),
                         itemCard.itype, itemCard.isKept(), itemCard.isVPItem(), itemCard.canCancelPlay);
                    srv.messageToPlayer(c, retItemActionMsg);
                }
            }

            boolean announceAsInvItemAction = false;  // Announce item to game with same retItemActionMsg sent to player?
            boolean announceAsUnknown = true;  // Announce this item to game as an unknown dev card type?
                // Ignored if announceAsInvItemAction true.

            if (! (itemCard instanceof SOCDevCard))
            {
                // SOCInventoryItem: Add any new kinds here, to announce to all players.
                // If it needs a special message, do so and set announceAsUnknown = false
                // If it's private and doesn't need a special message, set handled = true and let it announce as unknown
                boolean handled = false;

                if (ga.isGameOptionSet(SOCGameOption.K_SC_FTRI))
                {
                    // endFromGameState is PLACING_INV_ITEM.
                    // "Gift port" item details are public, send return message to whole game:
                    handled = true;
                    announceAsInvItemAction = true;
                    announceAsUnknown = false;
                }

                // Fallback:
                if (! handled)
                    System.err.println
                        ("forceEndGameTurn: Unhandled inventory item type " + itemCard.itype
                         + " class " + itemCard.getClass());
            }

            if (announceAsInvItemAction)
            {
                srv.messageToGameExcept(gaName, c, retItemActionMsg, true);
            }
            else if (announceAsUnknown)
            {
                if (ga.clientVersionLowest >= SOCDevCardConstants.VERSION_FOR_RENUMBERED_TYPES)
                {
                    srv.messageToGameExcept
                        (gaName, c, new SOCDevCardAction
                            (gaName, cpn, SOCDevCardAction.ADD_OLD, SOCDevCardConstants.UNKNOWN), true);
                } else {
                    srv.messageToGameForVersionsExcept
                        (ga, -1, SOCDevCardConstants.VERSION_FOR_RENUMBERED_TYPES - 1,
                         c, new SOCDevCardAction
                             (gaName, cpn, SOCDevCardAction.ADD_OLD, SOCDevCardConstants.UNKNOWN_FOR_VERS_1_X), true);
                    srv.messageToGameForVersionsExcept
                        (ga, SOCDevCardConstants.VERSION_FOR_RENUMBERED_TYPES, Integer.MAX_VALUE,
                         c, new SOCDevCardAction
                             (gaName, cpn, SOCDevCardAction.ADD_OLD, SOCDevCardConstants.UNKNOWN), true);
                }

                srv.messageToGameKeyed(ga, true, "forceend.devcard.returned", plName);
                    // "{0}''s just-played development card was returned."
            }
        }

        /**
         * For initial placements, we don't end turns as normal.
         * (Player number may go forward or backwards, new state isn't ROLL_OR_CARD, etc.)
         * Update clients' gamestate, but don't call endGameTurn.
         */
        final int forceRes = res.getResult();
        if ((forceRes == SOCForceEndTurnResult.FORCE_ENDTURN_SKIP_START_ADV)
            || (forceRes == SOCForceEndTurnResult.FORCE_ENDTURN_SKIP_START_ADVBACK))
        {
            if (res.didUpdateFP() || res.didUpdateLP())
            {
                final int fpn = ga.getFirstPlayer();
                final SOCMessage msg =
                    (ga.clientVersionLowest >= SOCGameElements.MIN_VERSION)
                    ? new SOCGameElements(gaName, GEType.FIRST_PLAYER, fpn)
                    : new SOCFirstPlayer(gaName, fpn);

                // will cause clients to recalculate lastPlayer too
                srv.messageToGame(gaName, msg);
            }
            sendTurn(ga, false);
            return true;  // <--- Early return ---
        }

        /**
         * If the turn can now end, proceed as if player requested it.
         * Otherwise, send current gamestate.  We'll all wait for other
         * players to send discard messages, and afterwards this turn can end.
         */
        if (ga.canEndTurn(cpn))
            endGameTurn(ga, null, true);  // could force gamestate to OVER, if a client leaves
        else
            sendGameState(ga, false, false);

        return (ga.getGameState() != SOCGame.OVER);
    }

    /**
     * Client has been approved to join game; send JOINGAMEAUTH and the entire state of the game to client.
     * Unless {@code isRejoinOrLoadgame}, announce {@link SOCJoinGame} client join event to other players.
     *<P>
     * Does not add the client to the game's or server's list of players,
     * that should be done before calling this method.
     *<P>
     * Assumes {@link SOCServer#connectToGame(Connection, String, Map, SOCGame)} was already called.
     *<P>
     * Assumes NEWGAME (or NEWGAMEWITHOPTIONS) has already been sent out.
     * The game's first message<B>*</B> sent to the connecting client is JOINGAMEAUTH, unless isReset.
     *<P>
     * Among other messages, player names are sent via SITDOWN, and pieces on board
     * sent by PUTPIECE.  See comments here for further details.
     * If {@code isRejoinOrLoadgame}, some details are sent by calling
     * {@link #sitDown_sendPrivateInfo(SOCGame, Connection, int, boolean)}.
     * The group of messages sent here ends with GAMEMEMBERS, SETTURN and GAMESTATE.
     * If state is {@link SOCGame#OVER}: Right after sending GAMESTATE, calls
     * {@link #sendGameStateOVER(SOCGame, Connection) sendGameStateOver(gameData, c)}.
     *<P>
     * After all that is sent, the entire game is sent a JOINGAME for the new game member.
     *<P>
     * *<B>I18N:</B> If the game has a {@link SOCScenario} and the client needs scenario info or localized strings
     * for the scenario name and description, {@link SOCScenarioInfo} or {@link SOCLocalizedStrings} is
     * sent before JOINGAMEAUTH.  This handles i18n and scenarios added or changed between the client's
     * and server's versions.
     *
     * @param gameData Game to join
     * @param c        The connection of joining client
     * @param isReset  Game is a board-reset of an existing game.  This is always false when
     *          called from SOCServer instead of from inside the SOCGameHandler.
     * @param isLoading  Game is being reloaded from snapshot by {@code c}'s request; state is {@link SOCGame#LOADING}
     * @param isRejoinOrLoadgame  If true, client is re-joining; {@code c} replaces an earlier connection which
     *          is defunct/frozen because of a network problem. Also true when a human player joins a
     *          game being reloaded and has the same nickname as a player there.
     *          If {@code isRejoinOrLoadgame}, sends {@code c} their hand's private info for game in progress.
     * @see SOCServer#createOrJoinGameIfUserOK(Connection, String, String, String, Map)
     * @since 1.1.00
     */
    @SuppressWarnings("unchecked")  // for new ArrayList<SOCSpecialItem>[]
    public void joinGame
        (final SOCGame gameData, final Connection c,
         final boolean isReset, final boolean isLoading, final boolean isRejoinOrLoadgame)
    {
        boolean hasRobot = false;  // If game's already started, true if any bot is seated (can be taken over)
        final String gameName = gameData.getName(), cliName = c.getData();
        final int gameState = gameData.getGameState(), cliVers = c.getVersion();

        if (! isReset)
        {
            // First, send updated scenario info or localized strings if needed
            // (SOCScenarioInfo or SOCLocalizedStrings); checks c.getVersion(), scd.scenariosInfoSent etc.
            final String gameScen = gameData.getGameOptionStringValue("SC");
            if (gameScen != null)
                srv.sendGameScenarioInfo(gameScen, null, c, false, false);

            // Now, join game
            final SOCBoard board = gameData.getBoard();
            final int bh, bw;
            final int[] boardVS;
            if (board instanceof SOCBoardLarge)
            {
                bh = board.getBoardHeight();
                bw = board.getBoardWidth();
                boardVS = ((SOCBoardLarge) board).getAddedLayoutPart("VS");  // might be null, is OK
            } else {
                bh = bw = 0;
                boardVS = null;
            }
            c.put(new SOCJoinGameAuth(gameName, bh, bw, boardVS));

            final SOCClientData scd = (SOCClientData) c.getAppData();
            if ((! scd.sentPostAuthWelcome) || (c.getVersion() < SOCStringManager.VERSION_FOR_I18N))
            {
                c.put(new SOCStatusMessage
                       (SOCStatusMessage.SV_OK, srv.getClientWelcomeMessage(c)));  // "Welcome to Java Settlers of Catan!"
                scd.sentPostAuthWelcome = true;
            }
        }

        /**
         * When sending seated player info and this client is loading a saved game:
         * if client isn't a player in the game, give them option to sit at any player's seat.
         */
        boolean allSeatsBots;
        if (isLoading)
        {
            allSeatsBots = true;
            for (int pn = 0; pn < gameData.maxPlayers; ++pn)
            {
                if ((! gameData.isSeatVacant(pn))
                    && gameData.getPlayer(pn).getName().equals(cliName))
                {
                    allSeatsBots = false;
                    break;
                }
            }
        } else {
            allSeatsBots = false;
        }

        if (cliVers >= SOCSetSeatLock.VERSION_FOR_ALL_SEATS)
            srv.messageToPlayer(c, new SOCSetSeatLock(gameName, gameData.getSeatLocks()));

        for (int i = 0; i < gameData.maxPlayers; i++)
        {
            /**
             * send the seat lock information, if client needs per-seat messages.
             */
            if (cliVers < SOCSetSeatLock.VERSION_FOR_ALL_SEATS)
            {
                final SOCGame.SeatLockState sl = gameData.getSeatLock(i);
                // old client doesn't have CLEAR_ON_RESET
                srv.messageToPlayer(c, new SOCSetSeatLock
                    (gameName, i,
                     (sl != SOCGame.SeatLockState.CLEAR_ON_RESET) ? sl : SOCGame.SeatLockState.UNLOCKED));
            }

            /**
             * send them basic info on the already-seated players;
             * if isReset, don't send, because sitDown will
             * be sent from SOCServer.resetBoardAndNotify.
             */
            if (! isReset)
            {
                SOCPlayer pl = gameData.getPlayer(i);
                String plName = pl.getName();
                if ((plName != null) && ! gameData.isSeatVacant(i))
                {
                    boolean isRobot = pl.isRobot();
                    if ((gameState == SOCGame.LOADING)
                        && ! (isRobot || allSeatsBots || isLoading || srv.gameList.isMember(plName, gameName)))
                    {
                        // To make sure joining client shows "Take Over" buttons for unclaimed seats
                        // left by human players when game was saved, show them as bots
                        isRobot = true;
                    }
                    c.put(new SOCSitDown(gameName, plName, i, isRobot || allSeatsBots));

                    if (isRobot)
                        hasRobot = true;
                }
            }
        }

        /**
         * Send board layout info.
         * Optimization: If the game is still forming, client already has data for the empty board.
         */
        if ((gameState != SOCGame.NEW)
            || (cliVers < SOCBoardLayout.VERSION_FOR_OMIT_IF_EMPTY_NEW_GAME))
        {
            c.put(getBoardLayoutMessage(gameData));
            //    No need to catch IllegalArgumentException:
            //    Since game is already started, getBoardLayoutMessage has previously
            //    been called for the creating player, and the board encoding is OK.
        }

        for (final SOCPotentialSettlements psMsg : gatherBoardPotentials(gameData, cliVers))
            c.put(psMsg);

        /**
         * Any other misc data to send if game hasn't started yet:
         */
        if (gameState < SOCGame.START1A)
        {
            if (gameData.isGameOptionSet(SOCGameOption.K_SC_CLVI))
                // Board's general supply of cloth:
                c.put(new SOCPlayerElement
                    (gameName, -1, SOCPlayerElement.SET,
                     PEType.SCENARIO_CLOTH_COUNT, ((SOCBoardLarge) (gameData.getBoard())).getCloth()));
                // Individual villages' cloth counts are sent soon below.
                // If game has started, will send board's cloth count after per-player info and putpieces.
        }

        /**
         * If normal game play has started:
         * _SC_CLVI: Send updated Cloth counts for any changed villages.
         * _SC_FTRI: Send any changed Special Edges.
         */
        if (gameData.hasSeaBoard && (gameState >= SOCGame.ROLL_OR_CARD))
        {
            final SOCBoardLarge bl = (SOCBoardLarge) gameData.getBoard();

            // SC_CLVI:
            final HashMap<Integer, SOCVillage> villages = bl.getVillages();
            if (villages != null)
                for (final SOCVillage vi : villages.values())
                {
                    final int cl = vi.getCloth();
                    if (cl != SOCVillage.STARTING_CLOTH)
                        srv.messageToGame(gameName, new SOCPieceValue
                            (gameName, SOCPlayingPiece.VILLAGE, vi.getCoordinates(), cl, 0));
                }

            // SC_FTRI:
            boolean sendEdgeChanges = bl.hasSpecialEdges();
            if (! sendEdgeChanges)
            {
                // In case they've all been removed already during game play,
                // check the board for any Special Edge layout part
                for (String ap : SOCBoardLarge.SPECIAL_EDGE_LAYOUT_PARTS)
                {
                    if (bl.getAddedLayoutPart(ap) != null)
                    {
                        sendEdgeChanges = true;
                        break;
                    }
                }
            }
            if (sendEdgeChanges)
                joinGame_sendBoardSpecialEdgeChanges(gameData, bl, c);
        }

        /**
         * Send the current player number.
         * Before v2.0.00, this wasn't sent so early; was sent
         * just before SOCGameState and the "joined the game" text.
         * This earlier send has been tested against 1.1.07 (released 2009-10-31).
         */
        if (cliVers >= SOCGameElements.MIN_VERSION)
            c.put(new SOCGameElements
                (gameName, GEType.CURRENT_PLAYER, gameData.getCurrentPlayerNumber()));
        else
            c.put(new SOCSetTurn(gameName, gameData.getCurrentPlayerNumber()));

        /**
         * Send the game's Special Item info, if any, if game has started:
         */
        final String[] gameSITypes;
        if (gameState >= SOCGame.START1A)
        {
            Set<String> ty = gameData.getSpecialItemTypes();
            gameSITypes = (ty != null) ? ty.toArray(new String[ty.size()]) : null;
        } else {
            gameSITypes = null;
        }

        /**
         * Holds any special items shared between game and player. Those must be sent just once, not twice,
         * when per-game and then per-player special item info is sent. Per-player loop should check
         * {@code gameSItoPlayer.get(typeKey)[playerNumber].get(itemIndex)}; unused per-player lists
         * and typeKeys are null, so check each dereference; also check itemIndex versus list length.
         */
        final HashMap<String, ArrayList<SOCSpecialItem>[]> gameSItoPlayer;

        if (gameSITypes == null)
        {
            gameSItoPlayer = null;
        } else {
            gameSItoPlayer = new HashMap<String, ArrayList<SOCSpecialItem>[]>();

            for (int i = 0; i < gameSITypes.length; ++i)
            {
                final String tkey = gameSITypes[i];
                ArrayList<SOCSpecialItem> gsi = gameData.getSpecialItems(tkey);
                if (gsi == null)
                    continue;  // shouldn't happen

                final int L = gsi.size();
                for (int gi = 0; gi < L; ++gi)  // use this loop type to avoid ConcurrentModificationException if locking bug
                {
                    final SOCSpecialItem si = gsi.get(gi);
                    if (si == null)
                    {
                        c.put(new SOCSetSpecialItem(gameName, SOCSetSpecialItem.OP_CLEAR, tkey, gi, -1, -1));
                        continue;
                    }

                    int pi = -1;  // player index, or -1: if pl != null, must search pl's items for a match
                    final SOCPlayer pl = si.getPlayer();
                    if (pl != null)
                    {
                        ArrayList<SOCSpecialItem> iList = pl.getSpecialItems(tkey);
                        if (iList != null)
                        {
                            for (int k = 0; k < iList.size(); ++k)
                            {
                                if (si == iList.get(k))
                                {
                                    pi = k;
                                    break;
                                }
                            }
                        }
                    }

                    c.put(new SOCSetSpecialItem(gameData, SOCSetSpecialItem.OP_SET, tkey, gi, pi, si));

                    if (pi != -1)
                    {
                        // remember for use when sending per-player info

                        ArrayList<SOCSpecialItem>[] toAllPl = gameSItoPlayer.get(tkey);
                        if (toAllPl == null)
                        {
                            toAllPl = new ArrayList[gameData.maxPlayers];
                            gameSItoPlayer.put(tkey, toAllPl);
                        }

                        ArrayList<SOCSpecialItem> iList = toAllPl[pl.getPlayerNumber()];
                        if (iList == null)
                        {
                            iList = new ArrayList<SOCSpecialItem>();
                            toAllPl[pl.getPlayerNumber()] = iList;
                        }

                        int iLL = iList.size();
                        while (iLL <= pi)
                        {
                            iList.add(null);
                            ++iLL;
                        }

                        iList.set(pi, si);
                    }
                }
            }
        }

        /**
         * send the per-player information
         */
        for (int i = 0; i < gameData.maxPlayers; i++)
        {
            final SOCPlayer pl = gameData.getPlayer(i);
            final boolean isTakingOverThisSeat = isRejoinOrLoadgame && c.getData().equals(pl.getName());

            /**
             * send scenario info before any putpiece, so they know their
             * starting land areas and scenario events
             */
            int itm = pl.getSpecialVP();
            if (itm != 0)
            {
                srv.messageToPlayer(c, new SOCPlayerElement
                    (gameName, i, SOCPlayerElement.SET, PEType.SCENARIO_SVP, itm));

                ArrayList<SOCPlayer.SpecialVPInfo> svpis = pl.getSpecialVPInfo();
                if (svpis != null)
                    for (SOCPlayer.SpecialVPInfo svpi : svpis)
                        srv.messageToPlayer(c, new SOCSVPTextMessage
                            (gameName, i, svpi.svp, c.getLocalized(svpi.desc), true));
            }

            itm = pl.getPlayerEvents();
            if (itm != 0)
                srv.messageToPlayer(c, new SOCPlayerElement
                    (gameName, i, SOCPlayerElement.SET, PEType.PLAYEREVENTS_BITMASK, itm));

            itm = pl.getScenarioSVPLandAreas();
            if (itm != 0)
                srv.messageToPlayer(c, new SOCPlayerElement
                    (gameName, i, SOCPlayerElement.SET, PEType.SCENARIO_SVP_LANDAREAS_BITMASK, itm));

            itm = pl.getStartingLandAreasEncoded();
            if (itm != 0)
                srv.messageToPlayer(c, new SOCPlayerElement
                    (gameName, i, SOCPlayerElement.SET, PEType.STARTING_LANDAREAS, itm));

            itm = pl.getCloth();
            if (itm != 0)
                srv.messageToPlayer(c, new SOCPlayerElement
                    (gameName, i, SOCPlayerElement.SET, PEType.SCENARIO_CLOTH_COUNT, itm));

            // Send piece info even if player has left the game (pl.getName() == null).
            // This lets them see "their" pieces before srv.sitDown(), if they rejoin at same position.

            Enumeration<SOCPlayingPiece> piecesEnum = pl.getPieces().elements();
            while (piecesEnum.hasMoreElements())
            {
                SOCPlayingPiece piece = piecesEnum.nextElement();

                if (piece.getType() == SOCPlayingPiece.CITY)
                    c.put(new SOCPutPiece(gameName, i, SOCPlayingPiece.SETTLEMENT, piece.getCoordinates()));

                c.put(new SOCPutPiece(gameName, i, piece.getType(), piece.getCoordinates()));
            }

            // _SC_PIRI: special-case piece not part of getPieces
            {
                final SOCFortress piece = pl.getFortress();
                if (piece != null)
                {
                    final int coord = piece.getCoordinates(),
                              str   = piece.getStrength();

                    c.put(new SOCPutPiece(gameName, i, piece.getType(), coord));

                    if (str != SOCFortress.STARTING_STRENGTH)
                        c.put(new SOCPieceValue(gameName, SOCPlayingPiece.FORTRESS, coord, str, 0));
                }
            }

            // _SC_PIRI: for display, send count of warships only after SOCShip pieces are sent
            itm = pl.getNumWarships();
            if (itm != 0)
                srv.messageToPlayer(c, new SOCPlayerElement
                    (gameName, i, SOCPlayerElement.SET, PEType.SCENARIO_WARSHIP_COUNT, itm));

            /**
             * send node coord of the last settlement, resources,
             * knight cards played, number of playing pieces in hand
             */
            final int[] counts = new int[(gameData.hasSeaBoard) ? 7 : 6];
            counts[0] = pl.getLastSettlementCoord();
            counts[1] = pl.getResources().getTotal();  // will send with SOCPlayerElement.UNKNOWN
            counts[2] = pl.getNumKnights();
            counts[3] = pl.getNumPieces(SOCPlayingPiece.ROAD);
            counts[4] = pl.getNumPieces(SOCPlayingPiece.SETTLEMENT);
            counts[5] = pl.getNumPieces(SOCPlayingPiece.CITY);
            if (gameData.hasSeaBoard)
                counts[6] = pl.getNumPieces(SOCPlayingPiece.SHIP);
            if (cliVers >= SOCPlayerElements.MIN_VERSION)
            {
                c.put(new SOCPlayerElements
                    (gameName, i, SOCPlayerElement.SET,
                     (gameData.hasSeaBoard) ? ELEM_JOINGAME_WITH_PIECETYPES_SEA : ELEM_JOINGAME_WITH_PIECETYPES_CLASSIC,
                     counts));
            } else {
                c.put(new SOCLastSettlement(gameName, i, counts[0]));
                    // client too old for SOCPlayerElement.LAST_SETTLEMENT_NODE
                for (int j = 1; j < counts.length; ++j)
                    c.put(new SOCPlayerElement
                        (gameName, i, SOCPlayerElement.SET, ELEM_JOINGAME_WITH_PIECETYPES_CLASSIC[j], counts[j]));
            }

            if (pl.hasAskedSpecialBuild())
                c.put(new SOCPlayerElement
                    (gameName, i, SOCPlayerElement.SET, SOCPlayerElement.PEType.ASK_SPECIAL_BUILD, 1));

            if (! isTakingOverThisSeat)
            {
                final int numDevCards = pl.getInventory().getTotal();
                final int unknownType =
                    (cliVers >= SOCDevCardConstants.VERSION_FOR_RENUMBERED_TYPES)
                    ? SOCDevCardConstants.UNKNOWN
                    : SOCDevCardConstants.UNKNOWN_FOR_VERS_1_X;
                final SOCMessage cardUnknownMsg =
                    new SOCDevCardAction(gameName, i, SOCDevCardAction.ADD_OLD, unknownType);
                for (int j = 0; j < numDevCards; j++)
                    c.put(cardUnknownMsg);
            }

            if (gameSITypes != null)
            {
                // per-player Special Item info

                for (int j = 0; j < gameSITypes.length; ++j)
                {
                    final String tkey = gameSITypes[j];
                    ArrayList<SOCSpecialItem> plsi = pl.getSpecialItems(tkey);
                    if (plsi == null)
                        continue;  // shouldn't happen

                    // pi loop body checks gameSItoPlayer to see if already sent (object shared with game)
                    final ArrayList<SOCSpecialItem>[] toAllPl = gameSItoPlayer.get(tkey);
                    final ArrayList<SOCSpecialItem> iList = (toAllPl != null) ? toAllPl[i] : null;

                    final int L = plsi.size();
                    for (int pi = 0; pi < L; ++pi)  // use this loop type to avoid ConcurrentModificationException
                    {
                        final SOCSpecialItem si = plsi.get(pi);
                        if (si == null)
                        {
                            c.put(new SOCSetSpecialItem
                                    (gameName, SOCSetSpecialItem.OP_CLEAR, tkey, -1, pi, i));
                            continue;
                        }

                        if ((iList != null) && (iList.size() > pi) && (iList.get(pi) == si))
                            continue;  // already sent (shared with game)

                        c.put(new SOCSetSpecialItem(gameData, SOCSetSpecialItem.OP_SET, tkey, -1, pi, si));
                    }
                }
            }

            if ((i == 0) && (cliVers < SOCGameElements.MIN_VERSION))
            {
                // per-game data, send once; send here only if client is
                // too old to send together with other game elements,
                // otherwise send soon with longest road / largest army

                c.put(new SOCFirstPlayer(gameName, gameData.getFirstPlayer()));

                c.put(new SOCDevCardCount(gameName, gameData.getNumDevCards()));
            }

            c.put(new SOCChangeFace(gameName, i, pl.getFaceId()));

            if (i == 0)
            {
                // per-game data, send once

                c.put(new SOCDiceResult(gameName, gameData.getCurrentDice()));
            }

            // more per-player data to send after dice result

            sendTradeOffer(pl, c);
        }

        ///
        /// send dev card count, rounds count, first player, who has longest road and largest army
        ///
        final SOCPlayer lrPlayer = gameData.getPlayerWithLongestRoad(),
                        laPlayer = gameData.getPlayerWithLargestArmy();
        final int lrPlayerNum = (lrPlayer != null) ? lrPlayer.getPlayerNumber() : -1,
                  laPlayerNum = (laPlayer != null) ? laPlayer.getPlayerNumber() : -1;
        if (cliVers < SOCGameElements.MIN_VERSION)
        {
            c.put(new SOCLongestRoad(gameName, lrPlayerNum));
            c.put(new SOCLargestArmy(gameName, laPlayerNum));
        } else {
            c.put(new SOCGameElements
                (gameName, ELEM_JOINGAME_DEVCARDS_ROUNDS_PLNUMS_FIRST_LONGEST_LARGEST,
                 new int[]{ gameData.getNumDevCards(), gameData.getRoundCount(),
                     gameData.getFirstPlayer(), lrPlayerNum, laPlayerNum }
                 ));
        }

        /**
         * Any other misc data to send after per-player/pieces, if game has started:
         */
        if (gameState >= SOCGame.START1A)
        {
            if (gameData.isGameOptionSet(SOCGameOption.K_SC_CLVI))
                c.put(new SOCPlayerElement
                    (gameName, -1, SOCPlayerElement.SET,
                     PEType.SCENARIO_CLOTH_COUNT, ((SOCBoardLarge) (gameData.getBoard())).getCloth()));
        }

        /**
         * If we're rejoining and taking over a seat after a network problem,
         * send our resource and hand information.
         */
        if (isRejoinOrLoadgame && ! isLoading)
        {
            SOCPlayer cliPl = gameData.getPlayer(cliName);
            if (cliPl != null)
            {
                int pn = cliPl.getPlayerNumber();
                if ((pn != -1) && ! gameData.isSeatVacant(pn))
                    sitDown_sendPrivateInfo(gameData, c, pn, true);
            }
        }

        /**
         * Send chat recap; same sequence is in SOCServerMessageHandler.handleJOINCHANNEL_postAuth with
         * different message type
         */
        final SOCChatRecentBuffer buf = srv.gameList.getChatBuffer(gameName);
        {
            List<SOCChatRecentBuffer.Entry> recents;
            synchronized(buf)
            {
                recents = buf.getAll();
            }
            if (! recents.isEmpty())
            {
                c.put(new SOCGameTextMsg(gameName, SOCGameTextMsg.SERVER_FOR_CHAT,
                        c.getLocalized("member.join.recap_begin")));  // [:: ]"Recap of recent chat ::"
                for (SOCChatRecentBuffer.Entry e : recents)
                    c.put(new SOCGameTextMsg(gameName, e.nickname, e.text));
                c.put(new SOCGameTextMsg(gameName, SOCGameTextMsg.SERVER_FOR_CHAT,
                        c.getLocalized("member.join.recap_end")));    // [:: ]"Recap ends ::"
            }
        }

        Vector<String> memberNames = null;

        srv.gameList.takeMonitorForGame(gameName);

        /**
         * Almost done; send GAMEMEMBERS as a hint to client that we're almost ready for its input.
         * There's no new data in GAMEMEMBERS, because player names have already been sent by
         * the SITDOWN messages above.
         */
        try
        {
            Vector<Connection> gameMembers = srv.gameList.getMembers(gameName);
            int n = gameMembers.size();
            memberNames = new Vector<String>(n);
            for (int i = 0; i < n; ++i)
                memberNames.add(gameMembers.get(i).getData());
        }
        catch (Exception e)
        {
<<<<<<< HEAD
            D.ebugPrintln("Exception in SGH.joinGame (gameMembers) - " + e);
        } finally {
            srv.gameList.releaseMonitorForGame(gameName);
=======
            D.ebugPrintlnINFO("Exception in SGH.joinGame (gameMembers) - " + e);
>>>>>>> f8e018bb
        }

        if (memberNames != null)
            c.put(new SOCGameMembers(gameName, memberNames));

        // before v2.0.00, current player number (SETTURN) was sent here,
        // between membersCommand and GAMESTATE.

        c.put(new SOCGameState(gameName, gameState));
        if (gameState == SOCGame.OVER)
            sendGameStateOVER(gameData, c);

        if (D.ebugOn)
            D.ebugPrintlnINFO("*** " + cliName + " joined the game " + gameName + " at "
                + DateFormat.getTimeInstance(DateFormat.SHORT).format(new Date()));

        if (isRejoinOrLoadgame && (gameState != SOCGame.LOADING))
        {
            return;
        }

        /**
         * Let everyone else know about the change
         */
        srv.messageToGame(gameName, new SOCJoinGame(cliName, "", SOCMessage.EMPTYSTR, gameName));
        if (isRejoinOrLoadgame)
        {
            return;
        }

        if ((! isReset) && (gameState >= SOCGame.START2A) && (gameState < SOCGame.OVER))
        {
            srv.messageToPlayerKeyed
                (c, gameName,
                 (hasRobot) ? "member.join.game.started.bots"  // "This game has started. To play, take over a robot."
                            : "member.join.game.started");     // "This game has started; no new players can sit down."
        }
    }

    /**
     * Players' potential settlements and related values.
     * Will return either 1 per player, or 1 for all players with {@code playerNumber} == -1:
     *<P>
     * If game hasn't started yet, each player's potentialSettlements are identical,
     * so gather that info once for all players (unless clients are too old for a message having PN -1).
     *<P>
     * Otherwise each player has a unique potential settlement list,
     * to populate legal sets before sending any of their PutPieces.
     *<P>
     * Before v2.3.00 this code was part of {@code joinGame}.
     * @param gameData  Game to gather potentials from
     * @param cliVers  Client version, or {@link Integer#MAX_VALUE} for latest version
     * @since 2.3.00
     */
    public static SOCPotentialSettlements[] gatherBoardPotentials
        (final SOCGame gameData, final int cliVers)
    {
        final String gameName = gameData.getName();
        final SOCPotentialSettlements[] ret;

        if ((gameData.getGameState() < SOCGame.START1A)
            && (cliVers >= SOCPotentialSettlements.VERSION_FOR_PLAYERNUM_ALL))
        {
            // Some boards may have multiple land areas.
            // See also below, and startGame which has very similar code.
            final HashSet<Integer> psSet;
            final HashSet<Integer>[] lan;
            final int pan;
            if (gameData.hasSeaBoard)
            {
                final SOCBoardLarge bl = (SOCBoardLarge) gameData.getBoard();
                lan = bl.getLandAreasLegalNodes();
                pan = bl.getStartingLandArea();
                psSet = (lan == null)
                    ? (gameData.getPlayer(0).getPotentialSettlements())
                    : null;  // send lan instead of psList
            } else {
                psSet = gameData.getPlayer(0).getPotentialSettlements();
                lan = null;
                pan = 0;
            }

            final SOCPotentialSettlements psMsg;
            if (lan == null)
            {
                psMsg = new SOCPotentialSettlements
                    (gameName, -1, new ArrayList<Integer>(psSet));
            } else {
                final List<Integer> psList = (psSet != null) ? new ArrayList<Integer>(psSet) : null;
                psMsg = new SOCPotentialSettlements
                    (gameName, -1, psList, pan, lan, SOCBoardAtServer.getLegalSeaEdges(gameData));
            }

            ret = new SOCPotentialSettlements[]{ psMsg };

        } else {
            // Game has started (initial placement or normal play),
            // and/or at least 1 client is too old for "all players" pn=-1 message

            ret = new SOCPotentialSettlements[gameData.maxPlayers];
            final int[][] lse = SOCBoardAtServer.getLegalSeaEdges(gameData);  // null except in SC_PIRI

            for (int pn = 0; pn < gameData.maxPlayers; ++pn)
            {
                final SOCPlayer pl = gameData.getPlayer(pn);
                final List<Integer> psList = new ArrayList<Integer>(pl.getPotentialSettlements());

                // Some boards may have multiple land areas.
                // See also above, and startGame which has very similar code.
                final HashSet<Integer>[] lan;
                if (gameData.hasSeaBoard && (pn == 0))
                {
                    // Send legal node info once, not per-player.
                    // Assumes all players have same legal nodes.
                    // Legal Sea Edges is sent once, as a list of all players' LSE, as part of pn=0 message.
                    final SOCBoardLarge bl = (SOCBoardLarge) gameData.getBoard();
                    lan = bl.getLandAreasLegalNodes();
                } else {
                    lan = null;
                }

                final int[][] plLse = (lse != null) ? (new int[][] { lse[pn] }) : null;
                final SOCPotentialSettlements psMsg;
                if (lan == null)
                {
                    if (lse == null)
                        psMsg = new SOCPotentialSettlements(gameName, pn, psList);
                    else
                        psMsg = new SOCPotentialSettlements(gameName, pn, psList, plLse);
                } else {
                    psMsg = new SOCPotentialSettlements(gameName, pn, psList, 0, lan, plLse);
                }
                ret[pn] = psMsg;
            }
        }

        return ret;
    }

    /**
     * Client is joining this game, which uses {@link SOCBoardLarge} with {@link SOCBoardLarge#hasSpecialEdges()};
     * send any changes to special edges from the starting board layout.
     *<P>
     * Compares the current {@link SOCBoardLarge#getSpecialEdges()} against each
     * {@link SOCBoardLarge#getAddedLayoutPart(String)} which defines special edges
     * (currently {@code "CE"}, {@code "VE"}).
     *<P>
     * Called as part of {@link #joinGame(SOCGame, Connection, boolean, boolean, boolean)}.
     * @param game   Game being joined
     * @param board  Game's board layout
     * @param c      Client joining
     */
    private final void joinGame_sendBoardSpecialEdgeChanges
        (final SOCGame game, final SOCBoardLarge board, final Connection c)
    {
        final String gaName = game.getName();

        // - Iterate through added layout parts vs getSpecialEdgeType, to see if any removed or changed.
        // - Build array of each seType's original edge coordinates;
        //   seCoord[i] == special edges of type SPECIAL_EDGE_TYPES[i]

        int[][] seCoord = new int[SOCBoardLarge.SPECIAL_EDGE_LAYOUT_PARTS.length][];

        for (int i = 0; i < SOCBoardLarge.SPECIAL_EDGE_LAYOUT_PARTS.length; ++i)
        {
            final String part = SOCBoardLarge.SPECIAL_EDGE_LAYOUT_PARTS[i];
            final int[] edges = board.getAddedLayoutPart(part);
            if (edges == null)
                continue;
            seCoord[i] = edges;

            final int edgeSEType = SOCBoardLarge.SPECIAL_EDGE_TYPES[i];
            for (int j = 0; j < edges.length; ++j)
            {
                final int edge = edges[j];
                final int seType = board.getSpecialEdgeType(edge);

                if (seType != edgeSEType)
                    // removed (type 0) or changed type
                    c.put(new SOCSimpleAction(gaName, -1, SOCSimpleAction.BOARD_EDGE_SET_SPECIAL, edge, seType));
            }
        }

        // - Iterate through getSpecialEdges map vs type's added layout part, to see if any added.

        final Iterator<Map.Entry<Integer, Integer>> seIter = board.getSpecialEdges();
        while (seIter.hasNext())
        {
            Map.Entry<Integer, Integer> entry = seIter.next();
            final int edge = entry.getKey(), seType = entry.getValue();

            boolean found = false;
            for (int i = 0; i < SOCBoardLarge.SPECIAL_EDGE_LAYOUT_PARTS.length; ++i)
            {
                if (seType == SOCBoardLarge.SPECIAL_EDGE_TYPES[i])
                {
                    if (seCoord[i] != null)
                    {
                        // search its type's original-edges array; there aren't
                        // many edges per type, so simple linear search is okay

                        for (int j = 0; j < seCoord[i].length; ++j)
                        {
                            if (edge == seCoord[i][j])
                            {
                                found = true;
                                break;
                            }
                        }
                    }

                    break;
                }
            }

            if (! found)
                // added since start of game
                c.put(new SOCSimpleAction(gaName, -1, SOCSimpleAction.BOARD_EDGE_SET_SPECIAL, edge, seType));
        }
    }

    // javadoc inherited from GameHandler
    public void sitDown_sendPrivateInfo
        (final SOCGame ga, final Connection c, final int pn, final boolean isRejoinOrLoadgame)
    {
        final String gaName = ga.getName();
        final SOCPlayer pl = ga.getPlayer(pn);

        /**
         * send all the private information
         */
        SOCResourceSet resources = pl.getResources();
        // CLAY, ORE, SHEEP, WHEAT, WOOD, UNKNOWN
        final int[] counts = resources.getAmounts(true);
        if (c.getVersion() >= SOCPlayerElements.MIN_VERSION)
            srv.messageToPlayer(c, new SOCPlayerElements
                (gaName, pn, SOCPlayerElement.SET, ELEM_RESOURCES_WITH_UNKNOWN, counts));
        else
            for (int i = 0; i < counts.length; ++i)
                srv.messageToPlayer(c, new SOCPlayerElement
                    (gaName, pn, SOCPlayerElement.SET, ELEM_RESOURCES_WITH_UNKNOWN[i], counts[i]));

        SOCInventory cardsInv = pl.getInventory();

        final boolean cliVersionRecent = (c.getVersion() >= SOCDevCardConstants.VERSION_FOR_RENUMBERED_TYPES);

        /**
         * remove the unknown cards, if client's too old for receiving SITDOWN to imply doing so;
         * skip if isRejoinOrLoadgame, unknowns weren't sent for that player during joinGame
         */
        if ((! isRejoinOrLoadgame) && (c.getVersion() < SOCDevCardAction.VERSION_FOR_SITDOWN_CLEARS_INVENTORY))
        {
            final SOCDevCardAction cardUnknown = new SOCDevCardAction
                (gaName, pn, SOCDevCardAction.PLAY,
                 (cliVersionRecent) ? SOCDevCardConstants.UNKNOWN : SOCDevCardConstants.UNKNOWN_FOR_VERS_1_X);
            for (int i = cardsInv.getTotal(); i > 0; --i)
                srv.messageToPlayer(c, cardUnknown);
        }

        /**
         * send all new dev cards first, then all playable, then all kept (VP cards)
         */
        for (int dcState = SOCInventory.NEW; dcState <= SOCInventory.KEPT; ++dcState)
        {
            final int dcAge = (dcState == SOCInventory.NEW) ? SOCInventory.NEW : SOCInventory.OLD;
            final int addCmd = (dcAge == SOCInventory.NEW) ? SOCDevCardAction.ADD_NEW : SOCDevCardAction.ADD_OLD;

            for (final SOCInventoryItem iitem : cardsInv.getByState(dcState))
            {
                final SOCMessage addMsg;
                if (iitem instanceof SOCDevCard)
                {
                    final int dcType = iitem.itype;
                    if (cliVersionRecent || (dcType != SOCDevCardConstants.KNIGHT))
                        addMsg = new SOCDevCardAction(gaName, pn, addCmd, dcType);
                    else
                        addMsg = new SOCDevCardAction(gaName, pn, addCmd, SOCDevCardConstants.KNIGHT_FOR_VERS_1_X);
                } else {
                    // SC_FTRI "gift port" to be placed later
                    // or another general inventory item
                    addMsg = new SOCInventoryItemAction
                        (gaName, pn,
                         (iitem.isPlayable() ? SOCInventoryItemAction.ADD_PLAYABLE : SOCInventoryItemAction.ADD_OTHER),
                         iitem.itype, iitem.isKept(), iitem.isVPItem(), iitem.canCancelPlay);
                }

                srv.messageToPlayer(c, addMsg);

            }  // for (item)
        }  // for (dcState)

        /**
         * send game state info such as requests for discards
         */
        sendGameState(ga);

        if ((ga.getCurrentDice() == 7) && pl.getNeedToDiscard())
        {
            srv.messageToPlayer(c, new SOCDiscardRequest(gaName, pl.getCountToDiscard()));
        }
        else if (ga.hasSeaBoard)
        {
            final int numGoldRes = pl.getNeedToPickGoldHexResources();
            if (numGoldRes > 0)
                srv.messageToPlayer(c, new SOCSimpleRequest
                    (gaName, pn, SOCSimpleRequest.PROMPT_PICK_RESOURCES, numGoldRes));
        }

        /**
         * send what face this player is using
         */
        srv.messageToGame(gaName, new SOCChangeFace(gaName, pn, pl.getFaceId()));
    }

    // javadoc inherited from GameHandler. Return true if game is empty and should be ended.
    public boolean leaveGame
        (SOCGame ga, Connection c, final boolean hasReplacement, final boolean hasHumanReplacement)
    {
        final String gm = ga.getName();
        final String plName = c.getData();  // Retain name, since will become null within game obj.

        boolean gameHasHumanPlayer = hasHumanReplacement;
        boolean gameHasObserver = false;
        @SuppressWarnings("unused")
        boolean gameVotingActiveDuringStart = false;  // TODO checks/messages; added in v1.1.01, TODO not used yet

        final int gameState = ga.getGameState();

        boolean isPlayer = false;
        int playerNumber;    // removing this player number
        for (playerNumber = 0; playerNumber < ga.maxPlayers;
                playerNumber++)
        {
            SOCPlayer player = ga.getPlayer(playerNumber);

            if ((player != null) && (player.getName() != null)
                && (player.getName().equals(plName)))
            {
                isPlayer = true;

                /**
                 * About to remove this player from the game. Before doing so:
                 * If a board-reset vote is in progress, they cannot vote
                 * once they have left. So to keep the game moving,
                 * fabricate their response: vote No.
                 */
                if (ga.getResetVoteActive())
                {
                    if (gameState <= SOCGame.STARTS_WAITING_FOR_PICK_GOLD_RESOURCE)
                        gameVotingActiveDuringStart = true;

                    if (ga.getResetPlayerVote(playerNumber) == SOCGame.VOTE_NONE)
                    {
                        srv.gameList.releaseMonitorForGame(gm);
                        ga.takeMonitor();
                        srv.resetBoardVoteNotifyOne(ga, playerNumber, plName, false);
                        ga.releaseMonitor();
                        srv.gameList.takeMonitorForGame(gm);
                    }
                }

                /**
                 * Remove the player.
                 */
                ga.removePlayer(plName, hasReplacement);  // player obj name becomes null

                //broadcastGameStats(cg);
                break;
            }
        }

        SOCLeaveGame leaveMessage = new SOCLeaveGame(plName, "-", gm);
        srv.messageToGameWithMon(gm, leaveMessage);
        srv.recordGameEvent(gm, leaveMessage);

        if (D.ebugOn)
            D.ebugPrintlnINFO("*** " + plName + " left the game " + gm + " at "
                + DateFormat.getTimeInstance(DateFormat.SHORT).format(new Date()));
        srv.messageToGameKeyed(ga, false, "member.left.game", plName);  // "{0} left the game"

        /**
         * check if there is at least one person playing the game
         */
        if (! hasHumanReplacement)
            for (int pn = 0; pn < ga.maxPlayers; pn++)
            {
                SOCPlayer player = ga.getPlayer(pn);

                if ((player != null) && (player.getName() != null) && ! (player.isRobot() || ga.isSeatVacant(pn)))
                {
                    gameHasHumanPlayer = true;
                    break;
                }
            }

        //D.ebugPrintln("*** gameHasHumanPlayer = "+gameHasHumanPlayer+" for "+gm);

        /**
         * if no human players, check if there is at least one person watching the game (observing).
         * Even with observers, end it unless ga.isBotsOnly or PROP_JSETTLERS_BOTS_BOTGAMES_TOTAL != 0
         * or game is still forming (no one has sat yet, but they probably want to sit soon).
         */
        if ( (! gameHasHumanPlayer) && ! srv.gameList.isGameEmpty(gm))
        {
            Enumeration<Connection> membersEnum = srv.gameList.getMembers(gm).elements();

            while (membersEnum.hasMoreElements())
            {
                Connection member = membersEnum.nextElement();

                //D.ebugPrintln("*** "+member.data+" is a member of "+gm);
                boolean nameMatch = false;

                for (int pn = 0; pn < ga.maxPlayers; pn++)
                {
                    SOCPlayer player = ga.getPlayer(pn);

                    if ((player != null) && (player.getName() != null) && (player.getName().equals(member.getData())))
                    {
                        nameMatch = true;
                        break;
                    }
                }

                if (! nameMatch)
                {
                    gameHasObserver = true;
                    break;
                }
            }

            if (gameHasObserver && ! ((gameState == SOCGame.NEW) || (gameState == SOCGame.LOADING) || ga.isBotsOnly))
            {
                if (0 == srv.getConfigIntProperty(SOCServer.PROP_JSETTLERS_BOTS_BOTGAMES_TOTAL, 0))
                    gameHasObserver = false;
            }

        }
        //D.ebugPrintln("*** gameHasObserver = "+gameHasObserver+" for "+gm);

        /**
         * if the leaving member was playing the game, and
         * the game isn't over, then decide:
         * - Do we need to force-end the current turn?
         * - Do we need to cancel their initial settlement placement?
         * - Should we replace the leaving player with a robot?
         */
        if (isPlayer && (gameHasHumanPlayer || gameHasObserver)
                && ((ga.getPlayer(playerNumber).getPublicVP() > 0)
                    || (gameState == SOCGame.START1A)
                    || (gameState == SOCGame.START1B))
                && (gameState < SOCGame.LOADING)
                && ! (gameState < SOCGame.START1A))
        {
            boolean foundNoRobots;

            if (ga.getPlayer(playerNumber).isRobot())
            {
                /**
                 * don't replace bot with bot; force end-turn instead.
                 */
                foundNoRobots = true;
            }
            else
            {
                /**
                 * get a robot to replace this human player;
                 * just in case, check game-version vs robots-version,
                 * like at new-game (readyGameAskRobotsJoin).
                 */
                foundNoRobots = ! findRobotAskJoinGame(ga, Integer.valueOf(playerNumber), true);
            }  // if (should try to find a robot)

            /**
             * What to do if no robot was found to fill their spot?
             * Must keep the game going, might need to force-end current turn.
             */
            if (foundNoRobots)
            {
                final boolean stillActive = endGameTurnOrForce(ga, playerNumber, plName, c, true);
                if (! stillActive)
                {
                    // force game destruction below
                    gameHasHumanPlayer = false;
                    gameHasObserver = false;
                }
            }
        } else {
            // observer leaving: If game is bot-only, don't end the game despite no human players/observers
            if (ga.isBotsOnly && (ga.getGameState() < SOCGame.OVER))
                gameHasObserver = true;
        }

        return ! (gameHasHumanPlayer || gameHasObserver);
    }

    /**
     * When a human player has left an active game, or a game is starting and a
     * bot from that game's {@link SOCServer#robotJoinRequests} has disconnected,
     * look for a robot player which can take a seat and continue the game.
     *<P>
     * If found the bot will be added to {@link SOCServer#robotJoinRequests} and
     * sent a {@link SOCBotJoinGameRequest}. Otherwise the game will be sent a
     * {@link SOCGameServerText} explaining failure to find any robot; human players
     * might need to leave the game and start a new one.
     * @param ga   Game to look in
     * @param seatNumberObj  Seat number to fill, as an {@link Integer} object.
     *     If {@code ! gameIsActive}, this comes from {@link SOCServer#robotJoinRequests}
     *     via {@link SOCServer#leaveConnection(Connection)}.
     * @param gameIsActive  True if for active game, not a game still starting
     * @return true if an available bot was found
     * @since 2.0.00
     */
    public boolean findRobotAskJoinGame
        (final SOCGame ga, Object seatNumberObj, final boolean gameIsActive)
    {
        if (gameIsActive)
            srv.messageToGameKeyed(ga, false, "member.bot.join.fetching");  // "Fetching a robot player..."

        if (srv.robots.isEmpty())
        {
            srv.messageToGameKeyed(ga, false, "member.bot.join.no.bots.server");
                // "No robot can join the game, there are no robots on this server."

            return false;  // <--- Early return: No bot available ---
        }
        else if (ga.getClientVersionMinRequired() > Version.versionNumber())
        {
            srv.messageToGameKeyed
                (ga, false, "member.bot.join.interror.version", ga.getClientVersionMinRequired());
                // "Internal error: The robots can't join this game; game's version {0} is newer than the robots.

            return false;  // <--- Early return: No bot available ---
        }

        Connection robotConn = null;  // the bot selected to join
        boolean nameMatch = true;  // false if can select a bot that isn't already playing in or requested in this game
        final String gaName = ga.getName();
        final boolean gameHasLimitedFeats = (ga.getClientFeaturesRequired() != null);
        Hashtable<Connection, Object> requestedBots = srv.robotJoinRequests.get(gaName);

        if (! (seatNumberObj instanceof Integer))  // should not happen; check just in case
        {
            seatNumberObj = null;
            // nameMatch remains true; will announce can't find a bot
        } else {

            /**
             * request a robot that isn't already playing this game or
             * is not already requested to play in this game
             */

            final HashSet<String> gameBots = new HashSet<String>();
            for (int i = 0; i < ga.maxPlayers; i++)
            {
                SOCPlayer pl = ga.getPlayer(i);
                if (pl != null)
                {
                    String pname = pl.getName();
                    if (pname != null)
                        gameBots.add(pname);
                }
            }

            final int[] robotIndexes = srv.robotShuffleForJoin();  // Shuffle to distribute load

            for (int idx = 0; idx < srv.robots.size(); idx++)
            {
                robotConn = srv.robots.get(robotIndexes[idx]);

                nameMatch = gameBots.contains(robotConn.getData());

                if ((! nameMatch) && (requestedBots != null))
                    nameMatch = requestedBots.containsKey(robotConn);

                if (! nameMatch)
                {
                    if (gameHasLimitedFeats && ! ga.canClientJoin((((SOCClientData) (robotConn.getAppData())).feats)))
                        nameMatch = true;  // try the next bot instead
                    else
                        break;
                }
            }
        }

        if (! nameMatch)
        {
            /**
             * make the request
             */
            // D.ebugPrintln("@@@ JOIN GAME REQUEST for " + robotConn.getData());

            final int seatNumber = ((Integer) seatNumberObj).intValue();

            if (ga.getSeatLock(seatNumber) != SOCGame.SeatLockState.UNLOCKED)
            {
                // make sure bot can sit
                ga.setSeatLock(seatNumber, SOCGame.SeatLockState.UNLOCKED);
                srv.messageToGameWithMon
                    (gaName, new SOCSetSeatLock(gaName, seatNumber, SOCGame.SeatLockState.UNLOCKED));
            }

            /**
             * record the request
             */
            if (requestedBots == null)
            {
                requestedBots = new Hashtable<Connection, Object>();
                requestedBots.put(robotConn, seatNumberObj);
                srv.robotJoinRequests.put(gaName, requestedBots);
            }
            else
            {
                requestedBots.put(robotConn, seatNumberObj);
            }

            robotConn.put(new SOCBotJoinGameRequest(gaName, seatNumber, ga.getGameOptions()));
        }
        else
        {
            srv.messageToGameKeyed(ga, false, "member.bot.join.cantfind");  // "*** Can't find a robot! ***"

            return false;  // <--- Early return: No bot available ---
        }

        return true;
    }

    /**
     * {@inheritDoc}
     *<P>
     * Equivalent to: {@link #sendGameState(SOCGame, boolean, boolean) sendGameState(ga, false, true)}.
     */
    public void sendGameState(SOCGame ga)
    {
        sendGameState(ga, false, true);
    }

    /**
     * Send all game members the current state of the game with a message.
     * May also send other messages to the game and/or specific players if noted here.
     * Note that the current (or new) player number is not sent here.
     *<P>
     * See {@link SOCGameState} for complete list of game states,
     * related messages sent, and expected client responses.
     *<P>
     * Summarized here:
     *<P>
     * State {@link SOCGame#ROLL_OR_CARD}:
     * If {@code sendRollPrompt}, send game a {@code RollDicePrompt} announcement.
     * Clients v2.0.00 or newer ({@link SOCStringManager#VERSION_FOR_I18N}) will print
     * "It's Joe's turn to roll the dice." Older clients will be sent a text message
     * to say that.
     *<P>
     * State {@link SOCGame#WAITING_FOR_DISCARDS}:
     * If a 7 is rolled, will also say who must discard (in a GAMESERVERTEXT).
     * Can use {@code omitGameStateMessage} to send only that GAMESERVERTEXT
     * if responding to a player's discard.<BR>
     * <B>Note:</B> This method sends only the prompt text, not the {@link SOCDiscardRequest}s
     * sent by {@link #sendGameState_sendDiscardRequests(SOCGame, String)}.
     *<P>
     * State {@link SOCGame#WAITING_FOR_ROB_CHOOSE_PLAYER}:
     * If current player must choose which player to rob,
     * will also prompt their client to choose (in a CHOOSEPLAYERREQUEST).
     *<P>
     * State {@link SOCGame#STARTS_WAITING_FOR_PICK_GOLD_RESOURCE}:
     * To announce the player must pick a resource to gain from the gold hex initial placement,
     * please call {@link #sendGameState_sendGoldPickAnnounceText(SOCGame, String, Connection, SOCGame.RollResult)}.
     *<P>
     * State {@link SOCGame#WAITING_FOR_PICK_GOLD_RESOURCE}:
     * If a gold hex is rolled, does not say who
     * must pick resources to gain (because of timing).  Please call
     * {@link #sendGameState_sendGoldPickAnnounceText(SOCGame, String, Connection, SOCGame.RollResult)}
     * after sending the resource gain text ("x gets 1 sheep").
     *<P>
     * State {@link SOCGame#OVER OVER}: Announces winner, each player's total VP, and related game and player stats.
     *<P>
     * <b>Note:</b> If game is now {@code OVER} and the {@link SOCGame#isBotsOnly} flag is set,
     * {@link #sendGameStateOVER(SOCGame, Connection)} will call {@link SOCServer#destroyGameAndBroadcast(String, String)}.
     * Be sure that callers to {@code sendGameState} don't assume the game will still exist after calling this method.
     * Also, {@code destroyGame} might create more {@link SOCGame#isBotsOnly} games, depending on server settings.
     *<P>
     * <b>Locks:</b> Does not hold {@link SOCGameList#takeMonitor()} or
     * {@link SOCGameList#takeMonitorForGame}<tt>(gaName)</tt> when called.
     * Some callers call {@link SOCGame#takeMonitor()} before calling; not important here.
     *
     * @see #sendTurn(SOCGame, boolean)
     * @see #sendGameState(SOCGame)
     * @see #sendGameStateOVER(SOCGame, Connection)
     *
     * @param ga  the game
     * @param omitGameStateMessage  if true, don't send the {@link SOCGameState} message itself
     *    but do send any other messages as described above. For use just after sending a message which
     *    includes a Game State field. Ignored if gamestate >= {@link SOCGame#OVER}.
     * @param sendRollPrompt  If true and state is {@link SOCGame#ROLL_OR_CARD}, send game a {@code RollDicePrompt}.
     * @return  If true, caller ({@code sendTurn}) should send game a {@code RollDicePrompt}
     *    because {@code sendRollPrompt} is false, although they may send other messages first.
     * @since 1.1.00
     */
    boolean sendGameState(SOCGame ga, final boolean omitGameStateMessage, final boolean sendRollPrompt)
    {
        if (ga == null)
            return false;

        final int gaState = ga.getGameState();
        final int cpn = ga.getCurrentPlayerNumber();
        final String gname = ga.getName();
        boolean wantRollPrompt = false;

        if (gaState == SOCGame.OVER)
        {
            /**
             * Before sending state "OVER", enforce current player number.
             * This helps the client's copy of game recognize winning condition.
             */
            srv.messageToGame(gname, (ga.clientVersionLowest >= SOCGameElements.MIN_VERSION)
                ? new SOCGameElements(gname, GEType.CURRENT_PLAYER, cpn)
                : new SOCSetTurn(gname, cpn));
        }

        if ((! omitGameStateMessage) || (gaState >= SOCGame.OVER))
            srv.messageToGame(gname, new SOCGameState(gname, gaState));

        SOCPlayer player = null;

        if (cpn != -1)
            player = ga.getPlayer(cpn);

        switch (gaState)
        {
        case SOCGame.START1A:
        case SOCGame.START2A:
        case SOCGame.START3A:
            srv.messageToGameKeyed(ga, true, "prompt.turn.to.build.stlmt",  player.getName());
                // "It's Joe's turn to build a settlement."
            if ((gaState >= SOCGame.START2A)
                && ga.isGameOptionSet(SOCGameOption.K_SC_3IP))
            {
                // reminder to player before their 2nd, 3rd settlements
                Connection con = srv.getConnection(player.getName());
                if (con != null)
                {
                    srv.messageToPlayerKeyed(con, gname, "prompt.gameopt._SC_3IP.part1");
                        // "This game gives you 3 initial settlements and roads."
                    srv.messageToPlayerKeyed(con, gname, "prompt.gameopt._SC_3IP.part2");
                        // "Your free resources will be from the third settlement."
                }
            }
            break;

        case SOCGame.START1B:
        case SOCGame.START2B:
        case SOCGame.START3B:
            srv.messageToGameKeyed(ga, true,
                ((ga.hasSeaBoard) ? "prompt.turn.to.build.road.or.ship"  // "It's Joe's turn to build a road or ship."
                    : "prompt.turn.to.build.road"),
                player.getName());
            break;

        case SOCGame.ROLL_OR_CARD:
            if (ga.clientVersionLowest < SOCStringManager.VERSION_FOR_I18N)
            {
                // v2.0.00 and newer clients will announce this with localized text;
                // older clients need text sent from the server
                final String prompt = "It's " + player.getName() + "'s turn to roll the dice.";
                    // "It's Joe's turn to roll the dice."
                    // I18N OK: Pre-2.0.00 clients always use english
                srv.messageToGameForVersions
                    (ga, 0, SOCStringManager.VERSION_FOR_I18N - 1,
                     new SOCGameTextMsg(gname, SOCServer.SERVERNAME, prompt), true);
            }
            if (sendRollPrompt)
                srv.messageToGame(gname, new SOCRollDicePrompt(gname, player.getPlayerNumber()));
            else
                wantRollPrompt = true;
            break;

        case SOCGame.WAITING_FOR_DISCARDS:
            {
                ArrayList<String> names = new ArrayList<String>();

                for (int i = 0; i < ga.maxPlayers; i++)
                    if (ga.getPlayer(i).getNeedToDiscard())
                        names.add(ga.getPlayer(i).getName());

                if (names.size() == 1)
                    srv.messageToGameKeyed(ga, true, "prompt.discard.1", names.get(0));  // "Joe needs to discard"
                else
                    srv.messageToGameKeyedSpecial(ga, true, "prompt.discard.n", names);  // "Joe and Ed need to discard"
            }
            break;

        // case SOCGame.STARTS_WAITING_FOR_PICK_GOLD_RESOURCE and
        // case SOCGame.WAITING_FOR_PICK_GOLD_RESOURCE are now
            // handled in SOCGameMessageHandler.handlePUTPIECE and handleROLLDICE,
            // so that the new state is sent after resource texts ("x gets 1 sheep") and not before.
            // These methods directly call sendGameState_sendGoldPickAnnounceText.

        case SOCGame.WAITING_FOR_ROBBER_OR_PIRATE:
            srv.messageToGameKeyed(ga, true, "robber.willmove.choose", player.getName());  // "{0} must choose to move the robber or the pirate."
            break;

        case SOCGame.PLACING_ROBBER:
            srv.messageToGameKeyed(ga, true, "robber.willmove", player.getName());  // "{0} will move the robber."
            break;

        case SOCGame.PLACING_PIRATE:
            srv.messageToGameKeyed(ga, true, "robber.willmove.pirate", player.getName());  // "{0} will move the pirate ship."
            break;

        case SOCGame.WAITING_FOR_ROB_CHOOSE_PLAYER:
            /**
             * ask the current player to choose a player to steal from
             */
            Connection con = srv.getConnection(ga.getPlayer(cpn).getName());
            if (con != null)
            {
                final boolean canChooseNone = ga.isGameOptionSet(SOCGameOption.K_SC_PIRI);
                boolean[] choices = new boolean[ga.maxPlayers];
                for (SOCPlayer pl : ga.getPossibleVictims())
                    choices[pl.getPlayerNumber()] = true;

                con.put(new SOCChoosePlayerRequest(gname, choices, canChooseNone));
            }
            break;

        case SOCGame.OVER:
            sendGameStateOVER(ga, null);
            break;

        }  // switch ga.getGameState

        return wantRollPrompt;
    }

    /**
     * If any player needs to discard, prompt them to discard half (round down);
     * call in game state {@link SOCGame#WAITING_FOR_DISCARDS} after calling {@link #sendGameState(SOCGame)}.
     * This method sends only {@link SOCDiscardRequest}s, not the prompt text "Joe and Lily must discard"
     * sent by {@code sendGameState}.
     *<P>
     * Checks each player's {@link SOCGame#isSeatVacant(int)} and {@link SOCPlayer#getNeedToDiscard()} flags.
     * Number of resources to discard is {@link SOCPlayer#getCountToDiscard()}:
     * Half of {@link SOCPlayer#getResources()}.
     *
     * @param ga  Game to prompt
     * @param gaName  Game name for convenience; not {@code null}
     * @since 2.0.00
     */
    final void sendGameState_sendDiscardRequests(SOCGame ga, final String gaName)
    {
        for (int pn = 0; pn < ga.maxPlayers; ++pn)
        {
            final SOCPlayer pl = ga.getPlayer(pn);
            if (( ! ga.isSeatVacant(pn)) && pl.getNeedToDiscard())
            {
                Connection con = srv.getConnection(pl.getName());
                if (con != null)
                    con.put(new SOCDiscardRequest(gaName, pl.getCountToDiscard()));
            }
        }
    }

    /**
     * Send a game text message "x, y, and z need to pick resources from the gold hex."
     * and, for each picking player, a
     * {@link SOCPlayerElement}({@link PEType#NUM_PICK_GOLD_HEX_RESOURCES NUM_PICK_GOLD_HEX_RESOURCES}).
     * To prompt the specific players to choose a resource, also sends their clients a
     * {@link SOCSimpleRequest}({@link SOCSimpleRequest#PROMPT_PICK_RESOURCES PROMPT_PICK_RESOURCES}).
     *<P>
     * Used in game state {@link SOCGame#STARTS_WAITING_FOR_PICK_GOLD_RESOURCE}
     * and {@link SOCGame#WAITING_FOR_PICK_GOLD_RESOURCE}.
     *<P>
     * The text and SOCPlayerElement messages are sent to the entire game.
     * Any {@code PROMPT_PICK_RESOURCES} are sent to those player clients only.
     * If you know that only 1 player will pick gold, pass their <tt>playerCon</tt> for efficiency.
     *<P>
     * This is separate from {@link #sendGameState(SOCGame)} because when the dice are rolled,
     * <tt>sendGameState</tt> is called, then resource distribution messages are sent out,
     * then this method is called.
     *
     * @param ga  Game object
     * @param gname  Game name
     * @param playerCon  <tt>null</tt>, or current player's client connection to send the
     *          {@code PROMPT_PICK_RESOURCES} if they are the only one to pick gold.
     *          If more than 1 player has {@link SOCPlayer#getNeedToPickGoldHexResources()},
     *          no message will be sent to <tt>playerCon</tt>.
     * @param roll  For gold gained from dice rolls, the roll details, otherwise null.
     *          In scenario SC_PIRI, is used to avoid announcing twice for a pick after victory against pirate fleet.
     * @since 2.0.00
     */
    final void sendGameState_sendGoldPickAnnounceText
        (SOCGame ga, final String gname, Connection playerCon, SOCGame.RollResult roll)
    {
        /**
         * If not 0, this number of the free-resource picks are from
         * winning an SC_PIRI fleet battle, not from a gold hex
         */
        final int ignoreAmountFromPirateFleet;
        if ((roll != null) && ga.isGameOptionSet(SOCGameOption.K_SC_PIRI) && (roll.sc_piri_fleetAttackRsrcs != null))
            ignoreAmountFromPirateFleet = roll.sc_piri_fleetAttackRsrcs.getAmount(SOCResourceConstants.GOLD_LOCAL);
        else
            ignoreAmountFromPirateFleet = 0;

        int count = 0, amount = 0, firstPN = -1;
        ArrayList<String> names = new ArrayList<String>();
        int[] num = new int[ga.maxPlayers];

        for (int pn = 0; pn < ga.maxPlayers; ++pn)
        {
            final SOCPlayer pp = ga.getPlayer(pn);
            int numGoldRes = pp.getNeedToPickGoldHexResources();
            if (numGoldRes > 0)
            {
                num[pn] = numGoldRes;
                if ((ignoreAmountFromPirateFleet > 0) && (pp == roll.sc_piri_fleetAttackVictim))
                    numGoldRes -= ignoreAmountFromPirateFleet;
                if (numGoldRes > 0)
                {
                    names.add(pp.getName());
                    count++;
                    if (count == 1)
                    {
                        amount = numGoldRes;
                        firstPN = pn;
                    }
                }
            }
        }

        if (count > 1)
            srv.messageToGameKeyedSpecial(ga, true, "prompt.pick.gold.n", names);
                // "... need to pick resources from the gold hex."
        else if (count == 1)
            srv.messageToGameKeyed(ga, true, "prompt.pick.gold.1", names.get(0));
                // "Joe needs to pick resources from the gold hex."

        final boolean singlePlayerGetsPickRequest = ((playerCon != null) && (count == 1));
        for (int pn = 0; pn < ga.maxPlayers; ++pn)
        {
            if (num[pn] > 0)
            {
                srv.messageToGame(gname, new SOCPlayerElement
                    (gname, pn, SOCPlayerElement.SET, PEType.NUM_PICK_GOLD_HEX_RESOURCES, num[pn]));

                if (! singlePlayerGetsPickRequest)
                {
                    Connection plCon = srv.getConnection(ga.getPlayer(pn).getName());
                    if (plCon != null)
                        srv.messageToPlayer(plCon, new SOCSimpleRequest
                            (gname, pn, SOCSimpleRequest.PROMPT_PICK_RESOURCES, num[pn]));
                }
            }
        }

        if (singlePlayerGetsPickRequest)
            srv.messageToPlayer(playerCon, new SOCSimpleRequest
                (gname, firstPN, SOCSimpleRequest.PROMPT_PICK_RESOURCES, amount));
    }

    /**
     *  Either announce Game Over to entire game (with side effects), or send end-of-game
     *  info to a single {@code joiningConn}'s connection (no side effects):
     *<P>
     *  If game is OVER, send messages reporting winner, final score,
     *  and each player's victory-point cards.
     *<P>
     *  If {@code joiningConn != null} or {@link SOCGame#hasDoneGameOverTasks}, returns at that point.
     *  The rest of the method has side effects, like stat increments and DB updates,
     *  which should happen only once per game.
     *  Server structure more or less ensures sendGameStateOVER(ga, null) is called only once.
     *  Sets {@code ga.hasDoneGameOverTasks} flag just in case.
     *<P>
     *  Give stats on game length, and send each player their connect time.
     *  If player has finished more than 1 game since connecting, send their win-loss count.
     *<P>
     *  Increments server stats' numberOfGamesFinished.
     *  If db is active, calls {@link SOCServer#storeGameScores(SOCGame)} to save game stats.
     *<P>
     *  If {@link SOCGame#isBotsOnly}, calls {@link SOCServer#destroyGameAndBroadcast(String, String)} to make room
     *  for more games to run: The bots don't know on their own to leave, it's easier for the
     *  server to dismiss them within {@code destroyGame}.
     *<P>
     *  Make sure {@link SOCGameState}({@link SOCGame#OVER OVER}) is sent before calling this method.
     *
     * @param ga This game is over; state should be OVER
     * @param joiningConn  Send the messages only to this connection, not all game members, if not {@code null}
     * @since 1.1.00
     */
    private void sendGameStateOVER(final SOCGame ga, final Connection joiningConn)
    {
        final String gname = ga.getName();

        /**
         * Find and announce the winner
         * (the real "found winner" code is in SOCGame.checkForWinner;
         *  that was already called before sendGameStateOVER.)
         */
        SOCPlayer winPl = ga.getPlayer(ga.getCurrentPlayerNumber());

        if ((joiningConn == null) && (winPl.getTotalVP() < ga.vp_winner) && ! ga.hasScenarioWinCondition)
        {
            // Should not happen: By rules FAQ, only current player can be winner.
            // This is fallback code.
            for (int i = 0; i < ga.maxPlayers; i++)
            {
                if (winPl.getTotalVP() >= ga.vp_winner)
                {
                    winPl = ga.getPlayer(i);
                    break;
                }
            }
        }

        if (joiningConn == null)
            srv.messageToGameKeyed(ga, true, "stats.game.winner.withpoints", winPl.getName(), winPl.getTotalVP());
                // "{0} has won the game with {1,number} points."
        else
            srv.messageToPlayerKeyed
                (joiningConn, gname, "stats.game.winner.withpoints", winPl.getName(), winPl.getTotalVP());

        ///
        /// send a message saying what VP cards each player has;
        /// before v2.0.00 this was sent as text messages after GameStats, not data messages before it
        ///
        for (int pn = 0; pn < ga.maxPlayers; ++pn)
        {
            final SOCPlayer pl = ga.getPlayer(pn);
            final List<SOCInventoryItem> vpCards = pl.getInventory().getByState(SOCInventory.KEPT);
            if (vpCards.isEmpty())
                continue;

            if ((ga.clientVersionHighest >= SOCDevCardAction.VERSION_FOR_MULTIPLE) || (joiningConn != null))
            {
                List<Integer> vpCardsITypes = new ArrayList<Integer>();
                for (SOCInventoryItem i : vpCards)
                    vpCardsITypes.add(Integer.valueOf(i.itype));
                final SOCDevCardAction dcaMsg = new SOCDevCardAction(gname, pn, SOCDevCardAction.ADD_OLD, vpCardsITypes);

                if (joiningConn != null)
                {
                    if (joiningConn.getVersion() >= SOCDevCardAction.VERSION_FOR_MULTIPLE)
                        joiningConn.put(dcaMsg);
                    // else:
                    //    Server v1.x never sent these to a client joining a game after it ends;
                    //    don't send them to a 1.x client
                } else if (ga.clientVersionLowest >= SOCDevCardAction.VERSION_FOR_MULTIPLE) {
                    // clients are all 2.0 or newer
                    srv.messageToGame(gname, dcaMsg);
                } else {
                    // mixed versions:
                    // v2.0.00 and newer clients will announce this with localized text;
                    // older clients need it sent from the server.
                    final String txt = SOCStringManager.getFallbackServerManagerForClient().formatSpecial
                        (ga, "{0} has {1,dcards}.", pl.getName(), vpCards);
                            // "Joe has a Gov.House (+1VP) and a Market (+1VP)"
                            // I18N OK: Pre-2.0.00 clients always use english
                    srv.messageToGameForVersions(ga, 0, SOCDevCardAction.VERSION_FOR_MULTIPLE - 1,
                        new SOCGameTextMsg(gname, SOCServer.SERVERNAME, txt), true);
                    srv.messageToGameForVersions(ga, SOCDevCardAction.VERSION_FOR_MULTIPLE, Integer.MAX_VALUE,
                        dcaMsg, true);
                }
            } else {
                // clients are all v1.x, and there's no joiningConn
                srv.messageToGame
                    (gname, SOCStringManager.getFallbackServerManagerForClient().formatSpecial
                        (ga, "{0} has {1,dcards}.", pl.getName(), vpCards));
                            // "Joe has a Gov.House (+1VP) and a Market (+1VP)"
                            // I18N OK: Pre-2.0.00 clients always use english
            }
        }

        /// send a message with the revealed final scores;
        /// client can use this message as a signal to reveal
        /// hidden interesting game info
        {
            int[] scores = new int[ga.maxPlayers];
            boolean[] isRobot = new boolean[ga.maxPlayers];
            for (int i = 0; i < ga.maxPlayers; ++i)
            {
                scores[i] = ga.getPlayer(i).getTotalVP();
                isRobot[i] = ga.getPlayer(i).isRobot();
            }

            final SOCGameStats statsMsg = new SOCGameStats(gname, scores, isRobot);
            if (joiningConn == null)
                srv.messageToGame(gname, statsMsg);
            else
                joiningConn.put(statsMsg);
        }

        if ((joiningConn != null) || ga.hasDoneGameOverTasks)
        {
            return;  // <--- Early return, to avoid side effects that should happen only once ---
        }

        ga.hasDoneGameOverTasks = true;

        /**
         * send game-length and connect-length messages, possibly win-loss count.
         */
        {
            final int gameRounds = ga.getRoundCount();
            int gameSeconds = ga.getDurationSeconds();
            final int gameMinutes = gameSeconds / 60;
            gameSeconds = gameSeconds % 60;

            if (gameSeconds == 0)
                srv.messageToGameKeyed
                    (ga, true, "stats.game.was.roundsminutes", gameRounds, gameMinutes);
                    // "This game was # rounds, and took # minutes."
            else
                srv.messageToGameKeyed
                    (ga, true, "stats.game.was.roundsminutessec", gameRounds, gameMinutes, gameSeconds);
                    // "This game was # rounds, and took # minutes # seconds." [or 1 second.]

            // Ignore possible "1 minutes"; that game is too short to worry about.

            /**
             * Update each player's win-loss count for this session.
             * Tell each player their resource roll totals.
             * Tell each player how long they've been connected.
             * (Robot players aren't told this, it's not necessary.)
             */
            for (int i = 0; i < ga.maxPlayers; i++)
            {
                if (ga.isSeatVacant(i))
                    continue;

                SOCPlayer pl = ga.getPlayer(i);
                Connection plConn = srv.getConnection(pl.getName());
                SOCClientData cd;
                if (plConn != null)
                {
                    // Update win-loss count, even for robots
                    cd = (SOCClientData) plConn.getAppData();
                    if (pl == winPl)
                        cd.wonGame();
                    else
                        cd.lostGame();
                } else {
                    cd = null;  // To satisfy compiler warning
                }

                if (pl.isRobot())
                    continue;  // <-- Don't bother to send any stats text to robots --

                if (plConn != null)
                {
                    if (plConn.getVersion() >= SOCPlayerStats.VERSION_FOR_RES_ROLL)
                    {
                        // Send total resources rolled
                        srv.messageToPlayer(plConn, new SOCPlayerStats(pl, SOCPlayerStats.STYPE_RES_ROLL));
                    }

                    // Send client how long they've been connected
                    // and, if more than 1 game has been played,
                    // their win-loss count for this session
                    srv.processDebugCommand_connStats(plConn, ga, true);
                }
            }  // for each player

        }  // send game timing stats, win-loss stats

        srv.gameOverIncrGamesFinishedCount(ga);
        srv.storeGameScores(ga);

        if (ga.isBotsOnly)
        {
            srv.destroyGameAndBroadcast(gname, "sendGameStateOVER");
        }
    }

    /**
     * The current player is stealing from another player.
     * Send messages saying what was stolen.
     *
     * @param ga  the game
     * @param pe  the perpetrator
     * @param vi  the victim
     * @param rsrc  type of resource stolen, as in {@link Data.ResourceType#SHEEP},
     *          or {@link SOCResourceConstants#CLOTH_STOLEN_LOCAL} for cloth
     *          (scenario option {@link SOCGameOption#K_SC_CLVI _SC_CLVI}).
     */
    void reportRobbery(SOCGame ga, SOCPlayer pe, SOCPlayer vi, final int rsrc)
    {
        if (ga == null)
            return;

        final String gaName = ga.getName();
        final String peName = pe.getName();
        final String viName = vi.getName();
        final int pePN = pe.getPlayerNumber();
        final int viPN = vi.getPlayerNumber();

        if (rsrc == SOCResourceConstants.CLOTH_STOLEN_LOCAL)
        {
            // Send players' cloth counts and text.
            // Client's game will recalculate players' VP based on
            // the cloth counts, so we don't need to also send VP.

            srv.messageToGame(gaName,
                new SOCPlayerElement(gaName, viPN, SOCPlayerElement.SET,
                    PEType.SCENARIO_CLOTH_COUNT, vi.getCloth(), true));
            srv.messageToGame(gaName,
                new SOCPlayerElement(gaName, pePN, SOCPlayerElement.SET,
                    PEType.SCENARIO_CLOTH_COUNT, pe.getCloth()));
            srv.messageToGameKeyed(ga, true, "robber.stole.cloth.from", peName, viName);  // "{0} stole a cloth from {1}."

            return;  // <--- early return: cloth is announced to entire game ---
        }

        SOCPlayerElement gainRsrc = null;
        SOCPlayerElement loseRsrc = null;
        SOCPlayerElement gainUnknown;
        SOCPlayerElement loseUnknown;

        // This works because SOCPlayerElement.SHEEP == SOCResourceConstants.SHEEP.
        gainRsrc = new SOCPlayerElement(gaName, pePN, SOCPlayerElement.GAIN, rsrc, 1);
        loseRsrc = new SOCPlayerElement(gaName, viPN, SOCPlayerElement.LOSE, rsrc, 1, true);

        /**
         * send the game data messages
         */
        Connection peCon = srv.getConnection(peName);
        Connection viCon = srv.getConnection(viName);
        srv.messageToPlayer(peCon, gainRsrc);
        srv.messageToPlayer(peCon, loseRsrc);
        srv.messageToPlayer(viCon, gainRsrc);
        srv.messageToPlayer(viCon, loseRsrc);
        // Don't send generic message to pe or vi
        List<Connection> sendNotTo = new ArrayList<Connection>(2);
        sendNotTo.add(peCon);
        sendNotTo.add(viCon);
        gainUnknown = new SOCPlayerElement(gaName, pePN, SOCPlayerElement.GAIN, PEType.UNKNOWN_RESOURCE, 1);
        loseUnknown = new SOCPlayerElement(gaName, viPN, SOCPlayerElement.LOSE, PEType.UNKNOWN_RESOURCE, 1);
        srv.messageToGameExcept(gaName, sendNotTo, gainUnknown, true);
        srv.messageToGameExcept(gaName, sendNotTo, loseUnknown, true);

        /**
         * send the text messages:
         * "You stole a sheep from viName."  [In v1.x.xx, "stole a sheep resource"]
         * "peName stole a sheep from you."
         * "peName stole a resource from viName."
         */
        srv.messageToPlayerKeyedSpecial(peCon, ga, "robber.you.stole.resource.from", -1, rsrc, viName);  // "You stole {0,rsrcs} from {2}."
        srv.messageToPlayerKeyedSpecial(viCon, ga, "robber.stole.resource.from.you", peName, -1, rsrc);  // "{0} stole {1,rsrcs} from you."
        srv.messageToGameKeyedSpecialExcept(ga, true, sendNotTo, "robber.stole.resource.from", peName, viName);  // "{0} stole a resource from {1}."
    }

    /**
     * {@inheritDoc}
     *<P>
     * Before v2.4.00, this method's code was part of {@code SOCGameMessageHandler.handleMAKEOFFER(..)}.
     */
    public void sendTradeOffer(final SOCPlayer player, final Connection toJoiningClient)
    {
        final SOCTradeOffer offer = player.getCurrentOffer();
        if (offer == null)
            return;

        final SOCGame ga = player.getGame();
        final String gaName = ga.getName();
        final int lowestVersion = (toJoiningClient != null)
            ? toJoiningClient.getVersion()
            : ga.clientVersionLowest;

        // v2.0.00 and newer clients will announce this with localized text;
        // older clients need it sent from the server
        if (lowestVersion < SOCStringManager.VERSION_FOR_I18N)
        {
            // I18N OK: Pre-2.0.00 clients always use english
            final String txt = SOCStringManager.getFallbackServerManagerForClient().formatSpecial
                (ga, "{0} offered to give {1,rsrcs} for {2,rsrcs}.", player.getName(), offer.getGiveSet(), offer.getGetSet());

            if (toJoiningClient == null)
                srv.messageToGameForVersions
                    (ga, 0, SOCStringManager.VERSION_FOR_I18N - 1,
                     new SOCGameTextMsg(gaName, SOCServer.SERVERNAME, txt), true);
            else
                srv.messageToPlayer(toJoiningClient, gaName, txt);
        }

        SOCMakeOffer makeOfferMessage = new SOCMakeOffer(gaName, offer);

        if (toJoiningClient == null)
        {
            srv.messageToGame(gaName, makeOfferMessage);
            srv.recordGameEvent(gaName, makeOfferMessage);
        } else {
            srv.messageToPlayer(toJoiningClient, makeOfferMessage);
        }

        if (toJoiningClient == null)
        {
            /**
             * clear client UIs of any previous trade messages/responses, because a new offer has been made
             */
            if (ga.clientVersionLowest >= SOCClearTradeMsg.VERSION_FOR_CLEAR_ALL)
            {
                srv.messageToGame(gaName, new SOCClearTradeMsg(gaName, -1));
            } else {
                srv.gameList.takeMonitorForGame(gaName);
                for (int i = 0; i < ga.maxPlayers; i++)
                    srv.messageToGameWithMon(gaName, new SOCClearTradeMsg(gaName, i));
                srv.gameList.releaseMonitorForGame(gaName);
            }
        }
        // else client is joining now, so there aren't any previous to be cleared
    }

    /**
     * Report a trade that has taken place between players, using {@link SOCPlayerElement}.
     * Also announces the trade to pre-v2.0.00 clients with a {@link SOCGameTextMsg}
     * ("Joe gave 1 sheep for 1 wood from Lily.").
     *<P>
     * Caller must also report trade player numbers by sending a {@link SOCAcceptOffer}
     * message to the game after calling this method. In v2.0.00 and newer clients,
     * that message announces the trade instead of {@link SOCGameTextMsg}.
     *
     * @param ga        the game
     * @param offering  the number of the player making the offer
     * @param accepting the number of the player accepting the offer
     * @see #reportBankTrade(SOCGame, SOCResourceSet, SOCResourceSet)
     */
    void reportTrade(SOCGame ga, int offering, int accepting)
    {
        final String gaName = ga.getName();
        final SOCTradeOffer offer = ga.getPlayer(offering).getCurrentOffer();
        final SOCResourceSet giveSet = offer.getGiveSet(),
                             getSet  = offer.getGetSet();

        reportRsrcGainLoss(gaName, giveSet, true, false, offering, accepting, null);
        reportRsrcGainLoss(gaName, getSet, false, false, offering, accepting, null);
        if (ga.clientVersionLowest < SOCStringManager.VERSION_FOR_I18N)
        {
            // v2.0.00 and newer clients will announce this with localized text;
            // older clients need it sent from the server.
            // I18N OK: Pre-2.0.00 clients always use english
            final String txt = SOCStringManager.getFallbackServerManagerForClient().formatSpecial
                (ga, "{0} gave {1,rsrcs} for {2,rsrcs} from {3}.",
                 ga.getPlayer(offering).getName(), giveSet, getSet, ga.getPlayer(accepting).getName());
            srv.messageToGameForVersions
                (ga, 0, SOCStringManager.VERSION_FOR_I18N - 1,
                 new SOCGameTextMsg(gaName, SOCServer.SERVERNAME, txt), true);
        }
    }

    /**
     * report that the current player traded with the bank or a port,
     * using {@link SOCPlayerElement} and {@link SOCBankTrade} messages
     * (or {@link SOCGameTextMsg} to older clients).
     *
     * @param ga        the game
     * @param give      the number of the player making the offer
     * @param get       the number of the player accepting the offer
     * @see #reportTrade(SOCGame, int, int)
     */
    void reportBankTrade(SOCGame ga, SOCResourceSet give, SOCResourceSet get)
    {
        final String gaName = ga.getName();
        final int    cpn    = ga.getCurrentPlayerNumber();

        reportRsrcGainLoss(gaName, give, true, false, cpn, -1, null);
        reportRsrcGainLoss(gaName, get, false, false, cpn, -1, null);

        SOCBankTrade bt = null;
        if (ga.clientVersionHighest >= SOCStringManager.VERSION_FOR_I18N)
            bt = new SOCBankTrade(gaName, give, get, cpn);

        if (ga.clientVersionLowest >= SOCStringManager.VERSION_FOR_I18N)
        {
            srv.messageToGame(gaName, bt);
        } else {
            if (bt != null)
                srv.messageToGameForVersions
                    (ga, SOCStringManager.VERSION_FOR_I18N, Integer.MAX_VALUE, bt, true);

            // Text announcement for older clients:

            // use total rsrc counts to determine bank or port
            final int giveTotal = give.getTotal(),
                      getTotal  = get.getTotal();
            final boolean isUndo = (giveTotal < getTotal);
            final boolean isFromBank;  // from port if false
            StringBuilder fmt = new StringBuilder("{0} traded {1,rsrcs} for {2,rsrcs} from ");
            if (isUndo)
                isFromBank = ((getTotal / giveTotal) == 4);
            else
                isFromBank = ((giveTotal / getTotal) == 4);

            fmt.append(isFromBank ? "the bank." : "a port.");
            if (isUndo)
                fmt.append(" (Undo previous trade)");

            // v2.0.00 and newer clients will announce this with localized text;
            // older clients need it sent from the server.
            // I18N OK: Pre-2.0.00 clients always use english
            final String txt = SOCStringManager.getFallbackServerManagerForClient().formatSpecial
                (ga, fmt.toString(), ga.getPlayer(cpn).getName(), give, get);
            srv.messageToGameForVersions
                (ga, 0, SOCStringManager.VERSION_FOR_I18N - 1,
                 new SOCGameTextMsg(gaName, SOCServer.SERVERNAME, txt), true);
        }
    }

    /**
     * Report the resources gained/lost by a player, and optionally (for trading)
     * lost/gained by a second player.
     * Sends PLAYERELEMENT messages, either to entire game, or to player only.
     *<P>
     * Used to report the resources gained from a roll, discard, or discovery (year-of-plenty) pick.
     * Also used to report the "give" or "get" half of a resource trade.
     *<P>
     * Takes and releases the gameList monitor for this game.
     *
     * @param gaName  Game name
     * @param resourceSet    Resource set (from a roll, or the "give" or "get" side of a trade).
     *                Resource type {@link SOCResourceConstants#UNKNOWN UNKNOWN} or
     *                {@link SOCResourceConstants#GOLD_LOCAL GOLD_LOCAL} is ignored.
     *                Only positive resource amounts are sent (negative is ignored).
     * @param isLoss  If true, "give" ({@link SOCPlayerElement#LOSE}), otherwise "get" ({@link SOCPlayerElement#GAIN})
     * @param isNews  Is this element change notably good or an unexpected bad change or loss?
     *                Sets the {@link SOCPlayerElement#isNews()} flag in messages sent by this method.
     *                If there are multiple resource types, flag is set only for the first type sent
     *                to avoid several alert sounds at client.
     * @param mainPlayer     Player number "giving" if isLose==true, otherwise "getting".
     *                For each nonzero resource involved, PLAYERELEMENT messages will be sent about this player.
     * @param tradingPlayer  Player number on other side of trade, or -1 if no second player is involved.
     *                If not -1, PLAYERELEMENT messages will also be sent about this player.
     * @param playerConn     Null to announce to the entire game, or mainPlayer's connection to send messages
     *                there instead of sending to all players in game.  Because trades are public, there is no
     *                such parameter for tradingPlayer.
     *
     * @see #reportTrade(SOCGame, int, int)
     * @see #reportBankTrade(SOCGame, SOCResourceSet, SOCResourceSet)
     * @see #reportRsrcGainGold(SOCGame, SOCPlayer, int, SOCResourceSet, boolean, boolean)
     * @see SOCGameMessageHandler#handleDISCARD(SOCGame, Connection, SOCDiscard)
     * @see SOCGameMessageHandler#handlePICKRESOURCES(SOCGame, Connection, SOCPickResources)
     * @see SOCGameMessageHandler#handleROLLDICE(SOCGame, Connection, SOCRollDice)
     * @since 1.1.00
     */
    void reportRsrcGainLoss
        (final String gaName, final ResourceSet resourceSet, final boolean isLoss, boolean isNews,
         final int mainPlayer, final int tradingPlayer, Connection playerConn)
    {
        final int losegain  = isLoss ? SOCPlayerElement.LOSE : SOCPlayerElement.GAIN;  // for pnA
        final int gainlose  = isLoss ? SOCPlayerElement.GAIN : SOCPlayerElement.LOSE;  // for pnB

        srv.gameList.takeMonitorForGame(gaName);

        for (int res = Data.ResourceType.CLAY_VALUE; res <= Data.ResourceType.WOOD_VALUE; ++res)
        {
            // This works because SOCPlayerElement.SHEEP == SOCResourceConstants.SHEEP.

            final int amt = resourceSet.getAmount(res);
            if (amt <= 0)
                continue;

            if (playerConn != null)
                srv.messageToPlayer(playerConn, new SOCPlayerElement(gaName, mainPlayer, losegain, res, amt, isNews));
            else
                srv.messageToGameWithMon(gaName, new SOCPlayerElement(gaName, mainPlayer, losegain, res, amt, isNews));
            if (tradingPlayer != -1)
                srv.messageToGameWithMon(gaName, new SOCPlayerElement(gaName, tradingPlayer, gainlose, res, amt, isNews));
            if (isNews)
                isNews = false;
        }

        srv.gameList.releaseMonitorForGame(gaName);
    }

    /**
     * Report to game members what a player picked from the gold hex.
     * Sends {@link SOCPlayerElement} for resources and to reset the
     * {@link PEType#NUM_PICK_GOLD_HEX_RESOURCES} counter.
     * Sends text "playername has picked ___ from the gold hex.".
     * @param ga      Game with gaining player
     * @param player  Player gaining
     * @param pn      <tt>player</tt>{@link SOCPlayer#getPlayerNumber() .getPlayerNumber()}
     * @param rsrcs   Resources picked
     * @param isNews  Is this element change notably good or an unexpected bad change or loss?
     *                Sets the {@link SOCPlayerElement#isNews()} flag in messages sent by this method.
     *                If there are multiple resource types, flag is set only for the first type sent
     *                to avoid several alert sounds at client.
     * @param includeGoldHexText  If true, text ends with "from the gold hex." after the resource name.
     * @since 2.0.00
     */
    void reportRsrcGainGold
        (final SOCGame ga, final SOCPlayer player, final int pn, final SOCResourceSet rsrcs,
         final boolean isNews, final boolean includeGoldHexText)
    {
        final String gn = ga.getName();

        // Send SOCPlayerElement messages
        reportRsrcGainLoss(gn, rsrcs, false, isNews, pn, -1, null);
        srv.messageToGameKeyedSpecial(ga, true,
            ((includeGoldHexText) ? "action.picked.rsrcs.goldhex" : "action.picked.rsrcs"),
            player.getName(), rsrcs);
        srv.messageToGame(gn, new SOCPlayerElement
            (gn, pn, SOCPlayerElement.SET, PEType.NUM_PICK_GOLD_HEX_RESOURCES, 0));
    }

    /**
     * Check whether game's Longest Road/Longest Route player has changed, announce to game if so: Sends
     * {@link SOCGameElements}({@link SOCGameElements.GEType#LONGEST_ROAD_PLAYER LONGEST_ROAD_PLAYER})
     * or (if older clients) {@link SOCLongestRoad}.
     * @param ga  Game to check
     * @param prevLongestRoadPlayer  Previous {@link SOCGame#getPlayerWithLongestRoad()}, might be null,
     *     from before the game action which might have changed it
     * @param hasGameMonitor  If true, caller already has
     *     {@link SOCGameList#takeMonitorForGame(String) gameList.takeMonitorForGame(gaName)}
     *     and this method should use {@link SOCServer#messageToGameWithMon(String, SOCMessage)}.
     *     Otherwise will take and release that monitor here by using
     *     {@link SOCServer#messageToGame(String, SOCMessage)} instead.
     * @since 2.4.00
     */
    final void reportLongestRoadIfChanged
        (final SOCGame ga, final SOCPlayer prevLongestRoadPlayer, final boolean hasGameMonitor)
    {
        final int prevPN = (prevLongestRoadPlayer != null) ? prevLongestRoadPlayer.getPlayerNumber() : -1;

        SOCPlayer pl = ga.getPlayerWithLongestRoad();
        int newPN = (pl != null) ? pl.getPlayerNumber() : -1;
        if (newPN == prevPN)
            return;

        final String gaName = ga.getName();
        final SOCMessage msg;
        if (ga.clientVersionLowest >= SOCGameElements.MIN_VERSION)
            msg = new SOCGameElements
                (gaName, GEType.LONGEST_ROAD_PLAYER, newPN);
        else
            msg = new SOCLongestRoad(gaName, newPN);

        if (hasGameMonitor)
            srv.messageToGameWithMon(gaName, msg);
        else
            srv.messageToGame(gaName, msg);
    }

    // javadoc inherited from GameHandler
    /**
     * {@inheritDoc}
     *<P>
     * Once the board is made, sends the updated {@link SOCPotentialSettlements potential settlements}.
     *<P>
     * If this code changes, must also update {@link soctest.game.TestBoardLayouts#testSingleLayout(SOCScenario, int)}.
     */
    public void startGame(SOCGame ga)
    {
        if (ga == null)
            return;

        final String gaName = ga.getName();

        srv.numberOfGamesStarted++;  // TODO once multiple handler threads, encapsulate this

        /**
         * start the game, place any initial pieces.
         * If anything is added to this game object setup code,
         * update soctest.TestBoardLayouts.testSingleLayout(..).
         */

        ga.setGameEventListener(this);  // for playerEvent, gameEvent callbacks (since 2.0.00)
        ga.startGame();

        final int[][] legalSeaEdges;  // used on sea board; if null, all are legal
        if (ga.hasSeaBoard)
            legalSeaEdges = SOCBoardAtServer.startGame_scenarioSetup(ga);
        else
            legalSeaEdges = null;

        srv.gameList.takeMonitorForGame(gaName);

        try
        {

            /**
             * send the board layout
             */
            try
            {
                srv.messageToGameWithMon(gaName, getBoardLayoutMessage(ga));

                // For scenario option _SC_CLVI, the board layout message
                // includes villages and the general supply cloth count.
                // For _SC_PIRI, it includes the Pirate Path (additional layout part "PP").
            } catch (IllegalArgumentException e) {
                System.err.println("startGame: Cannot send board for " + gaName + ": " + e.getMessage());
                // the enclosing try-finally will releaseMonitorForGame(gaName) before returning

                return;
            }

            // See also gatherBoardPotentials which has very similar code,
            // and sends classic game's sole SOCPotentialSettlements message.

            // Send the updated Potential/Legal Settlement node list:
            // Since game is starting, assumes all players have same potential settlements.
            // Some boards may have multiple land areas.

            final SOCBoardLarge bl = (SOCBoardLarge) ga.getBoard();
            final HashSet<Integer>[] lan = bl.getLandAreasLegalNodes();
            final int pan = bl.getStartingLandArea();

            if (lan == null)
                srv.messageToGameWithMon
                    (gaName, new SOCPotentialSettlements
                        (gaName, -1, new ArrayList<Integer>(ga.getPlayer(0).getPotentialSettlements())));
            else
                srv.messageToGameWithMon
                     (gaName, new SOCPotentialSettlements(gaName, -1, null, pan, lan, legalSeaEdges));

            /**
             * send the player info
             */
            boolean sentInitPiecesState = false;
            for (int i = 0; i < ga.maxPlayers; i++)
            {
                if (ga.isSeatVacant(i))
                    continue;

                final SOCPlayer pl = ga.getPlayer(i);

                final int[] counts = new int[(ga.hasSeaBoard) ? 4 : 3];
                counts[0] = pl.getNumPieces(SOCPlayingPiece.ROAD);
                counts[1] = pl.getNumPieces(SOCPlayingPiece.SETTLEMENT);
                counts[2] = pl.getNumPieces(SOCPlayingPiece.CITY);

                if (ga.hasSeaBoard)
                {
                    // Some scenarios like SC_PIRI may place initial pieces at fixed locations.
                    // Usually, pieces will be empty.
                    final Vector<SOCPlayingPiece> pieces = pl.getPieces();
                    if (! pieces.isEmpty())
                    {
                        if (! sentInitPiecesState)
                        {
                            // Temporary state change, to avoid initial-piece placement actions.
                            // The actual game state will be sent soon.
                            srv.messageToGameWithMon
                                (gaName, new SOCGameState(gaName, SOCGame.READY));
                            sentInitPiecesState = true;
                        }

                        for (SOCPlayingPiece pp : pieces)
                            srv.messageToGameWithMon
                                (gaName, new SOCPutPiece(gaName, i, pp.getType(), pp.getCoordinates()));

                        SOCPlayingPiece pp = pl.getFortress();
                        if (pp != null)
                            srv.messageToGameWithMon
                                (gaName, new SOCPutPiece(gaName, i, pp.getType(), pp.getCoordinates()));
                    }

                    counts[3] = pl.getNumPieces(SOCPlayingPiece.SHIP);
                }

                if (ga.clientVersionLowest >= SOCPlayerElements.MIN_VERSION)
                    srv.messageToGameWithMon(gaName, new SOCPlayerElements
                        (gaName, i, SOCPlayerElement.SET,
                         (ga.hasSeaBoard) ? ELEM_PIECETYPES_SEA : ELEM_PIECETYPES_CLASSIC, counts));
                else
                    for (int j = 0; j < counts.length; ++j)
                        srv.messageToGameWithMon(gaName, new SOCPlayerElement
                            (gaName, i, SOCPlayerElement.SET, ELEM_PIECETYPES_SEA[j], counts[j]));

                if (ga.clientVersionLowest < SOCPlayerElement.VERSION_FOR_CARD_ELEMENTS)
                    srv.messageToGameWithMon(gaName, new SOCSetPlayedDevCard(gaName, i, false));
            }

            if (ga.clientVersionLowest >= SOCPlayerElement.VERSION_FOR_CARD_ELEMENTS)
                srv.messageToGameWithMon(gaName, new SOCPlayerElement
                    (gaName, -1, SOCPlayerElement.SET, PEType.PLAYED_DEV_CARD_FLAG, 0));

            /**
             * send the number of dev cards.
             * needed for SC_PIRI because if PL<4, startGame() removed some cards.
             */
            srv.messageToGameWithMon(gaName, (ga.clientVersionLowest >= SOCGameElements.MIN_VERSION)
                ? new SOCGameElements(gaName, GEType.DEV_CARD_COUNT, ga.getNumDevCards())
                : new SOCDevCardCount(gaName, ga.getNumDevCards()));

            /**
             * ga.startGame() picks who goes first, but feedback is nice
             */
            srv.messageToGameKeyed
                (ga, false, "start.picking.random.starting.player");  // "Randomly picking a starting player..."

        } finally {
            srv.gameList.releaseMonitorForGame(gaName);
        }

        /**
         * send the game state and start the game.
         * send game state and whose turn it is.
         */
        if (ga.clientVersionLowest >= SOCGameState.VERSION_FOR_GAME_STATE_AS_FIELD)
        {
            srv.messageToGame(gaName, new SOCStartGame(gaName, ga.getGameState()));
            sendTurn(ga, false);
        } else {
            final int cpn = ga.getCurrentPlayerNumber();
            final boolean sendRoll = sendGameState(ga, false, false);
            srv.messageToGame(gaName, new SOCStartGame(gaName, 0));
            srv.messageToGame(gaName, new SOCTurn(gaName, cpn, 0));
            if (sendRoll)
                srv.messageToGame(gaName, new SOCRollDicePrompt(gaName, cpn));
        }
    }

    /**
     * After a player action during initial placement: Send new game state.
     * If current player changed, an initial-placement round ended ({@link SOCGame#isInitialPlacementRoundDone(int)}),
     * or regular game play started, announce the new player with
     * {@link #sendTurn(SOCGame, boolean)} or send {@link SOCRollDicePrompt}
     * to trigger auto-roll for the new player's client.
     *<P>
     * Call after an initial road/ship placement's {@link soc.game.SOCGame#putPiece(SOCPlayingPiece)},
     * or after a player has chosen free resources from a gold hex with
     * {@link soc.game.SOCGame#pickGoldHexResources(int, SOCResourceSet)},
     * and only after {@link #sendGameState(SOCGame, boolean, boolean)}.
     *
     * @param ga  The game
     * @param pl  Player who did the gold pick or piece placement action
     * @param c   {@code pl}'s connection
     * @param prevGameState  {@link soc.game.SOCGame#getGameState()} before piece placement,
     *     or for gold pick action the pre-reveal game state returned from {@code ga.pickGoldHexResources(..)}
     * @since 2.0.00
     */
    void sendTurnStateAtInitialPlacement
        (SOCGame ga, SOCPlayer pl, Connection c, final int prevGameState)
    {
        if (! checkTurn(c, ga))
        {
            // Player changed (or normal play started), announce new state and player
            sendTurn(ga, true);
        }
        else if (pl.isRobot() && ga.isInitialPlacementRoundDone(prevGameState))
        {
            // Player didn't change, but bot must be prompted to
            // place its next settlement or roll its first turn
            sendTurn(ga, false);
        }
        else
        {
            final boolean sendRoll = sendGameState(ga, false, false);

            if (sendRoll)
            {
                // When normal play starts, or after placing 2nd free road,
                // announce even though player unchanged,
                // to trigger auto-roll for the player client
                final String gaName = ga.getName();
                srv.messageToGame(gaName, new SOCRollDicePrompt(gaName, pl.getPlayerNumber()));
            }
        }
    }

    /**
     * At start of a new turn, send game its new {@link SOCGame#getGameState()}
     * and {@link SOCTurn} for whose turn it is. Optionally also send a prompt to roll.
     *<P>
     * The {@link SOCTurn} sent will have a field for the Game State unless
     * {@link SOCGame#clientVersionLowest} &lt; 2.0.00 ({@link SOCGameState#VERSION_FOR_GAME_STATE_AS_FIELD}),
     * in which case a separate {@link SOCGameState} message will be sent first.
     * Calls {@link #sendGameState(SOCGame, boolean, boolean)} in either case,
     * to send any text prompts or other gamestate-related messages.
     *<P>
     * sendTurn should be called whenever the current player changes, including
     * during and after initial placement.
     *
     * @param ga  the game
     * @param sendRollPrompt  If true, also send a {@code RollDicePrompt} message after {@code Turn}
     */
    void sendTurn(final SOCGame ga, boolean sendRollPrompt)
    {
        if (ga == null)
            return;

        final boolean useGSField = (ga.clientVersionLowest >= SOCGameState.VERSION_FOR_GAME_STATE_AS_FIELD);

        sendRollPrompt |= sendGameState(ga, useGSField, false);

        String gname = ga.getName();
        final int gs = ga.getGameState(),
            cpn = ga.getCurrentPlayerNumber();

        if (ga.clientVersionLowest >= SOCPlayerElement.VERSION_FOR_CARD_ELEMENTS)
            srv.messageToGame(gname, new SOCPlayerElement
                (gname, cpn, SOCPlayerElement.SET, PEType.PLAYED_DEV_CARD_FLAG, 0));
        else
            srv.messageToGame(gname, new SOCSetPlayedDevCard(gname, cpn, false));

        final SOCTurn turnMessage = new SOCTurn(gname, cpn, (useGSField) ? gs : 0);
        srv.messageToGame(gname, turnMessage);
        srv.recordGameEvent(gname, turnMessage);

        if (sendRollPrompt)
            srv.messageToGame(gname, new SOCRollDicePrompt(gname, cpn));
    }

    /**
     * Put together the board layout message for this game.
     * Message type will be {@link SOCBoardLayout} or {@link SOCBoardLayout2},
     * depending on {@link SOCBoard#getBoardEncodingFormat() ga.getBoard().getBoardEncodingFormat()}
     * and {@link SOCGame#getClientVersionMinRequired()}.
     *
     * @param  ga   the game
     * @return   a board layout message
     * @throws IllegalArgumentException  if game board's encoding is unrecognized
     */
    public static SOCMessage getBoardLayoutMessage(SOCGame ga)
        throws IllegalArgumentException
    {
        final SOCBoard board;
        int[] hexes;
        int[] numbers;
        int robber;

        board = ga.getBoard();
        final int bef = board.getBoardEncodingFormat();
        if (bef == SOCBoard.BOARD_ENCODING_6PLAYER ||
            bef == SOCBoard.BOARD_ENCODING_ORIGINAL)
        {
            // v1 or v2
            hexes = board.getHexLayout();
            numbers = board.getNumberLayout();
        } else {
            // v3
            hexes = null;
            numbers = null;
        }
        robber = board.getRobberHex();

        if ((bef == 1) && (ga.getClientVersionMinRequired() < SOCBoardLayout2.VERSION_FOR_BOARDLAYOUT2))
        {
            // SOCBoard.BOARD_ENCODING_ORIGINAL: v1
            return new SOCBoardLayout(ga.getName(), hexes, numbers, robber);
        }

        switch (bef)
        {
        case SOCBoard.BOARD_ENCODING_ORIGINAL: // v1
            // fall through to v2

        case SOCBoard.BOARD_ENCODING_6PLAYER:  // v2
            return new SOCBoardLayout2(ga.getName(), bef, hexes, numbers, board.getPortsLayout(), robber);

        case SOCBoard.BOARD_ENCODING_LARGE:    // v3
            final SOCBoardLarge bl = (SOCBoardLarge) board;
            return new SOCBoardLayout2
                (ga.getName(), bef, bl.getLandHexLayout(), board.getPortsLayout(),
                 robber, bl.getPirateHex(), bl.getPlayerExcludedLandAreas(), bl.getRobberExcludedLandAreas(),
                 bl.getAddedLayoutParts());

        default:
            throw new IllegalArgumentException("unknown board encoding v" + bef);
        }
    }

    /**
     * this is a debugging command that gives resources to a player.
     * Format: rsrcs: #cl #or #sh #wh #wo playername
     */
    private final void debugGiveResources(Connection c, String mes, SOCGame game)
    {
        final String gaName = game.getName();
        StringTokenizer st = new StringTokenizer(mes.substring(6));
        int[] resources = new int[Data.ResourceType.WOOD_VALUE + 1];
        int resourceType = Data.ResourceType.CLAY_VALUE;
        String name = "";
        boolean parseError = false;

        while (st.hasMoreTokens())
        {
            if (resourceType <= Data.ResourceType.WOOD_VALUE)
            {
                String token = st.nextToken();
                try
                {
                    int amt = Integer.parseInt(token);
                    if (amt < 0)
                        parseError = true;
                    resources[resourceType] = amt;
                    resourceType++;
                }
                catch (NumberFormatException e)
                {
                    parseError = true;
                    break;
                }
            }
            else
            {
                // read entire remaining string, in case there's
                //  a space in the player name ("robot 7"),
                //  by choosing an unlikely separator character
                name = st.nextToken(Character.toString( (char) 1 )).trim();
                break;
            }
        }

        SOCPlayer pl = null;
        if (! parseError)
        {
            pl = debug_getPlayer(c, game, name);
            if (pl == null)
                parseError = true;
        }

        if (parseError)
        {
            srv.messageToPlayer(c, gaName, "### Usage: " + DEBUG_COMMANDS_HELP_RSRCS);
            srv.messageToPlayer(c, gaName, DEBUG_COMMANDS_HELP_PLAYER);

            return;  // <--- early return ---
        }

        SOCResourceSet rset = new SOCResourceSet();
        int pnum = pl.getPlayerNumber();
        final boolean hasOldClients = (game.clientVersionLowest < SOCPlayerElements.MIN_VERSION);
        StringBuilder outTxt = new StringBuilder("### " + pl.getName() + " gets");  // I18N OK: debug only

        for (resourceType = Data.ResourceType.CLAY_VALUE;
             resourceType <= Data.ResourceType.WOOD_VALUE; ++resourceType)
        {
            final int amt = resources[resourceType];
            outTxt.append(' ');
            outTxt.append(amt);
            if (amt == 0)
                continue;

            rset.add(amt, resourceType);

            // SOCResourceConstants.CLAY == SOCPlayerElement.CLAY
            if (hasOldClients)
                srv.messageToGame
                    (gaName, new SOCPlayerElement(gaName, pnum, SOCPlayerElement.GAIN, resourceType, amt));
        }
        if (! hasOldClients)
            srv.messageToGame
                (gaName, new SOCPlayerElements(gaName, pnum, SOCPlayerElement.GAIN, rset));

        pl.getResources().add(rset);

        srv.messageToGame(gaName, outTxt.toString());
    }

    /** this is a debugging command that gives a dev card to a player.
     *  <PRE> dev: cardtype player </PRE>
     *  For card-types numbers, see {@link SOCDevCardConstants}
     *  or {@link #DEBUG_COMMANDS_HELP_DEV_TYPES}.
     */
    private final void debugGiveDevCard(Connection c, String mes, SOCGame game)
    {
        StringTokenizer st = new StringTokenizer(mes.substring(5));
        String name = "";
        int cardType = -1;
        boolean parseError = false;

        while (st.hasMoreTokens())
        {
            if (cardType < 0)
            {
                try
                {
                    cardType = Integer.parseInt(st.nextToken());
                    if ((cardType < SOCDevCardConstants.MIN_KNOWN) || (cardType >= SOCDevCardConstants.MAXPLUSONE))
                        parseError = true;  // Can't give unknown dev cards
                }
                catch (NumberFormatException e)
                {
                    parseError = true;
                    break;
                }
            }
            else
            {
                // get all of the line, in case there's a space in the player name ("robot 7"),
                //  by choosing an unlikely separator character
                name = st.nextToken(Character.toString( (char) 1 )).trim();
                break;
            }
        }

        SOCPlayer pl = null;
        if (! parseError)
        {
            pl = debug_getPlayer(c, game, name);
            if (pl == null)
                parseError = true;
        }

        if (parseError)
        {
            srv.messageToPlayer(c, game.getName(), "### Usage: " + DEBUG_COMMANDS_HELP_DEV);
            srv.messageToPlayer(c, game.getName(), DEBUG_COMMANDS_HELP_PLAYER);
            srv.messageToPlayer(c, game.getName(), DEBUG_COMMANDS_HELP_DEV_TYPES);

            return;  // <--- early return ---
        }

        pl.getInventory().addDevCard(1, SOCInventory.NEW, cardType);

        final int pnum = pl.getPlayerNumber();
        if ((cardType != SOCDevCardConstants.KNIGHT)
            || (game.clientVersionLowest >= SOCDevCardConstants.VERSION_FOR_RENUMBERED_TYPES))
        {
            srv.messageToGame(game.getName(), new SOCDevCardAction
                (game.getName(), pnum, SOCDevCardAction.DRAW, cardType));
        } else {
            srv.messageToGameForVersions
                (game, -1, SOCDevCardConstants.VERSION_FOR_RENUMBERED_TYPES - 1,
                 new SOCDevCardAction
                     (game.getName(), pnum, SOCDevCardAction.DRAW, SOCDevCardConstants.KNIGHT_FOR_VERS_1_X), true);
            srv.messageToGameForVersions
                (game, SOCDevCardConstants.VERSION_FOR_RENUMBERED_TYPES, Integer.MAX_VALUE,
                 new SOCDevCardAction
                     (game.getName(), pnum, SOCDevCardAction.DRAW, SOCDevCardConstants.KNIGHT), true);
        }
        srv.messageToGameKeyedSpecial(game, true, "debug.dev.gets", pl.getName(), Integer.valueOf(cardType));
            // ""### joe gets a Road Building card."
    }

    /**
     * Given a player {@code name} or player number, find that player in the game.
     * If not found by name, or player number doesn't match expected format, sends a message to the
     * requesting user.
     *
     * @param c  Connection of requesting debug user
     * @param ga  Game to find player
     * @param name  Player name, or player position number in format "{@code #3}"
     *     numbered 0 to {@link SOCGame#maxPlayers ga.maxPlayers}-1 inclusive
     * @return  {@link SOCPlayer} with this name or number, or {@code null} if an error was sent to the user
     * @since 1.1.20
     */
    private SOCPlayer debug_getPlayer(final Connection c, final SOCGame ga, final String name)
    {
        if (name.length() == 0)
        {
            return null;  // <--- early return ---
        }

        SOCPlayer pl = null;

        if (name.startsWith("#") && (name.length() > 1) && Character.isDigit(name.charAt(1)))
        {
            String err = null;
            final int max = ga.maxPlayers - 1;
            try
            {
                final int i = Integer.parseInt(name.substring(1).trim());
                if (i > max)
                    err = "Max player number is " + Integer.toString(max);
                else if (ga.isSeatVacant(i))
                    err = "Player number " + Integer.toString(i) + " is vacant";
                else
                    pl = ga.getPlayer(i);
            }
            catch (NumberFormatException e) {
                err = "Player number format is # followed by the number (0 to "
                    + Integer.toString(max) + " inclusive)";
            }

            if (err != null)
            {
                srv.messageToPlayer(c, ga.getName(), "### " + err);

                return null;  // <--- early return ---
            }
        }

        if (pl == null)
            pl = ga.getPlayer(name);
        if (pl == null)
            srv.messageToPlayer(c, ga.getName(), "### Player name not found: " + name);

        return pl;
    }

    // javadoc inherited from GameHandler
    public void endTurnIfInactive(final SOCGame ga, final long currentTimeMillis)
    {
        final int gameState = ga.getGameState();
        final boolean isDiscardOrPickRsrc = (gameState == SOCGame.WAITING_FOR_DISCARDS)
            || (gameState == SOCGame.WAITING_FOR_PICK_GOLD_RESOURCE)
            || (gameState == SOCGame.STARTS_WAITING_FOR_PICK_GOLD_RESOURCE);

        SOCPlayer pl = ga.getPlayer(ga.getCurrentPlayerNumber());

        if (isDiscardOrPickRsrc)
        {
            // Check if we're waiting on any humans too, not on robots only

            SOCPlayer plEnd = null;  // bot the game is waiting to hear from
            for (int pn = 0; pn < ga.maxPlayers; ++pn)
            {
                final SOCPlayer pli = ga.getPlayer(pn);
                if ((! pli.getNeedToDiscard()) && (pli.getNeedToPickGoldHexResources() == 0))
                    continue;

                if (pli.isRobot())
                {
                    if (plEnd == null)
                        plEnd = pli;
                } else {
                    return;  // <--- Waiting on humans, don't end bot's turn ---
                }
            }

            if (plEnd == null)
                return;  // <--- Not waiting on any bot ---

            pl = plEnd;
        } else {
            if (! pl.isRobot())
                return;  // <--- not a robot's turn, and not isDiscardOrPickRsrc ---
        }

        final SOCTradeOffer plCurrentOffer = pl.getCurrentOffer();
        if (plCurrentOffer != null)
        {
            // Robot is waiting for response to a trade offer;
            // have the humans all responded already?
            boolean waitingForHuman = false;
            for (int pn = 0; pn < ga.maxPlayers; ++pn)
                if (plCurrentOffer.isWaitingReplyFrom(pn) && ! ga.getPlayer(pn).isRobot())
                {
                    waitingForHuman = true;
                    break;
                }

            // If waiting for any humans' response, check against that longer timeout
            if (waitingForHuman)
            {
                final long tradeInactiveTime
                    = currentTimeMillis - (1000L * ROBOT_FORCE_ENDTURN_TRADEOFFER_SECONDS);
                if (ga.lastActionTime > tradeInactiveTime)
                    return;  // <--- Wait longer for humans ---
            }
        }

        new SOCForceEndTurnThread(srv, this, ga, pl).start();
    }

    /**
     * A bot is unresponsive, or a human player has left the game.
     * End this player's turn cleanly, or force-end if needed.
     *<P>
     * Can be called for a player still in the game, or for a player
     * who has left ({@link SOCGame#removePlayer(String, boolean)} has been called).
     * Can be called for a player who isn't current player; in that case
     * it takes action if the game was waiting for the player (picking random
     * resources for discard or gold-hex picks) but won't end the current turn.
     *<P>
     * If they were placing an initial road, also cancels that road's
     * initial settlement.
     *<P>
     * <b>Locks:</b> Must not have ga.takeMonitor() when calling this method.
     * May or may not have <tt>gameList.takeMonitorForGame(ga)</tt>;
     * use <tt>hasMonitorFromGameList</tt> to indicate.
     *<P>
     * Not public, but package visibility, for use by {@link SOCForceEndTurnThread} for {@link SOCGameTimeoutChecker}.
     *
     * @param ga   The game to end turn if called for current player, or to otherwise stop waiting for a player
     * @param plNumber  player.getNumber; may or may not be current player
     * @param plName    player.getName
     * @param plConn    player's client connection
     * @param hasMonitorFromGameList  if false, have not yet called
     *          {@link SOCGameList#takeMonitorForGame(String) gameList.takeMonitorForGame(ga)};
     *          if false, this method will take this monitor at its start,
     *          and release it before returning.
     * @return true if the turn was ended and game is still active;
     *          false if we find that all players have left and
     *          the gamestate has been changed here to {@link SOCGame#OVER OVER}.
     */
    boolean endGameTurnOrForce
        (SOCGame ga, final int plNumber, final String plName, Connection plConn,
         final boolean hasMonitorFromGameList)
    {
        boolean gameStillActive = true;

        final String gaName = ga.getName();
        if (! hasMonitorFromGameList)
        {
            srv.gameList.takeMonitorForGame(gaName);
        }
        final int cpn = ga.getCurrentPlayerNumber();
        final int gameState = ga.getGameState();

        /**
         * Is a board-reset vote is in progress?
         * If they're still a sitting player, to keep the game
         * moving, fabricate their response: vote No.
         */
        boolean gameVotingActiveDuringStart = false;

        if (ga.getResetVoteActive())
        {
            if (gameState <= SOCGame.STARTS_WAITING_FOR_PICK_GOLD_RESOURCE)
                gameVotingActiveDuringStart = true;

            if ((! ga.isSeatVacant(plNumber))
                && (ga.getResetPlayerVote(plNumber) == SOCGame.VOTE_NONE))
            {
                srv.gameList.releaseMonitorForGame(gaName);
                ga.takeMonitor();
                srv.resetBoardVoteNotifyOne(ga, plNumber, plName, false);
                ga.releaseMonitor();
                srv.gameList.takeMonitorForGame(gaName);
            }
        }

        /**
         * Now end their turn, or handle any needed responses if not current player.
         * Don't call forceEndGameTurn()/ga.forceEndTurn() unless we need to.
         */
        if (plNumber == cpn)
        {
            /**
             * End their turn just to keep the game limping along.
             * To prevent deadlock, we must release gamelist's monitor for
             * this game before calling endGameTurn.
             */

            if ((gameState == SOCGame.START1B) || (gameState == SOCGame.START2B) || (gameState == SOCGame.START3B))
            {
                /**
                 * Leaving during initial road placement.
                 * Cancel the settlement they just placed,
                 * and send that cancel to the other players.
                 * Don't change gameState yet.
                 * Note that their most recent init settlement is removed here,
                 * but not earlier settlement(s). (That would impact the robots much more.)
                 */
                SOCPlayer pl = ga.getPlayer(plNumber);
                SOCSettlement pp = new SOCSettlement(pl, pl.getLastSettlementCoord(), null);
                ga.undoPutInitSettlement(pp);
                ga.setGameState(gameState);  // state was changed by undoPutInitSettlement
                srv.messageToGameWithMon(gaName, new SOCCancelBuildRequest(gaName, SOCSettlement.SETTLEMENT));
            }

            if (ga.canEndTurn(plNumber) && (gameState != SOCGame.PLACING_FREE_ROAD1))
            {
                srv.gameList.releaseMonitorForGame(gaName);
                ga.takeMonitor();
                endGameTurn(ga, null, true);
                ga.releaseMonitor();
                srv.gameList.takeMonitorForGame(gaName);
            } else {
                /**
                 * Cannot easily end turn: Must back out something in progress.
                 * May or may not end turn; see javadocs
                 * of forceEndGameTurn and game.forceEndTurn.
                 * All start phases are covered here (START1A..START2B)
                 * because canEndTurn returns false in those gameStates.
                 * Also includes PLACING_FREE_ROAD1 so the dev card is returned to player
                 * (unlike when a player actively decides to end their turn in that state).
                 */
                srv.gameList.releaseMonitorForGame(gaName);
                ga.takeMonitor();
                if (gameVotingActiveDuringStart)
                {
                    /**
                     * If anyone has requested a board-reset vote during
                     * game-start phases, we have to tell clients to cancel
                     * the vote request, because {@link soc.message.SOCTurn}
                     * isn't always sent during start phases.  (Voting must
                     * end when the turn ends.)
                     */
                    srv.messageToGame(gaName, new SOCResetBoardReject(gaName));
                    ga.resetVoteClear();
                }

                /**
                 * Force turn to end
                 */
                gameStillActive = forceEndGameTurn(ga, plName);
                ga.releaseMonitor();
                if (gameStillActive)
                {
                    srv.gameList.takeMonitorForGame(gaName);
                }
            }
        }
        else
        {
            /**
             * Check if game is waiting for input from the player who
             * is leaving, but who isn't current player.
             * To keep the game moving, fabricate their response.
             * - Board-reset voting: Handled above.
             * - Waiting for discard: Handle here.
             * - Waiting for gold-hex pick: Handle here.
             */
            if (   ((gameState == SOCGame.WAITING_FOR_DISCARDS) && ga.getPlayer(plNumber).getNeedToDiscard())
                || (  ((gameState == SOCGame.WAITING_FOR_PICK_GOLD_RESOURCE)
                       || (gameState == SOCGame.STARTS_WAITING_FOR_PICK_GOLD_RESOURCE))
                    && (ga.getPlayer(plNumber).getNeedToPickGoldHexResources() > 0)  ))
            {
                /**
                 * For discard, tell the discarding player's client that they discarded the resources,
                 * tell everyone else that the player discarded unknown resources.
                 * For gold pick, announce the picked resources.
                 */
                srv.gameList.releaseMonitorForGame(gaName);
                System.err.println("L5789: Waiting too long for bot discard or gain: game="
                    + ga.getName() + ", pn=" + plNumber + "  " + plName);
                ga.takeMonitor();
                forceGamePlayerDiscardOrGain(ga, cpn, plConn, plName, plNumber);
                sendGameState(ga, false, false);  // WAITING_FOR_DISCARDS or MOVING_ROBBER for discard;
                    // PLAY1 or WAITING_FOR_PICK_GOLD_RESOURCE for gain
                ga.releaseMonitor();
                srv.gameList.takeMonitorForGame(gaName);
            }

        }  // current player?

        if (! hasMonitorFromGameList)
        {
            srv.gameList.releaseMonitorForGame(gaName);
        }

        return gameStillActive;
    }

    /**
     * Force this player (not current player) to discard, or gain random resources from a gold hex,
     * and report resources to all players. Does not send gameState, which may have changed when
     * this method called {@link SOCGame#playerDiscardOrGainRandom(int, boolean)}.
     *<P>
     * Discards if {@link SOCGame#getGameState() cg.getGameState()} == {@link SOCGame#WAITING_FOR_DISCARDS},
     * otherwise picks enough random resources for {@link SOCPlayer#getNeedToPickGoldHexResources()}.
     *<P>
     * Also calls {@code pn}'s {@link SOCPlayer#addForcedEndTurn()} because we're forcing an action they
     * should have taken on their own.
     *<P>
     * Assumes, as {@link #endGameTurn(SOCGame, SOCPlayer, boolean)} does:
     * <UL>
     * <LI> ga.takeMonitor already called (not the same as {@link SOCGameList#takeMonitorForGame(String)})
     * <LI> gamelist.takeMonitorForGame is NOT called, we do NOT have that monitor
     * </UL>
     *
     * @param cg  Game object
     * @param cpn Game's current player number
     * @param c   Connection of discarding/gaining player
     * @param plName Discarding/gaining player {@code pn}'s name, for GameTextMsg
     * @param pn  Player number who must discard/gain resources
     * @throws IllegalStateException if {@code pn} is current player, or if incorrect game state or incorrect
     *     player status; see {@link SOCGame#playerDiscardOrGainRandom(int, boolean)} for details
     * @since 1.1.00
     */
    private final void forceGamePlayerDiscardOrGain
        (final SOCGame cg, final int cpn, final Connection c, final String plName, final int pn)
        throws IllegalStateException
    {
        final boolean isDiscard = (cg.getGameState() == SOCGame.WAITING_FOR_DISCARDS);

        final SOCResourceSet rset = cg.playerDiscardOrGainRandom(pn, isDiscard);

        cg.getPlayer(pn).addForcedEndTurn();

        // Report resources lost or gained; see also forceEndGameTurn for same reporting code.

        final String gaName = cg.getName();
        final int totalRes = rset.getTotal();
        if (isDiscard)
        {
            if ((c != null) && c.isConnected())
                reportRsrcGainLoss(gaName, rset, true, true, pn, -1, c);

            srv.messageToGameExcept
                (gaName, c, new SOCPlayerElement
                    (gaName, pn, SOCPlayerElement.LOSE, PEType.UNKNOWN_RESOURCE, totalRes, true),
                 true);
            srv.messageToGameKeyed(cg, true, "action.discarded", plName, totalRes);  // "{0} discarded {1} resources."

            System.err.println("Forced discard: " + totalRes + " from " + plName + " in game " + gaName);
        } else {
            // Send SOCPlayerElement messages, "gains" text
            reportRsrcGainGold(cg, cg.getPlayer(pn), pn, rset, true, false);

            System.err.println("Forced gold picks: " + totalRes + " to " + plName + " in game " + gaName);
        }
    }

    /**
     * Listener callback for scenario events on the large sea board which affect the game or board,
     * not a specific player. For example, a hex might be revealed from fog.
     *<P>
     * <em>Threads:</em> The game's treater thread handles incoming client messages and calls
     * game methods that change state. Those same game methods will trigger the scenario events;
     * so, the treater thread will also run this <tt>gameEvent</tt> callback.
     *
     * @param ga  Game
     * @param evt  Event code
     * @param detail  Game piece, coordinate, or other data about the event, or null, depending on <tt>evt</tt>
     * @see #playerEvent(SOCGame, SOCPlayer, SOCPlayerEvent, boolean, Object)
     * @since 2.0.00
     */
    public void gameEvent(final SOCGame ga, final SOCGameEvent evt, final Object detail)
    {
        switch (evt)
        {
        case SGE_FOG_HEX_REVEALED:
            {
                final SOCBoard board = ga.getBoard();
                final int hexCoord = ((Integer) detail).intValue(),
                          hexType  = board.getHexTypeFromCoord(hexCoord),
                          diceNum  = board.getNumberOnHexFromCoord(hexCoord);
                final String gaName = ga.getName();

                srv.messageToGame
                    (gaName, new SOCRevealFogHex(gaName, hexCoord, hexType, diceNum));

                final int cpn = ga.getCurrentPlayerNumber();
                if (cpn != -1)
                {
                    final int res = board.getHexTypeFromNumber(hexCoord);
                    if ((res >= Data.ResourceType.CLAY_VALUE) && (res <= Data.ResourceType.WOOD_VALUE))
                    {
                        ga.pendingMessagesOut.add
                            (new SOCPlayerElement(gaName, cpn, SOCPlayerElement.GAIN, res, 1, true));
                        ga.pendingMessagesOut.add
                            (new UnlocalizedString
                                (true, "event.fog.reveal",  // "{0} gets 1 {1,rsrcs} by revealing the fog hex."
                                 ga.getPlayer(cpn).getName(), Integer.valueOf(1), Integer.valueOf(res)));
                    }
                }
            }
            break;

        case SGE_CLVI_WIN_VILLAGE_CLOTH_EMPTY:
            {
                // don't need to send to client to designate this event & winning player number:
                //   general gameOVER code will send that player number

                srv.messageToGameKeyed(ga, true, "event.sc_clvi.game.ending.villages");
                    // "Game is ending: Less than half the villages have cloth remaining."
                srv.messageToGameKeyed(ga, true, "event.won.special.cond", ((SOCPlayer) detail).getName());
                    // "{0} has won due to this special win condition."
            }
            break;

        case SGE_PIRI_LAST_FORTRESS_FLEET_DEFEATED:
            {
                final String gaName = ga.getName();
                srv.messageToGameKeyedSpecial(ga, true, "event.sc_piri.fleet.defeated");
                    // "All pirate fortresses have been recaptured, the pirate fleet is defeated."
                srv.messageToGame(gaName, new SOCMoveRobber(gaName, ga.getCurrentPlayerNumber(), 0));
            }
            break;

        default:
            // Some game events, such as SGE_STARTPLAY_BOARD_SPECIAL_NODES_EMPTIED, are ignored at the server.
            // Default case does nothing, prevents a compiler warning.
        }
    }

    /**
     * Listener callback for per-player game/scenario events on the large sea board.
     * For example, there might be an SVP awarded for settlements.
     * Server sends messages to the game to announce it (PLAYERELEMENT,
     * {@link #updatePlayerSVPPendingMessage(SOCGame, SOCPlayer, int, String)}, etc).
     *<P>
     * <em>Threads:</em> The game's treater thread handles incoming client messages and calls
     * game methods that change state. Those same game methods will trigger the scenario events;
     * so, the treater thread will also run this <tt>playerEvent</tt> callback.
     *
     * @param ga  Game
     * @param pl  Player
     * @param evt  Event code
     * @param flagsChanged  True if this event changed {@link SOCPlayer#getPlayerEvents()},
     *             {@link SOCPlayer#getSpecialVP()}, or another flag documented for <tt>evt</tt> in
     *             {@link SOCPlayerEvent}
     * @param obj  Object related to the event, or null; documented for <tt>evt</tt> in {@link SOCPlayerEvent}.
     *             Example: The {@link SOCVillage} for {@link SOCPlayerEvent#CLOTH_TRADE_ESTABLISHED_VILLAGE}.
     * @see #gameEvent(SOCGame, SOCGameEvent, Object)
     * @since 2.0.00
     */
    public void playerEvent(final SOCGame ga, final SOCPlayer pl, final SOCPlayerEvent evt,
        final boolean flagsChanged, final Object obj)
    {
        // Note: Some SOCGameHandler code assumes that player events are fired only during
        // SOCGameMessageHandler.handlePUTPIECE and handleMOVEPIECE.
        // Most handle* methods don't check pendingMessagesOut before sending game state.
        // If a new player event breaks this assumption, adjust SOCGameHandler.playerEvent(...)
        // and related code; search where SOCGame.pendingMessagesOut is used.

        final String gaName = ga.getName(),
                     plName = pl.getName();
        final int pn = pl.getPlayerNumber();

        boolean sendSVP = true;
        boolean sendPlayerEventsBitmask = true;

        switch (evt)
        {
        case SVP_SETTLED_ANY_NEW_LANDAREA:
            {
                final String newSettleEventStr =
                    (playerEvent_newSettlementIsByShip(ga, (SOCSettlement) obj))
                    ? "event.svp.sc_sany.island"  // "growing past the main island"
                    : "event.svp.sc_sany.area";   // "growing to a new area"
                updatePlayerSVPPendingMessage(ga, pl, 1, newSettleEventStr);
            }
            break;

        case SVP_SETTLED_EACH_NEW_LANDAREA:
            {
                final String newSettleEventStr =
                    (playerEvent_newSettlementIsByShip(ga, (SOCSettlement) obj))
                    ? "event.svp.sc_seac.island"  // "settling a new island"
                    : "event.svp.sc_seac.area";   // "settling a new area"
                updatePlayerSVPPendingMessage(ga, pl, 2, newSettleEventStr);
                sendPlayerEventsBitmask = false;
                final int las = pl.getScenarioSVPLandAreas();
                if (las != 0)
                    ga.pendingMessagesOut.add(new SOCPlayerElement
                        (gaName, pn, SOCPlayerElement.SET,
                         PEType.SCENARIO_SVP_LANDAREAS_BITMASK, las));
            }
            break;

        case CLOTH_TRADE_ESTABLISHED_VILLAGE:
            {
                sendSVP = false;
                if (! flagsChanged)
                    sendPlayerEventsBitmask = false;
                ga.pendingMessagesOut.add(new UnlocalizedString
                    ("event.sc_clvi.established", plName));  // "{0} established a trade route with a village."
                if (flagsChanged)
                    srv.messageToPlayerPendingKeyed(pl, gaName, "event.sc_clvi.not.prevented.pirate");
                        // "You are no longer prevented from moving the pirate ship."

                // Player gets 1 cloth for establishing trade
                SOCVillage vi = (SOCVillage) obj;
                srv.messageToGame(gaName, new SOCPieceValue
                    (gaName, SOCPlayingPiece.VILLAGE, vi.getCoordinates(), vi.getCloth(), 0));
                srv.messageToGame(gaName, new SOCPlayerElement
                    (gaName, pn, SOCPlayerElement.SET, PEType.SCENARIO_CLOTH_COUNT, pl.getCloth()));
            }
            break;

        case DEV_CARD_REACHED_SPECIAL_EDGE:
            {
                sendPlayerEventsBitmask = false;
                sendSVP = false;
                IntPair edge_cardType = (IntPair) obj;
                Connection c = srv.getConnection(plName);
                ga.pendingMessagesOut.add(new UnlocalizedString
                    ("action.built.sc_ftri.dev", plName));  // "{0} gets a Development Card as a gift from the Forgotten Tribe."
                srv.messageToPlayer
                    (c, new SOCDevCardAction(gaName, pn, SOCDevCardAction.DRAW, edge_cardType.getB()));
                srv.messageToGameExcept
                    (gaName, c, new SOCDevCardAction(gaName, pn, SOCDevCardAction.DRAW, SOCDevCardConstants.UNKNOWN), true);
                srv.messageToGame(gaName, new SOCSimpleAction
                    (gaName, -1, SOCSimpleAction.BOARD_EDGE_SET_SPECIAL, edge_cardType.getA(), 0));
            }
            break;

        case SVP_REACHED_SPECIAL_EDGE:
            {
                updatePlayerSVPPendingMessage(ga, pl, 1, "event.svp.sc_ftri.gift");  // "a gift from the Forgotten Tribe"
                sendPlayerEventsBitmask = false;
                srv.messageToGame(gaName, new SOCSimpleAction
                    (gaName, -1, SOCSimpleAction.BOARD_EDGE_SET_SPECIAL, ((Integer) obj).intValue(), 0));
            }
            break;

        case REMOVED_TRADE_PORT:
            {
                sendPlayerEventsBitmask = false;
                sendSVP = false;
                IntPair edge_portType = (IntPair) obj;
                final int edge = edge_portType.getA(),
                          portType = edge_portType.getB();
                if ((edge & 0xFF) <= ga.getBoard().getBoardWidth())
                    // announce removal from board, unless (for debugging)
                    // this port wasn't really on the board at clients
                    srv.messageToGame(gaName, new SOCSimpleAction
                        (gaName, pn, SOCSimpleAction.TRADE_PORT_REMOVED, edge, portType));
                if (ga.getGameState() == SOCGame.PLACING_INV_ITEM)
                {
                    // Removal happens during ship piece placement, which is followed at server with sendGameState.
                    // When sendGameState gives the new state, client will prompt current player to place now.
                    // We just need to send the client PLACING_EXTRA, for the port type and not-cancelable flag.
                    Connection c = srv.getConnection(plName);
                    srv.messageToPlayer(c, new SOCInventoryItemAction
                        (gaName, pn, SOCInventoryItemAction.PLACING_EXTRA, -portType, false, false, false));
                } else {
                    // port was added to player's inventory;
                    // if this message changes, also update SOCGameHandler.processDebugCommand_scenario
                    srv.messageToGame(gaName, new SOCInventoryItemAction
                        (gaName, pn, SOCInventoryItemAction.ADD_PLAYABLE, -portType, false, false, true));
                }
            }
            break;

        default:
            break;  // Suppress warning; not all enum values need a handler here
        }

        if (sendSVP)
            ga.pendingMessagesOut.add(new SOCPlayerElement
                (gaName, pn, SOCPlayerElement.SET,
                 PEType.SCENARIO_SVP, pl.getSpecialVP()));

        if (sendPlayerEventsBitmask)
            ga.pendingMessagesOut.add(new SOCPlayerElement
                (gaName, pn, SOCPlayerElement.SET,
                 PEType.PLAYEREVENTS_BITMASK, pl.getPlayerEvents()));
    }

    /**
     * For Special VP player events, check if a new settlement was apparently reached by land or sea.
     * Most new LandAreas are on other islands, but a few (SC_TTD) are on the main island.
     * @param ga  Game with this new settlement
     * @param se  Newly placed settlement to check, passed to
     *     {@link #playerEvent(SOCGame, SOCPlayer, SOCPlayerEvent, boolean, Object)}
     * @return  Does the new settlement have more adjacent ships than roads?
     * @since 2.0.00
     */
    private final boolean playerEvent_newSettlementIsByShip(final SOCGame ga, final SOCSettlement se)
    {
        if (se == null)
            return true;  // shouldn't happen, but fail gracefully; most new areas are on new islands

        final SOCBoard board = ga.getBoard();

        int shipCount = 0, roadCount = 0;
        for (final int edge : board.getAdjacentEdgesToNode(se.getCoordinates()))
        {
            SOCRoutePiece pp = board.roadOrShipAtEdge(edge);
            if (pp == null)
                continue;

            if (pp.isRoadNotShip())
                ++roadCount;
            else
                ++shipCount;
        }

        return (shipCount > roadCount);
    }

    /**
     * A player has been awarded Special Victory Points (SVP), so send
     * a {@link SOCSVPTextMessage} to the game about the SVP description,
     * and also call {@link SOCPlayer#addSpecialVPInfo(int, String)}.
     * Should be called before sending {@link SOCPlayerElement}({@link PEType#SCENARIO_SVP SCENARIO_SVP}),
     * not after.
     *<P>
     * Adds the message to {@link SOCGame#pendingMessagesOut}; note that
     * right now, that field is checked only in
     * {@link SOCGameMessageHandler#handlePUTPIECE(SOCGame, Connection, SOCPutPiece)}
     * and {@link SOCGameMessageHandler#handleMOVEPIECE(SOCGame, Connection, SOCMovePiece)},
     * because no other method currently awards SVP.
     * @param ga  Game
     * @param pl  Player
     * @param svp  Number of SVP
     * @param descKey  String key for description of the player's action that led to SVP
     * @since 2.0.00
     * @see #sendGamePendingMessages(SOCGame, boolean)
     */
    private static void updatePlayerSVPPendingMessage(SOCGame ga, SOCPlayer pl, final int svp, final String descKey)
    {
        pl.addSpecialVPInfo(svp, descKey);
        final String gaName = ga.getName();
        ga.pendingMessagesOut.add(new SOCSVPTextMessage(gaName, pl.getPlayerNumber(), svp, descKey));
    }

    /**
     * Sends the contents of this game's {@link SOCGame#pendingMessagesOut} and its players'
     * {@link SOCPlayer#pendingMessagesOut}, then empties those lists.
     * To avoid unnecessary work here, check if the game's pending list is empty before calling this method.
     *<P>
     * <B>I18N:</B> Checks {@code pendingMessagesOut} for {@link SOCKeyedMessage}s and handles them accordingly.
     * Currently this is the only method that checks for those, because other places send text messages
     * immediately instead of queueing them and localizing/sending later.
     * Also checks for {@link UnlocalizedString}s, to be localized and sent with
     * {@link SOCServer#messageToGameKeyed(SOCGame, boolean, String, Object...)}
     * or {@link SOCServer#messageToGameKeyedSpecial(SOCGame, boolean, String, Object...)}.
     *<P>
     * <B>Locks:</B> If {@code takeMon} is true, takes and releases
     * {@link SOCGameList#takeMonitorForGame(String) gameList.takeMonitorForGame(gameName)}.
     * Otherwise call {@link SOCGameList#takeMonitorForGame(String) gameList.takeMonitorForGame(gameName)}
     * before calling this method.
     *
     * @param ga  game with pending messages
     * @param takeMon Should this method take and release game's monitor via
     *     {@link SOCGameList#takeMonitorForGame(String) gameList.takeMonitorForGame(gameName)}?
     *     True unless caller already holds that monitor.
     * @see #updatePlayerSVPPendingMessage(SOCGame, SOCPlayer, int, String)
     * @since 2.0.00
     */
    void sendGamePendingMessages(SOCGame ga, final boolean takeMon)
    {
        final String gaName = ga.getName();

        if (takeMon)
            srv.gameList.takeMonitorForGame(gaName);

        for (final Object msg : ga.pendingMessagesOut)
        {
            if (msg instanceof SOCKeyedMessage)
                srv.messageToGameKeyedType(ga, (SOCKeyedMessage) msg, false);
            else if (msg instanceof SOCMessage)
                srv.messageToGameWithMon(gaName, (SOCMessage) msg);
            else if (msg instanceof UnlocalizedString)
            {
                final UnlocalizedString us = (UnlocalizedString) msg;
                if (us.isSpecial)
                    srv.messageToGameKeyedSpecial(ga, false, us.key, us.params);
                else
                    srv.messageToGameKeyed(ga, false, us.key, us.params);
            }
            // else: ignore
        }
        ga.pendingMessagesOut.clear();

        for (SOCPlayer p : ga.getPlayers())
        {
            final List<Object> pq = p.pendingMessagesOut;
            final int L = pq.size();
            if (L >= 0)
            {
                final Connection c = srv.getConnection(p.getName());
                if (c != null)
                    for (int i = 0; i < L; ++i)
                        c.put(((SOCMessage) pq.get(i)));

                pq.clear();
            }
        }

        if (takeMon)
            srv.gameList.releaseMonitorForGame(gaName);
    }

}<|MERGE_RESOLUTION|>--- conflicted
+++ resolved
@@ -1478,13 +1478,9 @@
         }
         catch (Exception e)
         {
-<<<<<<< HEAD
-            D.ebugPrintln("Exception in SGH.joinGame (gameMembers) - " + e);
+            D.ebugPrintlnINFO("Exception in SGH.joinGame (gameMembers) - " + e);
         } finally {
             srv.gameList.releaseMonitorForGame(gameName);
-=======
-            D.ebugPrintlnINFO("Exception in SGH.joinGame (gameMembers) - " + e);
->>>>>>> f8e018bb
         }
 
         if (memberNames != null)
