--- conflicted
+++ resolved
@@ -86,7 +86,6 @@
 {
 
     /**
-<<<<<<< HEAD
      * Boolean property {@code server.protobuf} to enable Protobuf over TCP.
      * This property is ignored in Practice mode.
      * See {@link #PROP_SERVER_PROTOBUF_PORT}.
@@ -109,10 +108,6 @@
      * Main server socket: a TCP {@link NetServerSocket} or (in Practice mode) {@link StringServerSocket}.
      * Runs on port number {@link #port}, or {@link #strSocketName} in Practice mode.
      * @see #protoSS
-=======
-     * TCP or Practice-mode server socket.
-     * Runs on port number {@link #port}, or {@link #strSocketName} in Practice mode.
->>>>>>> 397c056a
      */
     SOCServerSocket ss;
 
@@ -145,7 +140,6 @@
     boolean up = false;
 
     /**
-<<<<<<< HEAD
      * Any exception or error during operation.
      * Before v3.0.00 this field's type was {@link Exception}.
      */
@@ -155,10 +149,6 @@
      * TCP port number for {@link #ss} when using {@link NetServerSocket} for classic {@link SOCMessage}s,
      * or -1 for local/Practice mode ({@link StringServerSocket}).
      * @see #protoPort
-=======
-     * TCP port number for {@link #ss} when using {@link NetServerSocket}, or -1 for
-     * local/Practice mode ({@link StringServerSocket}).
->>>>>>> 397c056a
      * @see #strSocketName
      */
     protected int port;
@@ -374,12 +364,8 @@
     }
 
     /**
-<<<<<<< HEAD
-     * A Server which will start listening to the given local string port (practice game).
+     * A Server which will start listening to the given local string port (Practice mode).
      * Will not also start on TCP port or Protobuf port.
-=======
-     * A Server which will start listening to the given local string port (Practice mode).
->>>>>>> 397c056a
      * @param stringSocketName  Arbitrary name for string "port" to use
      * @param props  Optional properties to configure and run the server.
      *       If null, the properties field will be created empty.
