--- conflicted
+++ resolved
@@ -1380,28 +1380,19 @@
     }
 
     /**
-<<<<<<< HEAD
      * Broadcast a message to all connected clients, named and unnamed.
      *<P>
-     * Before v3.0.00 this method was {@code broadcast(String)}.
-=======
-     * Broadcast a SOCmessage to all connected clients, named and unnamed.
-     * Nearly all callers should instead use {@link #broadcast(SOCMessage)}.
->>>>>>> 5c865e0d
+     * Before v2.4.10 this method was {@code broadcast(String)}.
      *
      * @param m Message to send
      * @see #broadcastToVers(SOCMessage, int, int)
      * @throws IllegalArgumentException if {@code m} is {@code null}
      */
-<<<<<<< HEAD
     public synchronized void broadcast(SOCMessage m)
-=======
-    private synchronized void broadcast(final String m)
->>>>>>> 5c865e0d
         throws IllegalArgumentException
     {
         if (m == null)
-            throw new IllegalArgumentException("null");
+            throw new IllegalArgumentException("m");
 
         for (Enumeration<Connection> e = getConnections(); e.hasMoreElements();)
             e.nextElement().put(m);
@@ -1411,39 +1402,14 @@
     }
 
     /**
-<<<<<<< HEAD
      * Broadcast a message to all connected clients (named and
-=======
-     * Broadcast a SOCmessage to all connected clients, named and unnamed.
-     *
-     * @param m  Message to send. Calls {@link SOCMessage#toCmd() m.toCmd()}
-     * @see #broadcastToVers(SOCMessage, int, int)
-     * @throws IllegalArgumentException if {@code m} is {@code null}
-     * @since 2.1.00
-     */
-    public synchronized void broadcast(final SOCMessage m)
-        throws IllegalArgumentException
-    {
-        if (m == null)
-            throw new IllegalArgumentException("m");
-
-        broadcast(m.toCmd());
-    }
-
-    /**
-     * Broadcast a SOCmessage to all connected clients (named and
->>>>>>> 5c865e0d
      * unnamed) within a certain version range.
      *<P>
      * The range is inclusive: Clients of version <tt>vmin</tt> and newer,
      * up to and including <tt>vmax</tt>, receive the broadcast.
      * If vmin > vmax, do nothing.
      *<P>
-<<<<<<< HEAD
-     * Before v3.0.00 this method was {@code broadcastToVers(String, vmin, vmax)}.
-=======
-     * Nearly all callers should instead call {@link #broadcastToVers(SOCMessage, int, int)}.
->>>>>>> 5c865e0d
+     * Before v2.4.10 this method was {@code broadcastToVers(String, vmin, vmax)}.
      *
      * @param m Message to send
      * @param vmin Minimum version, as returned by {@link Connection#getVersion()},
@@ -1453,11 +1419,7 @@
      * @throws IllegalArgumentException if {@code m} is {@code null}
      * @since 1.1.06
      */
-<<<<<<< HEAD
     public synchronized void broadcastToVers(SOCMessage m, final int vmin, final int vmax)
-=======
-    private synchronized void broadcastToVers(final String m, final int vmin, final int vmax)
->>>>>>> 5c865e0d
         throws IllegalArgumentException
     {
         if (m == null)
