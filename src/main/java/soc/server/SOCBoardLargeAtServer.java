--- conflicted
+++ resolved
@@ -2437,11 +2437,10 @@
 
         if (heightWidth == 0)
         {
-<<<<<<< HEAD
             if (isSea)
             {
                 // No recognized scenario, so use the fallback board.
-                heightWidth = FALLBACK_BOARDSIZE[(maxPlayers == 6) ? 1 : 0];
+                heightWidth = FALLBACK_BOARDSIZE[(maxPl == 6) ? 1 : 0];
             } else {
                 // classic 4-player or 6-player board
                 final int h, w;
@@ -2449,10 +2448,6 @@
                 w = (maxPlayers == 6) ? SOCBoard6p.BOARDWIDTH_6PL : SOCBoard4p.BOARDWIDTH_4PL;
                 heightWidth = (h << 8) | w;
             }
-=======
-            // No recognized scenario, so use the fallback board.
-            heightWidth = FALLBACK_BOARDSIZE[(maxPl == 6) ? 1 : 0];
->>>>>>> 98bad69b
         }
 
         return heightWidth;
@@ -4881,12 +4876,7 @@
          *                  If <tt>largeBoard</tt>, and
          *                  {@link SOCBoardLargeAtServer#getBoardSize(Map, int) getBoardSize(Map, int)}
          *                  gives a non-default size, <tt>"_BHW"</tt> will be added to <tt>gameOpts</tt>.
-<<<<<<< HEAD
-         * @param maxPlayers Maximum players; must be 4 or 6.
-=======
-         * @param largeBoard  true if {@link SOCBoardLarge} should be used (v3 encoding)
          * @param maxPlayers Maximum players; must be default 4, or 6 from SOCGameOption "PL" &gt; 4 or "PLB"
->>>>>>> 98bad69b
          * @throws IllegalArgumentException if <tt>maxPlayers</tt> is not 4 or 6
          *                  or (unlikely internal error) game option "_BHW" isn't known in SOCGameOption.getOption.
          */
