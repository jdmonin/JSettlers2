--- conflicted
+++ resolved
@@ -101,13 +101,11 @@
  * For example, scenario {@code _SC_PIRI} adds {@code "PP"} for the path followed by the pirate fleet.
  * See the list of Added Layout Parts documented at {@link SOCBoardLarge#getAddedLayoutPart(String)}.
  *<P>
-<<<<<<< HEAD
  * Some fields and methods were moved here from other classes, so you may see "@since 1.1.08" or other
  * versions older than this class.
-=======
+ *<P>
  * If the new board's scenario game options always disallow moving the pirate ship, add the scenario
  * to {@code soctest.game.TestBoardLayouts.testLayout_movePirateCoastal}'s skip list.
->>>>>>> c8e3c713
  *
  * <H4>Layout placement rules for special situations:</H4>
  *<UL>
@@ -745,7 +743,6 @@
                 // Size is BOARDHEIGHT_LARGE by BOARDWIDTH_LARGE for 4 players.
                 // For 6 players, there's an extra row of hexes: BOARDHEIGHT_LARGE + 3.
 
-<<<<<<< HEAD
                 landAreasLegalNodes = new HashSet[5];  // hardcoded max number of land areas
 
                 // - Mainland:
@@ -754,7 +751,7 @@
                      (maxPl > 4) ? LANDHEX_DICEPATH_MAINLAND_6PL : LANDHEX_DICEPATH_MAINLAND_4PL,
                      true,
                      CLASSIC_DICENUM[idx],
-                     false, true, 1, false, maxPl, opt_breakClumps, scen, opts);
+                     false, true, 1, false, false, maxPl, opt_breakClumps, scen, opts);
 
                 // - Outlying islands:
                 makeNewBoard_placeHexes
@@ -764,7 +761,7 @@
                      (maxPl > 4) ? LANDHEX_DICENUM_ISLANDS_6PL : LANDHEX_DICENUM_ISLANDS_4PL,
                      true, true,
                      (maxPl > 4) ? LANDHEX_LANDAREA_RANGES_ISLANDS_6PL : LANDHEX_LANDAREA_RANGES_ISLANDS_4PL,
-                     false, maxPl, null, scen, opts);
+                     false, false, maxPl, null, scen, opts);
 
                 PORT_LOC_FACING_ISLANDS = (maxPl > 4) ? PORT_EDGE_FACING_ISLANDS_6PL : PORT_EDGE_FACING_ISLANDS_4PL;
                 PORTS_TYPES_ISLANDS = (maxPl > 4) ? PORT_TYPE_ISLANDS_6PL : PORT_TYPE_ISLANDS_4PL;
@@ -778,7 +775,7 @@
                      CLASSIC_LANDHEX_COORD[idx],
                      true,
                      CLASSIC_DICENUM[idx],
-                     false, true, 0, false, maxPl, opt_breakClumps, scen, opts);
+                     false, true, 0, false, false, maxPl, opt_breakClumps, scen, opts);
 
                 PORT_LOC_FACING_ISLANDS = null;
                 PORTS_TYPES_ISLANDS = null;
@@ -788,30 +785,6 @@
             PORT_LOC_FACING_MAINLAND = (maxPl > 4)
                 ? ((isSea) ? PORT_EDGE_FACING_MAINLAND_6PL : CLASSIC_PORT_EDGE_FACING[1])
                 : ((isSea) ? PORT_EDGE_FACING_MAINLAND_4PL : CLASSIC_PORT_EDGE_FACING[0]);
-=======
-            // - Mainland:
-            makeNewBoard_placeHexes
-                ((maxPl > 4) ? SOCBoard6p.makeNewBoard_landHexTypes_v2 : SOCBoard4p.makeNewBoard_landHexTypes_v1,
-                 (maxPl > 4) ? LANDHEX_DICEPATH_MAINLAND_6PL : LANDHEX_DICEPATH_MAINLAND_4PL,
-                 true,
-                 (maxPl > 4) ? SOCBoard6p.makeNewBoard_diceNums_v2 : SOCBoard4p.makeNewBoard_diceNums_v1,
-                 false, true, 1, false, false, maxPl, opt_breakClumps, scen, opts);
-
-            // - Outlying islands:
-            makeNewBoard_placeHexes
-                ((maxPl > 4) ? LANDHEX_TYPE_ISLANDS_6PL : LANDHEX_TYPE_ISLANDS_4PL,
-                 (maxPl > 4) ? LANDHEX_COORD_ISLANDS_ALL_6PL : LANDHEX_COORD_ISLANDS_ALL_4PL,
-                 false,
-                 (maxPl > 4) ? LANDHEX_DICENUM_ISLANDS_6PL : LANDHEX_DICENUM_ISLANDS_4PL,
-                 true, true,
-                 (maxPl > 4) ? LANDHEX_LANDAREA_RANGES_ISLANDS_6PL : LANDHEX_LANDAREA_RANGES_ISLANDS_4PL,
-                 false, false, maxPl, null, scen, opts);
-
-            PORTS_TYPES_MAINLAND = (maxPl > 4) ? SOCBoard6p.PORTS_TYPE_V2 : SOCBoard4p.PORTS_TYPE_V1;
-            PORTS_TYPES_ISLANDS = (maxPl > 4) ? PORT_TYPE_ISLANDS_6PL : PORT_TYPE_ISLANDS_4PL;
-            PORT_LOC_FACING_MAINLAND = (maxPl > 4) ? PORT_EDGE_FACING_MAINLAND_6PL : PORT_EDGE_FACING_MAINLAND_4PL;
-            PORT_LOC_FACING_ISLANDS = (maxPl > 4) ? PORT_EDGE_FACING_ISLANDS_6PL : PORT_EDGE_FACING_ISLANDS_4PL;
->>>>>>> c8e3c713
         }
 
         // Set up legalRoadEdges:
@@ -3176,30 +3149,22 @@
      * Port Facing is the direction from the port edge, to the land hex touching it
      * which will have 2 nodes where a port settlement/city can be built.
      *<P>
-     * Calculated from {@link #CLASSIC_PORT_EDGE_FACING}[0] shifted up 2 rows right 1 column.
+     * Calculated from {@link #CLASSIC_PORT_EDGE_FACING}[0] shifted right 2 columns.
      */
     private static final int PORT_EDGE_FACING_MAINLAND_4PL[];
     static
     {
-<<<<<<< HEAD
         final int[] PEF = CLASSIC_PORT_EDGE_FACING[0];
         final int L = PEF.length;
         int[] lh = new int[L];
         for (int i = 0; i < L; )
         {
-            lh[i] = PEF[i] - 0x0200 + 0x01;  // edge coord
+            lh[i] = PEF[i] + 0x02;  // edge coord
             ++i;
             lh[i] = PEF[i];  // facing
             ++i;
         }
         PORT_EDGE_FACING_MAINLAND_4PL = lh;
-=======
-        0x0204, FACING_SE,  0x0207, FACING_SW,
-        0x040A, FACING_SW,  0x070C, FACING_W,
-        0x0A0A, FACING_NW,  0x0C07, FACING_NW,
-        0x0C04, FACING_NE,  0x0903, FACING_E,
-        0x0503, FACING_E
->>>>>>> c8e3c713
     };
 
     /**
@@ -3228,10 +3193,9 @@
      * Fallback sea board layout for 4 players: Dice-number path (hex coordinates)
      * on the main island, spiraling inward from the shore.
      * The outlying islands have no dice path.
-     * Calculated from {@link #CLASSIC_LANDHEX_COORDS}[0] shifted up 2 rows right 1 column.
+     * Calculated from {@link #CLASSIC_LANDHEX_COORDS}[0] shifted right 2 columns.
      * For the mainland's dice numbers, see {@link #CLASSIC_DICENUM}[0].
      */
-<<<<<<< HEAD
    private static final int LANDHEX_DICEPATH_MAINLAND_4PL[];
    static
    {
@@ -3239,19 +3203,9 @@
        final int L = DP.length;
        int[] lh = new int[L];
        for (int i = 0; i < L; ++i)
-           lh[i] = DP[i] - 0x0200 + 0x01;
+           lh[i] = DP[i] + 0x02;
        LANDHEX_DICEPATH_MAINLAND_4PL = lh;
    };
-=======
-    private static final int LANDHEX_DICEPATH_MAINLAND_4PL[] =
-    {
-        // clockwise from northwest
-        0x0305, 0x0307, 0x0309, 0x050A, 0x070B,
-        0x090A, 0x0B09, 0x0B07, 0x0B05, 0x0904,
-        0x0703, 0x0504, 0x0506, 0x0508, 0x0709,
-        0x0908, 0x0906, 0x0705, 0x0707
-    };
->>>>>>> c8e3c713
 
     /**
      * Fallback board layout, 4 players: All the outlying islands' land hex coordinates.
@@ -3322,27 +3276,18 @@
      * Fallback sea board layout for 6 players: Dice-number path (hex coordinates)
      * on the main island, spiraling inward from the shore.
      * The outlying islands have no dice path.
-     * Calculated from {@link #CLASSIC_LANDHEX_COORD}[1] shifted up 2 rows left 1 column.
+     * Calculated from {@link #CLASSIC_LANDHEX_COORD}[1] shifted right 2 columns.
      * For the mainland's dice numbers, see {@link #CLASSIC_DICENUM}[1].
      */
     private static final int LANDHEX_DICEPATH_MAINLAND_6PL[];
     static
     {
-<<<<<<< HEAD
         final int[] DP = CLASSIC_LANDHEX_COORD[1];
         final int L = DP.length;
         int[] lh = new int[L];
         for (int i = 0; i < L; ++i)
-            lh[i] = DP[i] - 0x0201;
+            lh[i] = DP[i] + 0x02;
         LANDHEX_DICEPATH_MAINLAND_6PL = lh;
-=======
-        // clockwise inward from western corner
-        0x0904, 0x0705, 0x0506, 0x0307, 0x0309, 0x030B, 0x050C, 0x070D,
-        0x090E, 0x0B0D, 0x0D0C, 0x0F0B, 0x0F09, 0x0F07, 0x0D06, 0x0B05,  // end of outside of spiral
-        0x0906, 0x0707, 0x0508, 0x050A, 0x070B,
-        0x090C, 0x0B0B, 0x0D0A, 0x0D08, 0x0B07,  // end of middle layer of spiral
-        0x0908, 0x0709, 0x090A, 0x0B09
->>>>>>> c8e3c713
     };
 
     /**
@@ -3354,31 +3299,22 @@
      * Port Facing is the direction from the port edge, to the land hex touching it
      * which will have 2 nodes where a port settlement/city can be built.
      *<P>
-     * Calculated from {@link #CLASSIC_PORT_EDGE_FACING}[1] shifted up 2 rows left 1 column.
+     * Calculated from {@link #CLASSIC_PORT_EDGE_FACING}[1] shifted right 2 columns.
      */
     private static final int PORT_EDGE_FACING_MAINLAND_6PL[];
     static
     {
-<<<<<<< HEAD
         final int[] PEF = CLASSIC_PORT_EDGE_FACING[1];
         final int L = PEF.length;
         int[] lh = new int[L];
         for (int i = 0; i < L; )
         {
-            lh[i] = PEF[i] - 0x0201;  // edge coord
+            lh[i] = PEF[i] + 0x02;  // edge coord
             ++i;
             lh[i] = PEF[i];  // facing
             ++i;
         }
         PORT_EDGE_FACING_MAINLAND_6PL = lh;
-=======
-        0x0704, FACING_E,   0x0405, FACING_SE,
-        0x0208, FACING_SE,  0x020B, FACING_SW,
-        0x060D, FACING_SW,  0x090F, FACING_W,
-        0x0C0D, FACING_NW,  0x100B, FACING_NW,
-        0x1008, FACING_NE,  0x0E05, FACING_NE,
-        0x0B04, FACING_E
->>>>>>> c8e3c713
     };
 
     /**
