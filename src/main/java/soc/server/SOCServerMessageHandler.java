/**
 * Java Settlers - An online multiplayer version of the game Settlers of Catan
 * This file Copyright (C) 2016-2020 Jeremy D Monin <jeremy@nand.net>
 * Some contents were formerly part of SOCServer.java;
 * Portions of this file Copyright (C) 2003 Robert S. Thomas <thomas@infolab.northwestern.edu>
 * Portions of this file Copyright (C) 2007-2016 Jeremy D Monin <jeremy@nand.net>
 * Portions of this file Copyright (C) 2012 Paul Bilnoski <paul@bilnoski.net>
 *
 * This program is free software; you can redistribute it and/or
 * modify it under the terms of the GNU General Public License
 * as published by the Free Software Foundation; either version 3
 * of the License, or (at your option) any later version.
 *
 * This program is distributed in the hope that it will be useful,
 * but WITHOUT ANY WARRANTY; without even the implied warranty of
 * MERCHANTABILITY or FITNESS FOR A PARTICULAR PURPOSE.  See the
 * GNU General Public License for more details.
 *
 * You should have received a copy of the GNU General Public License
 * along with this program.  If not, see <http://www.gnu.org/licenses/>.
 *
 * The maintainer of this program can be reached at jsettlers@nand.net
 **/
package soc.server;

import java.io.File;
import java.io.IOException;
import java.sql.SQLException;
import java.text.DateFormat;
import java.util.ArrayList;
import java.util.Date;
import java.util.Enumeration;
import java.util.HashMap;
import java.util.Hashtable;
import java.util.Iterator;
import java.util.List;
import java.util.Locale;
import java.util.Map;
import java.util.MissingResourceException;
import java.util.TimerTask;
import java.util.Vector;
import java.util.regex.Pattern;

import soc.debug.D;
import soc.game.SOCGame;
import soc.game.SOCGameOption;
import soc.game.SOCPlayer;
import soc.game.SOCScenario;
import soc.game.SOCVersionedItem;
import soc.message.*;
import soc.server.database.SOCDBHelper;
import soc.server.genericServer.Connection;
import soc.server.genericServer.StringConnection;
import soc.server.savegame.*;
import soc.util.SOCGameBoardReset;
import soc.util.SOCGameList;
import soc.util.SOCRobotParameters;
import soc.util.SOCStringManager;
import soc.util.Version;

/**
 * Server class to dispatch clients' actions and messages received from the
 * {@link soc.server.genericServer.InboundMessageQueue} not related to game play
 * in specific current games and not handled by {@link SOCGameMessageHandler}.
 * This also includes some messages related to game lifecycle like
 * {@link SOCJoinGame} and {@link SOCSitDown}.
 *<P>
 * Before v2.0.00, these methods and fields were part of {@link SOCServer}
 * {@code .processCommand(String, Connection)} and related methods.
 * So, some may have {@code @since} javadoc labels with versions older than 2.0.00.
 *
 * @see SOCGameMessageHandler
 * @author Jeremy D Monin &lt;jeremy@nand.net&gt;
 * @since 2.0.00
 */
public class SOCServerMessageHandler
{
    /**
     * Filename regex for {@code *LOADGAME*} and {@code *SAVEGAME*} debug commands:
     * Allows letters and digits ({@link Character#isLetterOrDigit(int)})
     * along with dashes (-) and underscores (_).
     * @since 2.3.00
     */
    private static final Pattern DEBUG_COMMAND_SAVEGAME_FILENAME_REGEX
        = Pattern.compile("^[\\p{IsLetter}\\p{IsDigit}_-]+$");

    private final SOCServer srv;

    /**
     * List of {@link #srv}'s games.
     */
    private final SOCGameListAtServer gameList;

    /**
     * List of {@link #srv}'s chat channels.
     */
    private final SOCChannelList channelList;

    public SOCServerMessageHandler
        (SOCServer srv, final SOCGameListAtServer gameList, final SOCChannelList channelList)
    {
        this.srv = srv;
        this.gameList = gameList;
        this.channelList = channelList;
    }

    /**
     * Process any inbound message which isn't handled by {@link SOCGameMessageHandler}:
     * Coming from a client, not for a specific game.
     *<P>
     * This method is called from {@link SOCMessageDispatcher#dispatch(SOCMessage, Connection)}.
     * Caller of this method will catch any thrown Exceptions.
     *<P>
     *<B>Note:</B> When there is a choice, always use local information
     *       over information from the message.  For example, use
     *       the nickname from the connection to get the player
     *       information rather than the player information from
     *       the message.  This makes it harder to send false
     *       messages making players do things they didn't want
     *       to do.
     * @param mes  Message from {@code c}. Never {@code null}.
     * @param c    Connection (client) sending this message. Never null.
     * @throws NullPointerException  if {@code mes} is {@code null}
     * @throws Exception  Caller must catch any exceptions thrown because of
     *    conditions or bugs in any server methods called from here.
     */
    final void dispatch(final SOCMessage mes, final Connection c)
        throws NullPointerException, Exception
    {
        switch (mes.getType())
        {

        /**
         * client's echo of a server ping
         */
        case SOCMessage.SERVERPING:
            handleSERVERPING(c, (SOCServerPing) mes);
            break;

        /**
         * client's "version" message
         */
        case SOCMessage.VERSION:
            handleVERSION(c, (SOCVersion) mes);
            break;

        /**
         * client's optional authentication request before creating a game
         * or when connecting using {@code SOCAccountClient} (v1.1.19+).
         */
        case SOCMessage.AUTHREQUEST:
            handleAUTHREQUEST(c, (SOCAuthRequest) mes);
            break;

        /**
         * "join a chat channel" message
         */
        case SOCMessage.JOINCHANNEL:
            handleJOINCHANNEL(c, (SOCJoinChannel) mes);
            break;

        /**
         * "leave a chat channel" message
         */
        case SOCMessage.LEAVECHANNEL:
            handleLEAVECHANNEL(c, (SOCLeaveChannel) mes);
            break;

        /**
         * "leave all games and chat channels" message (SOCLeaveAll)
         */
        case SOCMessage.LEAVEALL:
            srv.removeConnection(c, true);
            break;

        /**
         * text message to a channel (includes channel debug commands)
         */
        case SOCMessage.CHANNELTEXTMSG:
            handleCHANNELTEXTMSG(c, (SOCChannelTextMsg) mes);
            break;

        /**
         * a robot has connected to this server
         */
        case SOCMessage.IMAROBOT:
            handleIMAROBOT(c, (SOCImARobot) mes);
            break;

        /**
         * text message from a game (includes debug commands)
         */
        case SOCMessage.GAMETEXTMSG:
            handleGAMETEXTMSG(c, (SOCGameTextMsg) mes);
            break;

        /**
         * "join a game" message
         */
        case SOCMessage.JOINGAME:

            //createNewGameEventRecord();
            //currentGameEventRecord.setMessageIn(new SOCMessageRecord(mes, c.getData(), "SERVER"));
            handleJOINGAME(c, (SOCJoinGame) mes);

            //ga = (SOCGame)gamesData.get(((SOCJoinGame)mes).getGame());
            //if (ga != null) {
            //currentGameEventRecord.setSnapshot(ga);
            //saveCurrentGameEventRecord(((SOCJoinGame)mes).getGame());
            //}
            break;

        /**
         * "leave a game" message
         */
        case SOCMessage.LEAVEGAME:

            //createNewGameEventRecord();
            //currentGameEventRecord.setMessageIn(new SOCMessageRecord(mes, c.getData(), "SERVER"));
            handleLEAVEGAME(c, (SOCLeaveGame) mes);

            //ga = (SOCGame)gamesData.get(((SOCLeaveGame)mes).getGame());
            //if (ga != null) {
            //currentGameEventRecord.setSnapshot(ga);
            //saveCurrentGameEventRecord(((SOCLeaveGame)mes).getGame());
            //}
            break;

        /**
         * someone wants to sit down
         */
        case SOCMessage.SITDOWN:

            //createNewGameEventRecord();
            //currentGameEventRecord.setMessageIn(new SOCMessageRecord(mes, c.getData(), "SERVER"));
            handleSITDOWN(c, (SOCSitDown) mes);

            //ga = (SOCGame)gamesData.get(((SOCSitDown)mes).getGame());
            //currentGameEventRecord.setSnapshot(ga);
            //saveCurrentGameEventRecord(((SOCSitDown)mes).getGame());
            break;

        /**
         * someone is starting a game
         */
        case SOCMessage.STARTGAME:

            //createNewGameEventRecord();
            //currentGameEventRecord.setMessageIn(new SOCMessageRecord(mes, c.getData(), "SERVER"));
            handleSTARTGAME(c, (SOCStartGame) mes, 0);

            //ga = (SOCGame)gamesData.get(((SOCStartGame)mes).getGame());
            //currentGameEventRecord.setSnapshot(ga);
            //saveCurrentGameEventRecord(((SOCStartGame)mes).getGame());
            break;

        case SOCMessage.CHANGEFACE:
            handleCHANGEFACE(c, (SOCChangeFace) mes);
            break;

        case SOCMessage.SETSEATLOCK:
            handleSETSEATLOCK(c, (SOCSetSeatLock) mes);
            break;

        case SOCMessage.RESETBOARDREQUEST:
            handleRESETBOARDREQUEST(c, (SOCResetBoardRequest) mes);
            break;

        case SOCMessage.RESETBOARDVOTE:
            handleRESETBOARDVOTE(c, (SOCResetBoardVote) mes);
            break;

        case SOCMessage.CREATEACCOUNT:
            {
                final SOCCreateAccount m = (SOCCreateAccount) mes;
                srv.createAccount(m.getNickname(), m.getPassword(), m.getEmail(), c);
            }
            break;

        /**
         * Handle client request for localized i18n strings for game items.
         * Added 2015-01-14 for v2.0.00.
         */
        case SOCMessage.LOCALIZEDSTRINGS:
            handleLOCALIZEDSTRINGS(c, (SOCLocalizedStrings) mes);
            break;

        /**
         * Game option messages. For the best writeup of these messages' interaction with
         * the client, see {@link soc.client.SOCPlayerClient.GameOptionServerSet}'s javadoc.
         * Added 2009-06-01 for v1.1.07.
         */

        case SOCMessage.GAMEOPTIONGETDEFAULTS:
            handleGAMEOPTIONGETDEFAULTS(c, (SOCGameOptionGetDefaults) mes);
            break;

        case SOCMessage.GAMEOPTIONGETINFOS:
            handleGAMEOPTIONGETINFOS(c, (SOCGameOptionGetInfos) mes);
            break;

        case SOCMessage.NEWGAMEWITHOPTIONSREQUEST:
            handleNEWGAMEWITHOPTIONSREQUEST(c, (SOCNewGameWithOptionsRequest) mes);
            break;

        /**
         * Client request for updated scenario info.
         * Added 2015-09-21 for v2.0.00.
         */
        case SOCMessage.SCENARIOINFO:
            handleSCENARIOINFO(c, (SOCScenarioInfo) mes);
            break;

        }  // switch (mes.getType)
    }


    /// Accepting connections and authentication ///


    /**
     * Handle the "version" message, client's version report.
     * May ask to disconnect, if version is too old.
     * Otherwise send the game list.
     * If we've already sent the game list, send changes based on true version.
     * If they send another VERSION later, with a different version, disconnect the client.
     *<P>
     * Along with the game list, the client will need to know the game option info.
     * This is sent when the client asks (after VERSION) for {@link SOCGameOptionGetInfos GAMEOPTIONGETINFOS}.
     *
     * @param c  the connection that sent the message
     * @param mes  the message
     * @since 1.1.00
     */
    void handleVERSION(Connection c, SOCVersion mes)
    {
        if (c == null)
            return;

        srv.setClientVersSendGamesOrReject(c, mes.getVersionNumber(), mes.feats, mes.cliLocale, true);
    }

    /**
     * Handle the optional {@link SOCAuthRequest "authentication request"} message.
     * Sent by clients since v1.1.19 before creating a game or when connecting using {@code SOCAccountClient}.
     *<P>
     * If {@link Connection#getData() c.getData()} != {@code null}, the client already authenticated and
     * this method replies with {@link SOCStatusMessage#SV_OK} without checking the password in this message.
     *
     * @param c  the connection that sent the message
     * @param mes  the message
     * @see SOCServer#isUserDBUserAdmin(String)
     * @since 1.1.19
     */
    private void handleAUTHREQUEST(Connection c, final SOCAuthRequest mes)
    {
        if (c == null)
            return;

        final String mesUser = mes.nickname.trim();  // trim before db query calls
        final String mesRole = mes.role;
        final boolean isPlayerRole = mesRole.equals(SOCAuthRequest.ROLE_GAME_PLAYER);
        final int cliVersion = c.getVersion();

        if (c.getData() != null)
        {
            handleAUTHREQUEST_postAuth(c, mesUser, mesRole, isPlayerRole, cliVersion, SOCServer.AUTH_OR_REJECT__OK);
        } else {
            if (cliVersion <= 0)
            {
                // unlikely: AUTHREQUEST was added in 1.1.19, version message timing was stable years earlier
                c.put(SOCStatusMessage.toCmd
                        (SOCStatusMessage.SV_NOT_OK_GENERIC, "AUTHREQUEST: Send version first"));  // I18N OK: rare error
                return;
            }

            if (mes.authScheme != SOCAuthRequest.SCHEME_CLIENT_PLAINTEXT)
            {
                c.put(SOCStatusMessage.toCmd
                        (SOCStatusMessage.SV_NOT_OK_GENERIC, "AUTHREQUEST: Auth scheme unknown: " + mes.authScheme));
                        // I18N OK: rare error
                return;
            }

            // Check user authentication.  Don't call setData or nameConnection yet if there
            // are role-specific things to check and reject during this initial connection.
            srv.authOrRejectClientUser
                (c, mesUser, mes.password, cliVersion, isPlayerRole, false,
                 new SOCServer.AuthSuccessRunnable()
                 {
                    public void success(final Connection c, final int authResult)
                    {
                        handleAUTHREQUEST_postAuth(c, mesUser, mesRole, isPlayerRole, cliVersion, authResult);
                    }
                 });
        }
    }

    /**
     * After successful client user auth, take care of the rest of
     * {@link #handleAUTHREQUEST(Connection, SOCAuthRequest)}.
     * @since 1.2.00
     */
    private void handleAUTHREQUEST_postAuth
        (final Connection c, final String mesUser, final String mesRole, final boolean isPlayerRole,
         final int cliVersion, int authResult)
    {
        if (c.getData() == null)
        {
            if (! isPlayerRole)
            {
                if (mesRole.equals(SOCAuthRequest.ROLE_USER_ADMIN))
                {
                    if (! srv.isUserDBUserAdmin(mesUser))
                    {
                        c.put(SOCStatusMessage.toCmd
                                (SOCStatusMessage.SV_ACCT_NOT_CREATED_DENIED, cliVersion,
                                 c.getLocalized("account.create.not_auth")));
                                    // "Your account is not authorized to create accounts."

                        srv.printAuditMessage
                            (mesUser,
                             "Requested jsettlers account creation, this requester not on account admins list",
                             null, null, c.host());

                        return;
                    }
                }

                // no role-specific problems: complete the authentication
                try
                {
                    c.setData(SOCDBHelper.getUser(mesUser));  // case-insensitive db search on mesUser
                    srv.nameConnection(c, false);
                } catch (SQLException e) {
                    // unlikely, we've just queried db in authOrRejectClientUser
                    c.put(SOCStatusMessage.toCmd
                            (SOCStatusMessage.SV_PROBLEM_WITH_DB, c.getVersion(),
                            "Problem connecting to database, please try again later."));
                    return;
                }
            }
        }

        final String txt = c.getLocalized("netmsg.status.welcome");  // "Welcome to Java Settlers of Catan!"
        if (0 == (authResult & SOCServer.AUTH_OR_REJECT__SET_USERNAME))
            c.put(SOCStatusMessage.toCmd
                (SOCStatusMessage.SV_OK, txt));
        else
            c.put(SOCStatusMessage.toCmd
                (SOCStatusMessage.SV_OK_SET_NICKNAME, c.getData() + SOCMessage.sep2_char + txt));

        final SOCClientData scd = (SOCClientData) c.getAppData();
        if (scd != null)  // very unlikely to be null; checks here anyway to be extra-careful during auth
            scd.sentPostAuthWelcome = true;
    }

    /**
     * Handle the "I'm a robot" message.
     * Robots send their {@link SOCVersion} before sending this message.
     * Their version is checked here, must equal server's version.
     * For stability and control, the cookie in this message must
     * match this server's {@link SOCServer#robotCookie}.
     * Otherwise the bot is rejected and they're disconnected by calling
     * {@link SOCServer#removeConnection(Connection, boolean)}.
     *<P>
     * Bot tuning parameters are sent here to the bot, from
     * {@link SOCDBHelper#retrieveRobotParams(String, boolean) SOCDBHelper.retrieveRobotParams(botName, true)}.
     * See that method for default bot params.
     * See {@link SOCServer#authOrRejectClientRobot(Connection, String, String, String)}
     * for {@link SOCClientData} flags and fields set for the bot's connection
     * and for other misc work done, such as {@link Server#cliConnDisconPrintsPending} updates.
     *<P>
     * The server's built-in bots are named and started in {@link SOCServer#setupLocalRobots(int, int)},
     * then must authenticate with this message just like external or third-party bots.
     *
     * @param c  the connection that sent the message
     * @param mes  the message
     * @since 1.0.0
     */
    private void handleIMAROBOT(final Connection c, final SOCImARobot mes)
    {
        if (c == null)
            return;

        final String botName = mes.getNickname();
        final String rejectReason = srv.authOrRejectClientRobot
            (c, botName, mes.getCookie(), mes.getRBClass());

        if (rejectReason != null)
        {
            if (rejectReason.equals(SOCServer.MSG_NICKNAME_ALREADY_IN_USE))
                c.put(SOCStatusMessage.toCmd
                        (SOCStatusMessage.SV_NAME_IN_USE, c.getVersion(), rejectReason));
            c.put(new SOCRejectConnection(rejectReason));
            c.disconnectSoft();

            // make an effort to send reject message before closing socket
            final Connection rc = c;
            srv.miscTaskTimer.schedule(new TimerTask()
            {
                public void run()
                {
                    srv.removeConnection(rc, true);
                }
            }, 300);

            return;  // <--- Early return: rejected ---
        }

        //
        // send the current robot parameters
        //
        SOCRobotParameters params = null;
        try
        {
            params = SOCDBHelper.retrieveRobotParams(botName, true);
                // if no DB in use, returns srv.ROBOT_PARAMS_SMARTER (uses SOCRobotDM.SMART_STRATEGY)
                // or srv.ROBOT_PARAMS_DEFAULT (SOCRobotDM.FAST_STRATEGY).
            if ((params != null) && (params != SOCServer.ROBOT_PARAMS_SMARTER)
                && (params != SOCServer.ROBOT_PARAMS_DEFAULT) && D.ebugIsEnabled())
                D.ebugPrintln("*** Robot Parameters for " + botName + " = " + params);
        }
        catch (SQLException sqle)
        {
            System.err.println("Error retrieving robot parameters from db: Using defaults.");
        }

        if (params == null)
            params = SOCServer.ROBOT_PARAMS_DEFAULT;  // fallback in case of SQLException

        c.put(SOCUpdateRobotParams.toCmd(params));
    }


    /// Communications with authenticated clients ///


    /**
     * Handle the client's echo of a {@link SOCMessage#SERVERPING}.
     * Resets its {@link SOCClientData#disconnectLastPingMillis} to 0
     * to indicate client is actively responsive to server.
     * @since 1.1.08
     */
    private void handleSERVERPING(Connection c, SOCServerPing mes)
    {
        SOCClientData cd = (SOCClientData) c.getAppData();
        if (cd == null)
            return;
        cd.disconnectLastPingMillis = 0;

        // TODO any other reaction or flags?
    }

    /**
     * Handle client request for localized i18n strings for game items.
     * Added 2015-01-14 for v2.0.00.
     */
    private void handleLOCALIZEDSTRINGS(final Connection c, final SOCLocalizedStrings mes)
    {
        final List<String> strs = mes.getParams();
        final String type = strs.get(0);
        List<String> rets = null;  // for reply to client; built in localizeGameScenarios or other type-specific method
        int flags = 0;

        if (type.equals(SOCLocalizedStrings.TYPE_GAMEOPT))
        {
            // Already handled when client connects
            // and sends GAMEOPTIONGETINFOS
            flags = SOCLocalizedStrings.FLAG_SENT_ALL;
        }
        else if (type.equals(SOCLocalizedStrings.TYPE_SCENARIO))
        {
            // Handle individual scenario keys for any client version,
            // or FLAG_REQ_ALL from same version as server.
            // (If client version != server version, set of all scenarios' localized strings
            //  are instead sent in response to client's SOCScenarioInfo message.)

            final SOCClientData scd = (SOCClientData) c.getAppData();
            if (scd.localeHasGameScenarios(c))
            {
                boolean wantsAll = mes.isFlagSet(SOCLocalizedStrings.FLAG_REQ_ALL) || (strs.size() == 1);
                    // if list is empty after first element (string type), is requesting all
                if (wantsAll)
                {
                    flags = SOCLocalizedStrings.FLAG_SENT_ALL;
                    scd.sentAllScenarioStrings = true;
                }
                rets = SOCServer.localizeGameScenarios(scd.locale, strs, wantsAll, true, scd);
            } else {
                flags = SOCLocalizedStrings.FLAG_SENT_ALL;
                scd.sentAllScenarioStrings = true;
            }
        }
        else
        {
            // Unrecognized string type
            flags = SOCLocalizedStrings.FLAG_TYPE_UNKNOWN;
        }

        c.put(SOCLocalizedStrings.toCmd(type, flags, rets));  // null "rets" is ok
    }

    /**
     * process the "game option get defaults" message.
     * User has clicked the "New Game" button for the first time, client needs {@link SOCGameOption} values.
     * Responds to client by sending {@link SOCGameOptionGetDefaults GAMEOPTIONGETDEFAULTS}.
     * All of server's known options are sent, except empty string-valued options.
     * Depending on client version, server's response may include option names that
     * the client is too old to use; the client is able to ignore them.
     * If the client is older than {@link SOCGameOption#VERSION_FOR_LONGER_OPTNAMES},
     * options with long names won't be sent.
     *<P>
     * <B>I18N:</B> Since the New Game dialog will need localized strings for {@link SOCScenario}s,
     * v2.0.00 sends those strings before the game option default values, so the client will have them
     * before showing the dialog.
     *
     * @param c  the connection
     * @param mes  the message
     * @since 1.1.07
     */
    private void handleGAMEOPTIONGETDEFAULTS(Connection c, SOCGameOptionGetDefaults mes)
    {
        if (c == null)
            return;

        final boolean hideLongNameOpts = (c.getVersion() < SOCGameOption.VERSION_FOR_LONGER_OPTNAMES);
        c.put(SOCGameOptionGetDefaults.toCmd
              (SOCGameOption.packKnownOptionsToString(true, hideLongNameOpts)));
    }

    /**
     * process the "game option get infos" message; reply with the info, with
     * one {@link SOCGameOptionInfo GAMEOPTIONINFO} message per option keyname.
     * If client version >= 2.0.00, send any unchanged but localized options using
     * {@link SOCLocalizedStrings}({@link SOCLocalizedStrings#TYPE_GAMEOPT TYPE_GAMEOPT}).
     * Mark the end of the option list with {@link SOCGameOptionInfo GAMEOPTIONINFO}("-").
     * If this list is empty, "-" will be the only GAMEOPTIONGETINFO message sent.
     *<P>
     * We check the default values, not current values, so the list is unaffected by
     * cases where some option values are restricted to newer client versions.
     * Any option where opt.{@link SOCGameOption#minVersion minVersion} is too new for
     * this client's version, is sent as {@link SOCGameOption#OTYPE_UNKNOWN}.
     * If the client is older than {@link SOCGameOption#VERSION_FOR_LONGER_OPTNAMES},
     * options with long names won't be sent.
     *
     * @param c  the connection
     * @param mes  the message
     * @since 1.1.07
     */
    private void handleGAMEOPTIONGETINFOS(Connection c, SOCGameOptionGetInfos mes)
    {
        if (c == null)
            return;

        final int cliVers = c.getVersion();
        final SOCClientData scd = (SOCClientData) c.getAppData();
        boolean alreadyTrimmedEnums = false;
        final List<String> okeys = mes.optionKeys;
        List<SOCGameOption> opts = null;  // opts to send as SOCGameOptionInfo
        final Map<String, SOCGameOption> optsToLocal;  // opts to send in a SOCLocalizedStrings instead

        // check for request for i18n localized descriptions (client v2.0.00 or newer);
        // if we don't have game opt localization for client's locale, ignore that request flag.
        if (mes.hasTokenGetI18nDescs && (c.getI18NLocale() != null))
            scd.wantsI18N = true;
        final boolean wantsLocalDescs =
            scd.wantsI18N
            && ! SOCServer.i18n_gameopt_PL_desc.equals(c.getLocalized("gameopt.PL"));

        if (wantsLocalDescs)
        {
            // Gather all game opts we have that we could possibly localize;
            // this list will be narrowed down soon
            optsToLocal = new HashMap<String, SOCGameOption>();
            for (final SOCGameOption opt : SOCGameOption.optionsForVersion(cliVers, null))
                optsToLocal.put(opt.key, opt);
        } else {
            optsToLocal = null;
        }

        // Gather requested game option info:
        if ((okeys == null) && ! mes.hasOnlyTokenI18n)
        {
            // received "-", look for newer options (cli is older than us).
            // opts will be null if there are no newer ones.
            opts = SOCGameOption.optionsNewerThanVersion(cliVers, false, true, null);
            alreadyTrimmedEnums = true;

            if ((opts != null) && (cliVers < SOCGameOption.VERSION_FOR_LONGER_OPTNAMES))
            {
                // Client is older than 2.0.00; we can't send it any long option names.
                Iterator<SOCGameOption> opi = opts.iterator();
                while (opi.hasNext())
                {
                    final SOCGameOption op = opi.next();
                    if ((op.key.length() > 3) || op.key.contains("_"))
                        opi.remove();
                }

                if (opts.isEmpty())
                    opts = null;
            }
        }

        // Iterate through requested okeys or calculated opts list.
        // Send requested options' info, and remove them from optsToLocal to
        // avoid sending separate message with those opts' localization info:

        if ((opts != null) || (okeys != null))
        {
            final int L = (opts != null) ? opts.size() : okeys.size();
            for (int i = 0; i < L; ++i)
            {
                SOCGameOption opt;
                String localDesc = null;  // i18n-localized opt.desc, if wantsLocalDescs

                if (opts != null)
                {
                    opt = opts.get(i);
                    if (opt.minVersion > cliVers)
                    {
                        opt = new SOCGameOption(opt.key);  // OTYPE_UNKNOWN
                    }
                    else if (wantsLocalDescs)
                    {
                        try {
                            localDesc = c.getLocalized("gameopt." + opt.key);
                        } catch (MissingResourceException e) {}
                    }
                } else {
                    final String okey = okeys.get(i);
                    opt = SOCGameOption.getOption(okey, false);

                    if ((opt == null) || (opt.minVersion > cliVers))  // Don't use dynamic opt.getMinVersion(Map) here
                    {
                        opt = new SOCGameOption(okey);  // OTYPE_UNKNOWN
                    }
                    else if (wantsLocalDescs)
                    {
                        try {
                            localDesc = c.getLocalized("gameopt." + okey);
                        } catch (MissingResourceException e) {}
                    }
                }

                if (wantsLocalDescs)
                {
                    // don't send opt's localization info again after GAMEOPTIONINFOs
                    optsToLocal.remove(opt.key);

                    if (opt.getDesc().equals(localDesc))
                        // don't send desc if not localized, client already has unlocalized desc string
                        localDesc = null;
                }

                // Enum-type options may have their values restricted by version.
                if ( (! alreadyTrimmedEnums)
                    && (opt.enumVals != null)
                    && (opt.optType != SOCGameOption.OTYPE_UNKNOWN)
                    && (opt.lastModVersion > cliVers))
                {
                    opt = SOCGameOption.trimEnumForVersion(opt, cliVers);
                }

                c.put(new SOCGameOptionInfo(opt, cliVers, localDesc));
            }
        }

        // send any opts which are localized but otherwise unchanged between server's/client's version
        if (optsToLocal != null)  // empty is OK
        {
            List<String> strs = new ArrayList<String>(2 * optsToLocal.size());
            for (final SOCGameOption opt : optsToLocal.values())
            {
                try {
                    String localDesc = c.getLocalized("gameopt." + opt.key);
                    if (! opt.getDesc().equals(localDesc))
                    {
                        strs.add(opt.key);
                        strs.add(localDesc);
                    }
                } catch (MissingResourceException e) {}
            }

            c.put(new SOCLocalizedStrings
                (SOCLocalizedStrings.TYPE_GAMEOPT, SOCLocalizedStrings.FLAG_SENT_ALL, strs));
        }

        // mark end of list, even if list was empty
        c.put(SOCGameOptionInfo.OPTINFO_NO_MORE_OPTS);  // GAMEOPTIONINFO("-")
    }

    /**
     * Process client request for updated {@link SOCScenario} info.
     * Added 2015-09-21 for v2.0.00.
     */
    private void handleSCENARIOINFO(final Connection c, final SOCScenarioInfo mes)
    {
        if (c == null)
            return;

        List<String> params = mes.getParams();
        int L = params.size();
        if (L == 0)
            return;  // malformed

        final boolean hasAnyChangedMarker = params.get(L - 1).equals(SOCScenarioInfo.MARKER_ANY_CHANGED);
        if (hasAnyChangedMarker)
        {
            params.remove(L - 1);
            --L;
        }
        else if (L == 1)
        {
            // requesting one scenario
            srv.sendGameScenarioInfo(params.get(0), null, c, true, false);
            return;
        }

        // Calculate and respond; be sure to include any requested scKeys from params

        final SOCClientData scd = (SOCClientData) c.getAppData();
        final int cliVers = scd.scenVersion;

        Map<String, SOCScenario> knownScens = null;  // caches SOCScenario.getAllKnownScenarios() if called

        List<SOCScenario> changes = null;
        if (hasAnyChangedMarker && (cliVers < Version.versionNumber()))
        {
            knownScens = SOCScenario.getAllKnownScenarios();
            changes = SOCVersionedItem.itemsNewerThanVersion
                (cliVers, false, knownScens);
        }

        if (L > 0)
        {
            if (changes == null)
                changes = new ArrayList<SOCScenario>();

            for (String scKey : params)
            {
                SOCScenario sc = SOCScenario.getScenario(scKey);
                if ((sc == null) || (sc.minVersion > cliVers))
                    // unknown scenario, or too new; send too-new ones in case client encounters one as a listed game's
                    // scenario (server also sends too-new SOCGameOptions as unknowns, with the same intention)
                    c.put(new SOCScenarioInfo(scKey, true));
                else if (! changes.contains(sc))
                    changes.add(sc);
            }
        }

        if (changes != null)
            for (final SOCScenario sc : changes)
                if (sc.minVersion <= cliVers)
                    srv.sendGameScenarioInfo(null, sc, c, true, false);
                else
                    c.put(new SOCScenarioInfo(sc.key, true));

        if (hasAnyChangedMarker && scd.wantsI18N && ! scd.sentAllScenarioStrings)
        {
            // if available send each scenario's localized strings, unless we've already sent its full info

            if (! scd.checkedLocaleScenStrings)
            {
                scd.localeHasScenStrings = scd.localeHasGameScenarios(c);
                scd.checkedLocaleScenStrings = true;
            }

            if (scd.localeHasScenStrings)
            {
                if (knownScens == null)
                    knownScens = SOCScenario.getAllKnownScenarios();

                ArrayList<String> scKeys = new ArrayList<String>();
                for (final SOCScenario sc : SOCVersionedItem.itemsForVersion(cliVers, knownScens))
                    if ((changes == null) || ! changes.contains(sc))
                        scKeys.add(sc.key);

                List<String> scenStrs;
                if (! scKeys.isEmpty())
                    scenStrs = SOCServer.localizeGameScenarios(scd.locale, scKeys, false, false, scd);
                else
                    scenStrs = scKeys;  // re-use the empty list object

                c.put(SOCLocalizedStrings.toCmd
                        (SOCLocalizedStrings.TYPE_SCENARIO, SOCLocalizedStrings.FLAG_SENT_ALL, scenStrs));
            }

            scd.sentAllScenarioStrings = true;
        }

        c.put(new SOCScenarioInfo(null, null, null));  // send end of list

        if (hasAnyChangedMarker)
        {
            scd.sentAllScenarioInfo = true;
            scd.sentAllScenarioStrings = true;
        }
    }


    /// General messages during a game ///


    /**
     * handle "change face" message.
     *
     * @param c  the connection
     * @param mes  the message
     * @since 1.0.0
     */
    private void handleCHANGEFACE(Connection c, final SOCChangeFace mes)
    {
        final String gaName = mes.getGame();
        final SOCGame ga = gameList.getGameData(gaName);
        if (ga == null)
            return;
        SOCPlayer player = ga.getPlayer(c.getData());
        if (player == null)
            return;
        final int id = mes.getFaceId();
        if ((id <= 0) && ! player.isRobot())
            return;  // only bots should use bot icons

        player.setFaceId(id);
        srv.messageToGame(gaName, new SOCChangeFace(gaName, player.getPlayerNumber(), id));
    }

    /**
     * handle "set seat lock" message.
     *
     * @param c  the connection
     * @param mes  the message
     * @since 1.0.0
     */
    private void handleSETSEATLOCK(Connection c, final SOCSetSeatLock mes)
    {
        final SOCGame.SeatLockState sl = mes.getLockState();
        final String gaName = mes.getGame();
        SOCGame ga = gameList.getGameData(gaName);
        if (ga == null)
            return;
        SOCPlayer player = ga.getPlayer(c.getData());
        if (player == null)
            return;

        try
        {
            final int pn = mes.getPlayerNumber();
            ga.setSeatLock(pn, sl);
            if ((sl != SOCGame.SeatLockState.CLEAR_ON_RESET) || (ga.clientVersionLowest >= 2000))
            {
                srv.messageToGame(gaName, mes);
            } else {
                // older clients won't recognize that lock state
                srv.messageToGameForVersions
                    (ga, 2000, Integer.MAX_VALUE, mes, true);
                srv.messageToGameForVersions
                    (ga, -1, 1999, new SOCSetSeatLock(gaName, pn, SOCGame.SeatLockState.LOCKED), true);
            }
        }
        catch (IllegalStateException e) {
            srv.messageToPlayerKeyed(c, gaName, "reply.lock.cannot");  // "Cannot set that lock right now."
        }
    }

    /**
     * Handle text message to a channel, including {@code *KILLCHANNEL*} channel debug command.
     *<P>
     * Was part of {@code SOCServer.processCommand(..)} before v1.2.00.
     * Before v2.0.00 this method was {@code handleTEXTMSG}.
     *
     * @param c  the connection
     * @param mes  the message
     * @since 1.2.00
     */
    void handleCHANNELTEXTMSG(final Connection c, final SOCChannelTextMsg mes)
    {
        final String chName = mes.getChannel(), mName = c.getData(), txt = mes.getText();

        if (srv.isDebugUserEnabled() && mName.equals("debug"))
        {
            if (txt.startsWith("*KILLCHANNEL*"))
            {
                srv.messageToChannel(chName, new SOCChannelTextMsg
                    (chName, SOCServer.SERVERNAME,
                     "********** " + mName + " KILLED THE CHANNEL **********"));

                channelList.takeMonitor();
                try
                {
                    srv.destroyChannel(chName);
                }
                catch (Exception e)
                {
                    D.ebugPrintStackTrace(e, "Exception in KILLCHANNEL");
                }
                finally
                {
                    channelList.releaseMonitor();
                }

                srv.broadcast(SOCDeleteChannel.toCmd(chName));

                return;
            }
        }

        /**
         * Send the message to the members of the channel
         * (don't send all message fields received from client)
         */
        if (srv.channelList.isMember(c, chName))
        {
            srv.messageToChannel(chName, new SOCChannelTextMsg(chName, mName, txt));

            final SOCChatRecentBuffer buf = srv.channelList.getChatBuffer(chName);
            synchronized(buf)
            {
                buf.add(mName, txt);
            }
        }
    }

    /**
     * Handle game text messages, including debug commands.
     * Was part of SOCServer.processCommand before 1.1.07.
     *<P>
     * Some commands are unprivileged and can be run by any client:
     *<UL>
     * <LI> *ADDTIME*
     * <LI> *CHECKTIME*
     * <LI> *VERSION*
     * <LI> *STATS*
     * <LI> *WHO*
     *</UL>
     * These commands are processed in this method.
     * Others can be run only by certain users or when certain server flags are set.
     * Those are processed in {@link SOCServer#processDebugCommand(Connection, SOCGame, String, String)}.
     *
     * @since 1.1.07
     */
    void handleGAMETEXTMSG(Connection c, SOCGameTextMsg gameTextMsgMes)
    {
        //createNewGameEventRecord();
        //currentGameEventRecord.setMessageIn(new SOCMessageRecord(mes, c.getData(), "SERVER"));
        final String gaName = gameTextMsgMes.getGame();
        srv.recordGameEvent(gaName, gameTextMsgMes);

        SOCGame ga = gameList.getGameData(gaName);
        if (ga == null)
            return;  // <---- early return: no game by that name ----

        final String plName = c.getData();

        final boolean userIsDebug =
            ((srv.isDebugUserEnabled() && plName.equals("debug"))
            || (c instanceof StringConnection));
            // 1.1.07: all practice games are debug mode, for ease of debugging;
            //         not much use for a chat window in a practice game anyway.

        final boolean canChat = userIsDebug
            || (null != ga.getPlayer(plName))
            || (gameList.isMember(c, gaName) && (ga.getGameState() < SOCGame.ROLL_OR_CARD));
            // To avoid disruptions by game observers, only players can chat after initial placement.
            // To help form the game, non-seated members can also participate in the chat until then.

        //currentGameEventRecord.setSnapshot(ga);

        final String cmdText = gameTextMsgMes.getText();
        String cmdTxtUC = null;

        if (canChat && (cmdText.charAt(0) == '*'))
        {
            cmdTxtUC = cmdText.toUpperCase(Locale.US);
            boolean matchedHere = true;

            if (cmdTxtUC.startsWith("*ADDTIME*") || cmdTxtUC.startsWith("ADDTIME"))
            {
                // Unless this is a practice game, if reasonable
                // add 30 minutes to the expiration time.  If this
                // changes to another timespan, please update the
                // warning text sent in checkForExpiredGames().
                // Use ">>>" in message text to mark as urgent.
                // Note: If the command text changes from '*ADDTIME*' to something else,
                // please update the warning text sent in checkForExpiredGames().

                if (ga.isPractice)
                {
                    srv.messageToPlayerKeyed(c, gaName, "reply.addtime.practice.never");
                        // ">>> Practice games never expire."
                } else if (ga.getGameState() >= SOCGame.OVER) {
                    srv.messageToPlayerKeyed(c, gaName, "reply.addtime.game_over");
                        // "This game is over, cannot extend its time."
                } else {
                    // check game time currently remaining: if already more than
                    // the original GAME_TIME_EXPIRE_MINUTES + GAME_TIME_EXPIRE_ADDTIME_MINUTES,
                    // don't add more now.
                    final long now = System.currentTimeMillis();
                    long exp = ga.getExpiration();
                    int minRemain = (int) ((exp - now) / (60 * 1000));

                    final int gameMaxMins = SOCGameListAtServer.GAME_TIME_EXPIRE_MINUTES
                        + SOCServer.GAME_TIME_EXPIRE_ADDTIME_MINUTES;
                    if (minRemain > gameMaxMins - 4)
                    {
                        srv.messageToPlayerKeyed(c, gaName, "reply.addtime.not_expire_soon", Integer.valueOf(minRemain));
                            // "Ask again later: This game does not expire soon, it has {0} minutes remaining."
                        // This check time subtracts 4 minutes to keep too-frequent addtime requests
                        // from spamming all game members with announcements
                    } else {
                        int minAdd = SOCServer.GAME_TIME_EXPIRE_ADDTIME_MINUTES;
                        if (minRemain + minAdd > gameMaxMins)
                            minAdd = gameMaxMins - minRemain;
                        exp += (minAdd * 60 * 1000);
                        minRemain += minAdd;
                        if (minRemain < SOCServer.GAME_TIME_EXPIRE_ADDTIME_MINUTES)
                        {
                            // minRemain might be small or negative; can happen if server was on a sleeping laptop
                            minRemain = SOCServer.GAME_TIME_EXPIRE_ADDTIME_MINUTES;
                            exp = now + (minRemain * 60 * 1000);
                        }

                        ga.setExpiration(exp);
                        srv.messageToGameKeyed(ga, true, "reply.addtime.extended");  // ">>> Game time has been extended."
                        srv.messageToGameKeyed(ga, true, "stats.game.willexpire.urgent",
                            Integer.valueOf(minRemain));
                            // ">>> This game will expire in 45 minutes."
                    }
                }
            }
            else if (cmdTxtUC.startsWith("*CHECKTIME*"))
            {
                /// Check the time remaining for this game
                processDebugCommand_gameStats(c, ga, true);
            }
            else if (cmdTxtUC.startsWith("*VERSION*"))
            {
                srv.messageToPlayer(c, gaName,
                    "Java Settlers Server " +Version.versionNumber() + " (" + Version.version() + ") build " + Version.buildnum());
            }
            else if (cmdTxtUC.startsWith("*STATS*"))
            {
                processDebugCommand_serverStats(c, ga);
            }
            else if (cmdTxtUC.startsWith("*WHO*"))
            {
                processDebugCommand_who(c, ga, cmdText);
            }
            else if (cmdTxtUC.startsWith("*DBSETTINGS*"))
            {
                processDebugCommand_dbSettings(c, ga);
            }
            else
            {
                matchedHere = false;
            }

            if (matchedHere)
                return;  // <---- early return: matched and ran a command ----
        }

        //
        // check for admin/debugging commands; if not a command,
        // send chat message text to game members
        //
        if (! canChat)
        {
            srv.messageToPlayerKeyed(c, gaName, "member.chat.not_observers");
                // "Observers can't chat during the game."

            return;  // <---- early return: not a player in that game ----
        }

        if (cmdTxtUC == null)
            cmdTxtUC = cmdText.toUpperCase(Locale.US);

        if (cmdTxtUC.startsWith("*HELP"))
        {
            for (int i = 0; i < SOCServer.GENERAL_COMMANDS_HELP.length; ++i)
                srv.messageToPlayer(c, gaName, SOCServer.GENERAL_COMMANDS_HELP[i]);

            if ((userIsDebug && ! (c instanceof StringConnection))  // no user admins in practice games
                || srv.isUserDBUserAdmin(plName))
            {
                srv.messageToPlayer(c, gaName, SOCServer.ADMIN_COMMANDS_HEADING);
                for (int i = 0; i < SOCServer.ADMIN_USER_COMMANDS_HELP.length; ++i)
                    srv.messageToPlayer(c, gaName, SOCServer.ADMIN_USER_COMMANDS_HELP[i]);
            }

            if (userIsDebug)
            {
                for (int i = 0; i < SOCServer.DEBUG_COMMANDS_HELP.length; ++i)
                    srv.messageToPlayer(c, gaName, SOCServer.DEBUG_COMMANDS_HELP[i]);

                GameHandler hand = gameList.getGameTypeHandler(gaName);
                if (hand != null)
                {
                    final String[] GAMETYPE_DEBUG_HELP = hand.getDebugCommandsHelp();
                    if (GAMETYPE_DEBUG_HELP != null)
                        for (int i = 0; i < GAMETYPE_DEBUG_HELP.length; ++i)
                            srv.messageToPlayer(c, gaName, GAMETYPE_DEBUG_HELP[i]);
                }
            }
        }
        else
        {
            if (! (userIsDebug && srv.processDebugCommand(c, ga, cmdText, cmdTxtUC)))
            {
                //
                // Send chat message text to the members of the game
                //
                srv.messageToGame(gaName, new SOCGameTextMsg(gaName, plName, cmdText));

                final SOCChatRecentBuffer buf = gameList.getChatBuffer(gaName);
                if (buf != null)
                    synchronized(buf)
                    {
                        buf.add(plName, cmdText);
                    }
            }
        }

        //saveCurrentGameEventRecord(gameTextMsgMes.getGame());
    }

    /**
     * Process the {@code *DBSETTINGS*} privileged admin command:
     * Checks {@link SOCServer#isUserDBUserAdmin(String)} and if OK and {@link SOCDBHelper#isInitialized()},
     * sends the client a formatted list of server DB settings from {@link SOCDBHelper#getSettingsFormatted()}.
     * @param c  Client sending the admin command
     * @param gaName  Game in which to reply
     * @since 1.2.00
     * @see #processDebugCommand_serverStats(Connection, SOCGame)
     */
    private void processDebugCommand_dbSettings(final Connection c, final SOCGame ga)
    {
        final String msgUser = c.getData();
        if (! (srv.isUserDBUserAdmin(msgUser)
               || (srv.isDebugUserEnabled() && msgUser.equals("debug"))))
        {
            return;
        }

        final String gaName = ga.getName();

        if (! SOCDBHelper.isInitialized())
        {
            srv.messageToPlayer(c, gaName, "Not using a database.");
            return;
        }

        srv.messageToPlayer(c, gaName, "Database settings:");
        Iterator<String> it = SOCDBHelper.getSettingsFormatted().iterator();
        while (it.hasNext())
            srv.messageToPlayer(c, gaName, "> " + it.next() + ": " + it.next());
    }

    /**
     * Send connection stats text to a client, appearing in the message pane of a game they're a member of.
     * Handles {@link SOCServer#processDebugCommand_connStats(Connection, SOCGame, boolean)};
     * see that method's javadoc for details and parameters.
     *
     * @since 2.2.00
     * @see #processDebugCommand_serverStats(Connection, SOCGame)
     * @see #processDebugCommand_gameStats(Connection, SOCGame, boolean)
     */
    final void processDebugCommand_connStats
        (final Connection c, final SOCGame ga, final boolean skipWinLossBefore2)
    {
        final String gaName = ga.getName();

        final long connMinutes = (((System.currentTimeMillis() - c.getConnectTime().getTime())) + 30000L) / 60000L;
        final String connMsgKey = (ga.isPractice)
            ? "stats.cli.connected.minutes.prac"  // "You have been practicing # minutes."
            : "stats.cli.connected.minutes";      // "You have been connected # minutes."
        srv.messageToPlayerKeyed(c, gaName, connMsgKey, connMinutes);

        final SOCClientData scd = (SOCClientData) c.getAppData();
        if (scd == null)
            return;

        int wins = scd.getWins();
        int losses = scd.getLosses();
        if (wins + losses < ((skipWinLossBefore2) ? 2 : 1))
            return;  // Not enough games completed so far

        if (wins > 0)
        {
            if (losses == 0)
                srv.messageToPlayerKeyed(c, gaName, "stats.cli.winloss.won", wins);
                    // "You have won {0,choice, 1#1 game|1<{0,number} games} since connecting."
            else
                srv.messageToPlayerKeyed(c, gaName, "stats.cli.winloss.wonlost", wins, losses);
                    // "You have won {0,choice, 1#1 game|1<{0,number} games} and lost {1,choice, 1#1 game|1<{1,number} games} since connecting."
        } else {
            srv.messageToPlayerKeyed(c, gaName, "stats.cli.winloss.lost", losses);
                // "You have lost {0,choice, 1#1 game|1<{0,number} games} since connecting."
        }
    }

    /**
     * Print time-remaining and other game stats.
     * Includes more detail beyond the end-game stats sent in
     * {@link SOCGameHandler#sendGameStateOVER(SOCGame, Connection)}.
     *<P>
     * Before v1.1.20, this method was {@code processDebugCommand_checktime(..)}.
     *
     * @param c  Client requesting the stats
     * @param gameData  Game to print stats; does nothing if {@code null}
     * @param isCheckTime  True if called from *CHECKTIME* server command, false for *STATS*.
     *     If true, mark text as urgent when sending remaining time before game expires.
     * @see #processDebugCommand_connStats(Connection, SOCGame, boolean)
     * @since 1.1.07
     */
    void processDebugCommand_gameStats
        (final Connection c, final SOCGame gameData, final boolean isCheckTime)
    {
        if (gameData == null)
            return;

        final String gaName = gameData.getName();

        srv.messageToPlayerKeyed(c, gaName, "stats.game.title");  // "-- Game statistics: --"
        srv.messageToPlayerKeyed(c, gaName, "stats.game.rounds", gameData.getRoundCount());  // Rounds played: 20

        // player's stats
        if (c.getVersion() >= SOCPlayerStats.VERSION_FOR_RES_ROLL)
        {
            SOCPlayer cp = gameData.getPlayer(c.getData());
            if (cp != null)
                srv.messageToPlayer(c, new SOCPlayerStats(cp, SOCPlayerStats.STYPE_RES_ROLL));
        }

        // time
        Date gstart = gameData.getStartTime();
        if (gstart != null)
        {
            long gameSeconds = ((new Date().getTime() - gstart.getTime())+500L) / 1000L;
            long gameMinutes = (gameSeconds+29L)/60L;
            srv.messageToPlayerKeyed(c, gaName, "stats.game.startedago", gameMinutes);  // "This game started 5 minutes ago."
            // Ignore possible "1 minutes"; that game is too short to worry about.
        }

        if (! gameData.isPractice)   // practice games don't expire
        {
            // If isCheckTime, use ">>>" in message text to mark as urgent:
            // ">>> This game will expire in 15 minutes."
            srv.messageToPlayerKeyed(c, gaName,
                ((isCheckTime) ? "stats.game.willexpire.urgent" : "stats.game.willexpire"),
                Integer.valueOf((int) ((gameData.getExpiration() - System.currentTimeMillis()) / 60000)));
        }
    }

    /**
<<<<<<< HEAD
     * Process the {@code *STATS*} unprivileged debug command:
     * Send the client a list of server statistics, and stats for the game and connection they sent the command from.
     * Calls {@link #processDebugCommand_gameStats(Connection, SOCGame, boolean)}.
     *<P>
     * Before v2.0.00 this method was part of {@code SOCServer.handleGAMETEXTMSG(..)}.
     *
     * @param c  Client sending the {@code *STATS*} command
     * @param ga  Game in which the message is sent
     * @since 2.0.00
     * @see #processDebugCommand_dbSettings(Connection, SOCGame)
     * @see #processDebugCommand_connStats(Connection, SOCGame, boolean)
     */
    final void processDebugCommand_serverStats(final Connection c, final SOCGame ga)
    {
        final long diff = System.currentTimeMillis() - srv.startTime;
        final long hours = diff / (60 * 60 * 1000),
            minutes = (diff - (hours * 60 * 60 * 1000)) / (60 * 1000),
            seconds = (diff - (hours * 60 * 60 * 1000) - (minutes * 60 * 1000)) / 1000;
        Runtime rt = Runtime.getRuntime();
        final String gaName = ga.getName();

        if (hours < 24)
        {
            srv.messageToPlayer(c, gaName, "> Uptime: " + hours + ":" + minutes + ":" + seconds);
        } else {
            final int days = (int) (hours / 24),
                      hr   = (int) (hours - (days * 24L));
            srv.messageToPlayer(c, gaName, "> Uptime: " + days + "d " + hr + ":" + minutes + ":" + seconds);
        }
        srv.messageToPlayer(c, gaName, "> Connections since startup: " + srv.getRunConnectionCount());
        srv.messageToPlayer(c, gaName, "> Current named connections: " + srv.getNamedConnectionCount());
        srv.messageToPlayer(c, gaName, "> Current connections including unnamed: " + srv.getCurrentConnectionCount());
        srv.messageToPlayer(c, gaName, "> Total Users: " + srv.numberOfUsers);
        srv.messageToPlayer(c, gaName, "> Games started: " + srv.numberOfGamesStarted);
        srv.messageToPlayer(c, gaName, "> Games finished: " + srv.numberOfGamesFinished);
        srv.messageToPlayer(c, gaName, "> Total Memory: " + rt.totalMemory());
        srv.messageToPlayer(c, gaName, "> Free Memory: " + rt.freeMemory());
        final int vers = Version.versionNumber();
        srv.messageToPlayer(c, gaName, "> Version: "
            + vers + " (" + Version.version() + ") build " + Version.buildnum());

        if (! srv.clientPastVersionStats.isEmpty())
        {
            if (srv.clientPastVersionStats.size() == 1)
            {
                srv.messageToPlayer(c, gaName, "> Client versions since startup: all "
                        + Version.version(srv.clientPastVersionStats.keySet().iterator().next()));
            } else {
                // TODO sort it
                srv.messageToPlayer(c, gaName, "> Client versions since startup: (includes bots)");
                for (Integer v : srv.clientPastVersionStats.keySet())
                    srv.messageToPlayer(c, gaName, ">   " + Version.version(v) + ": " + srv.clientPastVersionStats.get(v));
            }
        }

        // show range of current game's member client versions if not server version (added to *STATS* in 1.1.19)
        if ((ga.clientVersionLowest != vers) || (ga.clientVersionLowest != ga.clientVersionHighest))
            srv.messageToPlayer(c, gaName, "> This game's client versions: "
                + Version.version(ga.clientVersionLowest) + " - " + Version.version(ga.clientVersionHighest));

        processDebugCommand_gameStats(c, ga, false);
        processDebugCommand_connStats(c, ga, false);
=======
     * Process the {@code *LOADGAME*} debug command: Load the named game and have this client join it.
     * @param c  Client sending the debug command
     * @param connGaName  Client's current game in which the command was sent, for sending response messages
     * @param argsStr  Args for debug command (trimmed) or ""
     * @since 2.3.00
     */
    /* package */ void processDebugCommand_loadGame(final Connection c, final String connGaName, final String argsStr)
    {
        if (argsStr.isEmpty() || argsStr.indexOf(' ') != -1)
        {
            srv.messageToPlayer(c, connGaName, /*I*/"Usage: *LOADGAME* gamename"/*18N*/);
            return;
        }

        if (! DEBUG_COMMAND_SAVEGAME_FILENAME_REGEX.matcher(argsStr).matches())
        {
            srv.messageToPlayer
                (c, connGaName, /*I*/"gamename can only include letters, numbers, dashes, underscores."/*18N*/);
            return;
        }

        if (! processDebugCommand_loadSaveGame_checkDir("LOADGAME", c, connGaName))
            return;

        if (SavedGameModel.glas == null)
            SavedGameModel.glas = srv.gameList;

        SavedGameModel sgm = null;
        try
        {
            sgm = GameLoaderJSON.loadGame
                (new File(srv.savegameDir, argsStr + GameSaverJSON.FILENAME_EXTENSION));
        } catch(Throwable th) {
            srv.messageToPlayer
                (c, connGaName, /*I*/"Problem loading " + argsStr + ": " + th /*18N*/);
            return;
        }

        final SOCGame ga = sgm.getGame();

        // validate name and opts, add to gameList, announce "new" game, have client join;
        // sends error text if validation fails
        if (! srv.createOrJoinGame
               (c, c.getVersion(), connGaName, ga.getGameOptions(), ga, SOCServer.AUTH_OR_REJECT__OK))
        {
            return;
        }

        // Must tell debug player to sit down for debug user if they're a player here,
        // since PI will show as seated if nickname matches player name
        for (int pn = 0; pn < sgm.playerSeats.length; ++pn)
        {
            final SavedGameModel.PlayerInfo pi = sgm.playerSeats[pn];
            if (pi.isSeatVacant || ! pi.name.equals(c.getData()))
                continue;

            srv.sitDown(ga, c, pn, false, false);
            break;
        }

        // look for bots, ask them to join like in handleSTARTGAME/SGH.leaveGame
        final String gaName = ga.getName();
        final GameHandler gh = gameList.getGameTypeHandler(gaName);
        for (int pn = 0; pn < sgm.playerSeats.length; ++pn)
        {
            final SavedGameModel.PlayerInfo pi = sgm.playerSeats[pn];
            if (pi.isSeatVacant || ! pi.isRobot)
                continue;

            // TODO once we have bot details/constraints (fast or smart, 3rd-party bot class),
            //   request those when calling findRobotAskJoinGame
            //   instead of marking their seat as vacant

            if (! ga.isSeatVacant(pn))
                ga.removePlayer(ga.getPlayer(pn).getName(), true);
            boolean foundNoRobots = ! gh.findRobotAskJoinGame(ga, Integer.valueOf(pn), true);
            if (foundNoRobots)
                break;
            // TODO chk retval before break; send error msg to debug user in loaded game?
        }

        // Send Resume reminder prompt after delay, to appear after bots have joined
        //     TODO if any problems, don't send this prompt
        srv.miscTaskTimer.schedule(new TimerTask()
        {
            public void run()
            {
                srv.messageToGameUrgent(gaName, /*I*/"To continue playing, type *RESUMEGAME*"/*18N*/ );
            }
        }, 300 /* ms */ );
    }

    /**
     * Process the {@code *RESUMEGAME*} debug command: Resume the current game,
     * which was recently loaded with {@code *LOADGAME*}.
     * Must be in state {@link SOCGame#LOADING}.
     * @param c  Client sending the debug command
     * @param ga  Game in which the command was sent
     * @param argsStr  Args for debug command (trimmed) or ""
     * @since 2.3.00
     */
    /* package */ void processDebugCommand_resumeGame(final Connection c, final SOCGame ga, final String argsStr)
    {
        final String gaName = ga.getName();

        if (! argsStr.isEmpty())
        {
            // TODO once constraints are implemented: have an arg to override them

            srv.messageToPlayer(c, gaName, /*I*/"Usage: *RESUMEGAME* with no arguments"/*18N*/);
            return;
        }

        Object sgm = ga.savedGameModel;
        if ((ga.getGameState() != SOCGame.LOADING) || (sgm == null))
        {
            srv.messageToPlayer
                (c, gaName, /*I*/"This game is not waiting to be resumed."/*18N*/);
            return;
        }

        ((SavedGameModel) sgm).resumePlay(false);
        final GameHandler hand = gameList.getGameTypeHandler(gaName);
        if (hand != null)
            hand.sendGameState(ga);

        // Would anything else change besides state? If so, should it return a list of bots that joined etc?
        // Maybe nothing else would change, until constraints are done

        srv.messageToGameUrgent(gaName, /*I*/"Resuming game play."/*18N*/);
    }

    /**
     * Process the {@code *SAVEGAME*} debug command: Save the current game.
     * @param c  Client sending the debug command
     * @param ga  Game in which the command was sent
     * @param argsStr  Args for debug command (trimmed) or ""
     * @since 2.3.00
     */
    /* package */ void processDebugCommand_saveGame(final Connection c, final SOCGame ga, final String argsStr)
    {
        final String gaName = ga.getName();

        if (argsStr.isEmpty() || argsStr.indexOf(' ') != -1)
        {
            srv.messageToPlayer(c, gaName, /*I*/"Usage: *SAVEGAME* gamename"/*18N*/);
            return;
        }

        if (! processDebugCommand_loadSaveGame_checkDir("SAVEGAME", c, gaName))
            return;

        if (ga.getGameState() < SOCGame.ROLL_OR_CARD)
        {
            srv.messageToPlayer
                (c, gaName, /*I*/"Must finish initial placement before saving."/*18N*/);
            return;
        }
        else if (ga.getGameState() == SOCGame.LOADING)
        {
            srv.messageToPlayer
                (c, gaName, /*I*/"Must resume loaded game before saving again."/*18N*/);
            return;
        }

        if (! DEBUG_COMMAND_SAVEGAME_FILENAME_REGEX.matcher(argsStr).matches())
        {
            srv.messageToPlayer
                (c, gaName, /*I*/"gamename can only include letters, numbers, dashes, underscores."/*18N*/);
            return;
        }

        try
        {
            final String fname = argsStr + GameSaverJSON.FILENAME_EXTENSION;
            GameSaverJSON.saveGame(ga, srv.savegameDir, fname);
            srv.messageToPlayer
                (c, gaName, /*I*/"Saved game to " + fname /*18N*/);
        } catch(IllegalArgumentException|IOException e) {
            srv.messageToPlayer
                (c, gaName, /*I*/"Problem saving " + argsStr + ": " + e /*18N*/);
        }
    }

    /**
     * Check status of {@link SOCServer#savegameDir} and {@link SOCServer#savegameInitFailed}
     * for {@code *LOADGAME*} and {@code *SAVEGAME*} debug commands.
     * If problem found (dir doesn't exist, etc), sends error message to client.
     *
     * @param cmdName  "LOADGAME" or "SAVEGAME"
     * @param c  Client sending the debug command
     * @param connGaName  Client's current game, for sending error messages
     * @return True if everything looks OK, false if a message was printed to user
     * @since 2.3.00
     */
    private boolean processDebugCommand_loadSaveGame_checkDir
        (final String cmdName, final Connection c, final String connGaName)
    {
        final File dir = srv.savegameDir;

        String errMsgKey = null;  // i18n message key (TODO)
        Object errMsgObj, errMsgO2 = null;

        if (srv.savegameInitFailed)
        {
            errMsgKey = /*I*/cmdName + " is disabled: Initialization failed. See startup messages on server console."/*18N*/;
        } else if (dir == null) {
            errMsgKey = /*I*/cmdName + " is disabled: Must set " + SOCServer.PROP_JSETTLERS_SAVEGAME_DIR + " property"/*18N*/;
        } else {
            errMsgObj = dir.getPath();

            try
            {
                if (! dir.exists())
                {
                    errMsgKey = /*I*/"savegame.dir not found: " + errMsgObj/*18N*/;
                } else if (! dir.isDirectory()) {
                    errMsgKey = /*I*/"savegame.dir file exists but isn't a directory: " + errMsgObj/*18N*/;
                }
            } catch (SecurityException e) {
                errMsgO2 = e;
                errMsgKey = /*I*/"Warning: Can't access savegame.dir " + errMsgObj + ": " + e /*18N*/;
            }
        }

        if (errMsgKey != null)
        {
            // TODO i18n
            srv.messageToPlayer(c, connGaName, errMsgKey);
            return false;
        }

        return true;
>>>>>>> 11b9161d
    }

    /**
     * Process unprivileged command {@code *WHO*} to show members of current game,
     * or privileged {@code *WHO* gameName|all|*} to show all connected clients or some other game's members.
     *<P>
     * <B>Locks:</B> Takes/releases {@link SOCGameList#takeMonitorForGame(String) gameList.takeMonitorForGame(gaName)}
     * to call {@link SOCGameListAtServer#getMembers(String)}.
     *
     * @param c  Client sending the *WHO* command
     * @param ga  Game in which the command was sent
     * @param cmdText   Text of *WHO* command
     * @since 1.1.20
     */
    private void processDebugCommand_who
        (final Connection c, final SOCGame ga, final String cmdText)
    {
        final String gaName = ga.getName();  // name of game where c is connected and sent *WHO* command
        String gaNameWho = gaName;  // name of game to find members; if sendToCli, not equal to gaName
        boolean sendToCli = false;  // if true, send member list only to c instead of whole game

        int i = cmdText.indexOf(' ');
        if (i != -1)
        {
            // look for a game name or */all
            String gname = cmdText.substring(i+1).trim();

            if (gname.length() > 0)
            {
                // Check if using user admins; if not, if using debug user

                final String uname = c.getData();
                boolean isAdmin = srv.isUserDBUserAdmin(uname);
                if (! isAdmin)
                    isAdmin = (srv.isDebugUserEnabled() && uname.equals("debug"));
                if (! isAdmin)
                {
                    srv.messageToPlayerKeyed(c, gaName, "reply.must_be_admin.view");
                        // "Must be an administrator to view that."
                    return;
                }

                sendToCli = true;

                if (gname.equals("*") || gname.toUpperCase(Locale.US).equals("ALL"))
                {
                    // Instead of listing the game's members, list all connected clients.
                    // Build list of StringBuilder not String to do as little as possible
                    // inside synchronization block.

                    final ArrayList<StringBuilder> sbs = new ArrayList<StringBuilder>();
                    sbs.add(new StringBuilder(c.getLocalized("reply.who.conn_to_srv")));
                        // "Currently connected to server:"

                    final Integer nUnnamed = srv.getConnectedClientNames(sbs);
                    if (nUnnamed.intValue() != 0)
                    {
                        StringBuilder sb = new StringBuilder("- ");
                        sb.append(c.getLocalized("reply.who.and_unnamed", nUnnamed));
                            // "and {0} unnamed connections"
                        sbs.add(sb);
                    }

                    for (StringBuilder sbb : sbs)
                        srv.messageToPlayer(c, gaName, sbb.toString());

                    return;  // <--- Early return; Not listing a game's members ---
                }

                if (gameList.isGame(gname))
                {
                    gaNameWho = gname;
                } else {
                    srv.messageToPlayerKeyed(c, gaName, "reply.game.not.found");  // "Game not found."
                    return;
                }
            }
        }

        Vector<Connection> gameMembers = null;

        gameList.takeMonitorForGame(gaNameWho);
        try
        {
            gameMembers = gameList.getMembers(gaNameWho);
            if (! sendToCli)
                srv.messageToGameKeyed(ga, false, "reply.game_members.this");  // "This game's members:"
        }
        catch (Exception e)
        {
            D.ebugPrintStackTrace(e, "Exception in *WHO* (gameMembers)");
        }
        gameList.releaseMonitorForGame(gaNameWho);

        if (gameMembers == null)
        {
            return;  // unlikely since empty games are destroyed
        }

        if (sendToCli)
            srv.messageToPlayerKeyed(c, gaName, "reply.game_members.of", gaNameWho);  // "Members of game {0}:"

        Enumeration<Connection> membersEnum = gameMembers.elements();
        while (membersEnum.hasMoreElements())
        {
            Connection conn = membersEnum.nextElement();
            String mNameStr = "> " + conn.getData();

            if (sendToCli)
                srv.messageToPlayer(c, gaName, mNameStr);
            else
                srv.messageToGame(gaName, mNameStr);
        }
    }


    /// Channel lifecycle ///


    /**
     * Handle the "join a channel" message.
     * If client hasn't yet sent its version, assume is
     * version 1.0.00 ({@link #CLI_VERSION_ASSUMED_GUESS}), disconnect if too low.
     *<P>
     * Requested channel name must pass {@link SOCMessage#isSingleLineAndSafe(String)}.
     * Channel name {@code "*"} is also rejected to avoid conflicts with admin commands.
     *
     * @param c  the connection that sent the message
     * @param mes  the message
     * @since 1.0.0
     */
    private void handleJOINCHANNEL(Connection c, SOCJoinChannel mes)
    {
        if (c == null)
            return;

        if (D.ebugIsEnabled())
            D.ebugPrintln("handleJOINCHANNEL: " + mes);

        int cliVers = c.getVersion();

        /**
         * Check the reported version; if none, assume 1000 (1.0.00)
         */
        if (cliVers == -1)
        {
            if (! srv.setClientVersSendGamesOrReject(c, SOCServer.CLI_VERSION_ASSUMED_GUESS, null, null, false))
                return;  // <--- Discon and Early return: Client too old ---

            cliVers = c.getVersion();
        }

        final String chName = mes.getChannel().trim();
        if (c.getData() != null)
        {
            handleJOINCHANNEL_postAuth(c, chName, cliVers, SOCServer.AUTH_OR_REJECT__OK);
        } else {
            /**
             * Check that the nickname is ok, check password if supplied; if not ok, sends a SOCStatusMessage.
             */
            final String msgUser = mes.getNickname().trim();  // trim before db query calls
            final String msgPass = mes.getPassword();

            final int cv = cliVers;
            srv.authOrRejectClientUser
                (c, msgUser, msgPass, cliVers, true, false,
                 new SOCServer.AuthSuccessRunnable()
                 {
                    public void success(final Connection c, final int authResult)
                    {
                        handleJOINCHANNEL_postAuth(c, chName, cv, authResult);
                    }
                 });
        }
    }

    /**
     * After successful client user auth, take care of the rest of
     * {@link #handleJOINCHANNEL(Connection, SOCJoinChannel)}.
     * @since 1.2.00
     */
    private void handleJOINCHANNEL_postAuth
        (final Connection c, final String ch, final int cliVers, final int authResult)
    {
        final SOCClientData scd = (SOCClientData) c.getAppData();
        final boolean mustSetUsername = (0 != (authResult & SOCServer.AUTH_OR_REJECT__SET_USERNAME));
        final String msgUser = c.getData();
            // if mustSetUsername, will tell client to set nickname to original case from db case-insensitive search

        /**
         * Check that the channel name is ok
         */

        /*
           if (!checkChannelName(mes.getChannel())) {
           return;
           }
         */
        if ( (! SOCMessage.isSingleLineAndSafe(ch))
             || "*".equals(ch))
        {
            c.put(SOCStatusMessage.toCmd
                   (SOCStatusMessage.SV_NEWGAME_NAME_REJECTED, cliVers,
                    c.getLocalized("netmsg.status.common.newgame_name_rejected")));
            // "This name is not permitted, please choose a different name."

            return;  // <---- Early return ----
        }

        /**
         * If creating a new channel, ensure they are below their max channel count.
         */
        if ((! channelList.isChannel(ch))
            && (SOCServer.CLIENT_MAX_CREATE_CHANNELS >= 0)
            && (SOCServer.CLIENT_MAX_CREATE_CHANNELS <= scd.getcurrentCreatedChannels()))
        {
            c.put(SOCStatusMessage.toCmd
                   (SOCStatusMessage.SV_NEWCHANNEL_TOO_MANY_CREATED, cliVers,
                    c.getLocalized("netmsg.status.newchannel_too_many_created", SOCServer.CLIENT_MAX_CREATE_CHANNELS)));
            // "Too many of your chat channels still active; maximum: 2"

            return;  // <---- Early return ----
        }

        /**
         * Tell the client that everything is good to go
         */
        final String txt = c.getLocalized("netmsg.status.welcome");  // "Welcome to Java Settlers of Catan!"
        if (! mustSetUsername)
        {
            if ((! scd.sentPostAuthWelcome) || (c.getVersion() < SOCStringManager.VERSION_FOR_I18N))
            {
                c.put(SOCStatusMessage.toCmd
                    (SOCStatusMessage.SV_OK, txt));
                scd.sentPostAuthWelcome = true;
            }
        } else {
            c.put(SOCStatusMessage.toCmd
                (SOCStatusMessage.SV_OK_SET_NICKNAME, msgUser + SOCMessage.sep2_char + txt));
        }
        c.put(SOCJoinChannelAuth.toCmd(msgUser, ch));

        /**
         * Add the Connection to the channel
         */

        if (channelList.takeMonitorForChannel(ch))
        {
            try
            {
                srv.connectToChannel(c, ch);
            }
            catch (Exception e)
            {
                D.ebugPrintStackTrace(e, "Exception in handleJOIN (connectToChannel)");
            }

            channelList.releaseMonitorForChannel(ch);
        }
        else
        {
            /**
             * the channel did not exist, create it
             */
            channelList.takeMonitor();

            try
            {
                channelList.createChannel(ch, msgUser);
                scd.createdChannel();
            }
            catch (Exception e)
            {
                D.ebugPrintStackTrace(e, "Exception in handleJOIN (createChannel)");
            }

            channelList.releaseMonitor();
            srv.broadcast(SOCNewChannel.toCmd(ch));
            c.put(SOCChannelMembers.toCmd(ch, channelList.getMembers(ch)));
            if (D.ebugOn)
                D.ebugPrintln("*** " + msgUser + " joined new channel " + ch + " at "
                    + DateFormat.getTimeInstance(DateFormat.SHORT).format(new Date()));
            channelList.takeMonitorForChannel(ch);

            try
            {
                channelList.addMember(c, ch);
            }
            catch (Exception e)
            {
                D.ebugPrintStackTrace(e, "Exception in handleJOIN (addMember)");
            }

            channelList.releaseMonitorForChannel(ch);
        }

        /**
         * let everyone know about the change
         */
        srv.messageToChannel(ch, new SOCJoinChannel(msgUser, "", SOCMessage.EMPTYSTR, ch));

        /**
         * Send recap; same sequence is in SOCGameHandler.joinGame with different message type
         */
        final SOCChatRecentBuffer buf = channelList.getChatBuffer(ch);
        {
            List<SOCChatRecentBuffer.Entry> recents;
            synchronized(buf)
            {
                recents = buf.getAll();
            }
            if (! recents.isEmpty())
            {
                c.put(new SOCChannelTextMsg(ch, SOCGameTextMsg.SERVER_FOR_CHAT,
                        c.getLocalized("member.join.recap_begin")));  // [:: ]"Recap of recent chat ::"
                for (SOCChatRecentBuffer.Entry e : recents)
                    c.put(new SOCChannelTextMsg(ch, e.nickname, e.text));
                c.put(new SOCChannelTextMsg(ch, SOCGameTextMsg.SERVER_FOR_CHAT,
                        c.getLocalized("member.join.recap_end")));    // [:: ]"Recap ends ::"
            }
        }
    }

    /**
     * Handle the "leave a channel" message
     *
     * @param c  the connection that sent the message
     * @param mes  the message
     * @since 1.0.0
     */
    private void handleLEAVECHANNEL(Connection c, SOCLeaveChannel mes)
    {
        if (D.ebugIsEnabled())
            D.ebugPrintln("handleLEAVECHANNEL: " + mes);

        if (c == null)
            return;

        final String chName = mes.getChannel();

        boolean destroyedChannel = false;
        channelList.takeMonitorForChannel(chName);

        try
        {
            destroyedChannel = srv.leaveChannel(c, chName, true, false);
        }
        catch (Exception e)
        {
            D.ebugPrintStackTrace(e, "Exception in handleLEAVECHANNEL");
        }

        channelList.releaseMonitorForChannel(chName);

        if (destroyedChannel)
        {
            srv.broadcast(SOCDeleteChannel.toCmd(chName));
        }
    }


    /// Game lifecycle ///


    /**
     * process the "new game with options request" message.
     * For messages sent, and other details,
     * see {@link #createOrJoinGameIfUserOK(Connection, String, String, String, Map)}.
     * <P>
     * Because this message is sent only by clients newer than 1.1.06, we definitely know that
     * the client has already sent its version information.
     *
     * @param c  the connection
     * @param mes  the message
     * @since 1.1.07
     */
    private void handleNEWGAMEWITHOPTIONSREQUEST(Connection c, SOCNewGameWithOptionsRequest mes)
    {
        if (c == null)
            return;

        srv.createOrJoinGameIfUserOK
            (c, mes.getNickname(), mes.getPassword(), mes.getGame(), mes.getOptions());
    }

    /**
     * Handle the "join a game" message: Join or create a game.
     * Will join the game, or return a STATUSMESSAGE if nickname is not OK.
     * Clients can join game as an observer, if they don't SITDOWN after joining.
     *<P>
     * If client hasn't yet sent its version, assume is version 1.0.00
     * ({@link SOCServer#CLI_VERSION_ASSUMED_GUESS CLI_VERSION_ASSUMED_GUESS}), disconnect if too low.
     * If the client is too old to join a specific game, return a STATUSMESSAGE (since 1.1.06).
     *
     * @param c  the connection that sent the message
     * @param mes  the message
     * @since 1.0.0
     */
    private void handleJOINGAME(Connection c, SOCJoinGame mes)
    {
        if (c == null)
            return;

        // D.ebugPrintln("handleJOINGAME: " + mes);

        /**
         * Check the client's reported version; if none, assume 1000 (1.0.00)
         */
        if (c.getVersion() == -1)
        {
            if (! srv.setClientVersSendGamesOrReject(c, SOCServer.CLI_VERSION_ASSUMED_GUESS, null, null, false))
                return;  // <--- Early return: Client too old ---
        }

        srv.createOrJoinGameIfUserOK
            (c, mes.getNickname(), mes.getPassword(), mes.getGame(), null);
    }

    /**
     * Handle the "leave game" message
     *
     * @param c  the connection that sent the message
     * @param mes  the message
     * @since 1.0.0
     */
    private void handleLEAVEGAME(Connection c, SOCLeaveGame mes)
    {
        if (c == null)
            return;

        boolean isMember = false;
        final String gaName = mes.getGame();
        if (! gameList.takeMonitorForGame(gaName))
        {
            return;  // <--- Early return: game not in gamelist ---
        }

        try
        {
            isMember = gameList.isMember(c, gaName);
        }
        catch (Exception e)
        {
            D.ebugPrintStackTrace(e, "Exception in handleLEAVEGAME (isMember)");
        }

        gameList.releaseMonitorForGame(gaName);

        if (isMember)
        {
            srv.leaveGameMemberAndCleanup(c, null, gaName);
        }
        else if (((SOCClientData) c.getAppData()).isRobot)
        {
            handleLEAVEGAME_maybeGameReset_oldRobot(gaName);

            // During a game reset, this robot player
            // will not be found among cg's players
            // (isMember is false), because it's
            // attached to the old game object
            // instead of the new one.
            // So, check game state and update game's reset data.
        }
    }

    /**
     * Handle an unattached robot saying it is leaving the game,
     * from {@link #handleLEAVEGAME(Connection, SOCLeaveGame)}.
     * Ignore the robot (since it's not a member of the game) unless
     * gamestate is {@link SOCGame#READY_RESET_WAIT_ROBOT_DISMISS}.
     *
     * @since 1.1.07
     */
    private void handleLEAVEGAME_maybeGameReset_oldRobot(final String gaName)
    {
        SOCGame cg = gameList.getGameData(gaName);
        if (cg.getGameState() != SOCGame.READY_RESET_WAIT_ROBOT_DISMISS)
            return;

        boolean gameResetRobotsAllDismissed = false;

        // TODO locks
        SOCGameBoardReset gr = cg.boardResetOngoingInfo;
        if (gr != null)
        {
            --gr.oldRobotCount;
            if (0 == gr.oldRobotCount)
                gameResetRobotsAllDismissed = true;
        }

        if (gameResetRobotsAllDismissed)
            srv.resetBoardAndNotify_finish(gr, cg);  // TODO locks?
    }

    /**
     * handle "sit down" message
     *
     * @param c  the connection that sent the message
     * @param mes  the message
     * @since 1.0.0
     */
    private void handleSITDOWN(Connection c, SOCSitDown mes)
    {
        if (c == null)
            return;

        final String gaName = mes.getGame();
        SOCGame ga = gameList.getGameData(gaName);
        if (ga == null)
        {
            // Out of date client info, or may be observing a deleted game.
            // Already authenticated (c != null), so replying is OK by security.
            srv.messageToPlayerKeyed(c, gaName, "reply.game.not.found");  // "Game not found."

            return;  // <--- Early return: No active game found ---
        }

        /**
         * make sure this player isn't already sitting
         */
        boolean canSit = true;
        boolean gameIsFull = false, gameAlreadyStarted = false;

        /*
           for (int i = 0; i < SOCGame.MAXPLAYERS; i++) {
           if (ga.getPlayer(i).getName() == c.getData()) {
           canSit = false;
           break;
           }
           }
         */
        //D.ebugPrintln("ga.isSeatVacant(mes.getPlayerNumber()) = "+ga.isSeatVacant(mes.getPlayerNumber()));

        /**
         * if this is a robot, remove it from the request list
         */
        boolean isBotJoinRequest = false;
        {
            Hashtable<Connection, Object> joinRequests = srv.robotJoinRequests.get(gaName);
            if (joinRequests != null)
                isBotJoinRequest = (null != joinRequests.remove(c));
        }

        /**
         * make sure a person isn't sitting here already;
         * if a robot is sitting there, dismiss the robot.
         * Can't sit at a vacant seat after everyone has
         * placed 1st settlement+road (state >= START2A).
         *
         * If a human leaves after game is started, seat will appear vacant when the
         * requested bot sits to replace them, so let the bot sit at that vacant seat.
         */
        final int pn = mes.getPlayerNumber();

        ga.takeMonitor();

        try
        {
            if (ga.isSeatVacant(pn))
            {
                gameAlreadyStarted = (ga.getGameState() >= SOCGame.START2A);
                if (! gameAlreadyStarted)
                    gameIsFull = (1 > ga.getAvailableSeatCount());

                if (gameIsFull || (gameAlreadyStarted && ! isBotJoinRequest))
                    canSit = false;
            } else {
                SOCPlayer seatedPlayer = ga.getPlayer(pn);

                if (seatedPlayer.isRobot()
                    && (ga.getSeatLock(pn) != SOCGame.SeatLockState.LOCKED)
                    && (ga.getCurrentPlayerNumber() != pn))
                {
                    /**
                     * boot the robot out of the game
                     */
                    Connection robotCon = srv.getConnection(seatedPlayer.getName());
                    robotCon.put(SOCRobotDismiss.toCmd(gaName));

                    /**
                     * this connection has to wait for the robot to leave,
                     * will then be told they've sat down
                     */
                    Vector<SOCReplaceRequest> disRequests = srv.robotDismissRequests.get(gaName);
                    SOCReplaceRequest req = new SOCReplaceRequest(c, robotCon, mes);

                    if (disRequests == null)
                    {
                        disRequests = new Vector<SOCReplaceRequest>();
                        disRequests.addElement(req);
                        srv.robotDismissRequests.put(gaName, disRequests);
                    }
                    else
                    {
                        disRequests.addElement(req);
                    }
                }

                canSit = false;
            }
        }
        catch (Exception e)
        {
            D.ebugPrintStackTrace(e, "Exception caught at handleSITDOWN");
        }

        ga.releaseMonitor();

        //D.ebugPrintln("canSit 2 = "+canSit);
        if (canSit)
        {
            srv.sitDown(ga, c, pn, mes.isRobot(), false);
        }
        else
        {
            /**
             * if the robot can't sit, tell it to go away.
             * otherwise if game is full, tell the player.
             */
            if (mes.isRobot())
            {
                c.put(SOCRobotDismiss.toCmd(gaName));
            } else if (gameAlreadyStarted) {
                srv.messageToPlayerKeyed(c, gaName, "member.sit.game.started");
                    // "This game has already started; to play you must take over a robot."
            } else if (gameIsFull) {
                srv.messageToPlayerKeyed(c, gaName, "member.sit.game.full");
                    // "This game is full; you cannot sit down."
            }
        }
    }

    /**
     * handle "start game" message.  Game state must be NEW, or this message is ignored.
     * {@link SOCServer#readyGameAskRobotsJoin(SOCGame, Connection[], int) Ask some robots} to fill
     * empty seats, or {@link GameHandler#startGame(SOCGame) begin the game} if no robots needed.
     *<P>
     * Called when clients have sat at a new game and a client asks to start it,
     * not called during game board reset.
     *<P>
     * For robot debugging, a client can start and observe a robots-only game if the
     * {@link SOCServer#PROP_JSETTLERS_BOTS_BOTGAMES_TOTAL} property != 0 (including &lt; 0).
     *<P>
     * Visibility is package-level, not private, so {@link SOCServer} can start robot-only games.
     *
     * @param c  the connection that sent the message
     * @param mes  the message
     * @param botsOnly_maxBots  For bot debugging, maximum number of bots to add to the game,
     *     or 0 to fill all empty seats. This parameter is used only when requesting a new
     *     robots-only game using the *STARTBOTGAME* debug command; ignored otherwise.
     * @since 1.0.0
     */
    void handleSTARTGAME
        (Connection c, final SOCStartGame mes, final int botsOnly_maxBots)
    {
        final String gn = mes.getGame();
        SOCGame ga = gameList.getGameData(gn);
        if (ga == null)
            return;

        ga.takeMonitor();

        try
        {
            if (ga.getGameState() == SOCGame.NEW)
            {
                boolean allowStart = true;
                boolean seatsFull = true;
                boolean anyLocked = false;
                int numEmpty = 0;
                int numPlayers = 0;

                //
                // count the number of unlocked empty seats
                //
                for (int i = 0; i < ga.maxPlayers; i++)
                {
                    if (ga.isSeatVacant(i))
                    {
                        if (ga.getSeatLock(i) == SOCGame.SeatLockState.UNLOCKED)
                        {
                            seatsFull = false;
                            ++numEmpty;
                        }
                        else
                        {
                            anyLocked = true;
                        }
                    }
                    else
                    {
                        ++numPlayers;
                    }
                }

                // Check vs max-players allowed in game (option "PL").
                // Like seat locks, this can cause robots to be unwanted
                // in otherwise-empty seats.
                {
                    final int numAvail = ga.getAvailableSeatCount();
                    if (numAvail < numEmpty)
                    {
                        numEmpty = numAvail;
                        if (numEmpty == 0)
                            seatsFull = true;
                    }
                }

                if (numPlayers == 0)
                {
                    // No one has sat, human client who requested STARTGAME is an observer.
                    // Is server configured for robot-only games?  Prop's value can be < 0
                    // to allow this without creating bots-only games at startup.

                    if (0 == srv.getConfigIntProperty(SOCServer.PROP_JSETTLERS_BOTS_BOTGAMES_TOTAL, 0))
                    {
                        allowStart = false;
                        srv.messageToGameKeyed(ga, true, "start.player.must.sit");
                            // "To start the game, at least one player must sit down."
                    } else {
                        if ((botsOnly_maxBots != 0) && (botsOnly_maxBots < numEmpty))
                            numEmpty = botsOnly_maxBots;
                    }
                }

                if (seatsFull && (numPlayers < 2))
                {
                    // Don't start the game; client must have more humans sit or unlock some seats for bots.

                    allowStart = false;
                    numEmpty = 3;
                    srv.messageToGameKeyed(ga, true, "start.only.cannot.lock.all");
                        // "The only player cannot lock all seats. To start the game, other players or robots must join."
                }
                else if (allowStart && ! seatsFull)
                {
                    // Look for some bots

                    final int numBots = srv.getRobotCount();
                    if (numBots == 0)
                    {
                        if (numPlayers < SOCGame.MINPLAYERS)
                            srv.messageToGameKeyed(ga, true, "start.no.robots.on.server", SOCGame.MINPLAYERS);
                                // "No robots on this server, please fill at least {0} seats before starting."
                        else
                            seatsFull = true;  // Enough players to start game.
                    }
                    else
                    {
                        //
                        // make sure there are enough robots connected,
                        // then set gamestate READY and ask them to connect.
                        //
                        if (numEmpty > numBots)
                        {
                            final String m;
                            if (anyLocked)
                                m = "start.not.enough.robots";
                                    // "Not enough robots to fill all the seats. Only {0} robots are available."
                            else
                                m = "start.not.enough.robots.lock";
                                    // "Not enough robots to fill all the seats. Lock some seats. Only {0} robots are available."
                            srv.messageToGameKeyed(ga, true, m, numBots);
                        }
                        else
                        {
                            ga.setGameState(SOCGame.READY);

                            /**
                             * Fill all the unlocked empty seats with robots.
                             * Build a hash of Connections of robots asked
                             * to join, and add it to the robotJoinRequests table.
                             */
                            boolean invitedBots = false;
                            IllegalStateException e = null;
                            try
                            {
                                invitedBots = srv.readyGameAskRobotsJoin(ga, null, numEmpty);
                            }
                            catch (IllegalStateException ex)
                            {
                                e = ex;
                            }

                            if (! invitedBots)
                            {
                                System.err.println
                                    ("Robot-join problem in game " + gn + ": "
                                     + ((e != null) ? e : " no matching bots available"));

                                // recover, so that human players can still start a game
                                ga.setGameState(SOCGame.NEW);
                                allowStart = false;

                                gameList.takeMonitorForGame(gn);
                                if (e != null)
                                    srv.messageToGameKeyed(ga, false, "start.robots.cannot.join.problem", e.getMessage());
                                        // "Sorry, robots cannot join this game: {0}"
                                else
                                    srv.messageToGameKeyed(ga, false, "start.robots.cannot.join.options");
                                        // "Sorry, robots cannot join this game because of its options."
                                srv.messageToGameKeyed(ga, false, "start.to.start.without.robots");
                                    // "To start the game without robots, lock all empty seats."
                                gameList.releaseMonitorForGame(gn);
                            }
                        }
                    }
                }

                /**
                 * If this doesn't need robots, then start the game.
                 * Otherwise wait for them to sit before starting the game.
                 */
                if (seatsFull && allowStart)
                {
                    GameHandler hand = gameList.getGameTypeHandler(gn);
                    if (hand != null)
                        hand.startGame(ga);
                }
            }
        }
        catch (Throwable e)
        {
            D.ebugPrintStackTrace(e, "Exception caught");
        }

        ga.releaseMonitor();
    }

    /**
     * handle "reset-board request" message.
     * If {@link SOCGame#getResetVoteActive()} already or {@link SOCPlayer#hasAskedBoardReset()} this turn,
     * ignore. Otherwise: If multiple human players, start a vote with {@link SOCGame#resetVoteBegin(int)}.
     * If requester is sole human player, reset the game to a copy with same name and (copy of) same players,
     * new layout, by calling {@link SOCServer#resetBoardAndNotify(String, int)}.
     *<P>
     * The requesting player doesn't vote, but server still sends them a vote-request message to tell that client their
     * request was accepted and voting has begun.
     *<P>
     * If only one player remains (all other humans have left at end), ask them to start a new game instead.
     * This is a rare occurrence and we shouldn't bring in new robots and all,
     * since we already have an interface to set up a game.
     *<P>
     * If any human player's client is too old to vote for reset, assume they vote Yes.
     *
     * @param c  the connection
     * @param mes  the message
     * @see #handleRESETBOARDVOTE(Connection, SOCResetBoardVote)
     * @since 1.1.00
     */
    private void handleRESETBOARDREQUEST(Connection c, final SOCResetBoardRequest mes)
    {
        final String gaName = mes.getGame();
        SOCGame ga = gameList.getGameData(gaName);
        if (ga == null)
            return;
        SOCPlayer reqPlayer = ga.getPlayer(c.getData());
        if (reqPlayer == null)
        {
            return;  // Not playing in that game (Security)
        }

        /**
         * Is voting already active from another player?
         * Or, has this player already asked for voting this turn?
         */
        if (ga.getResetVoteActive() || reqPlayer.hasAskedBoardReset())
        {
            // Ignore this second request. Can't send REJECT because
            // that would end the already-active round of voting.
            return;
        }

        /**
         * Is there more than one human player?
         * Grab connection information for humans and robots.
         */
        Connection[] humanConns = new Connection[ga.maxPlayers];
        Connection[] robotConns = new Connection[ga.maxPlayers];
        final int numHuman = SOCGameBoardReset.sortPlayerConnections
            (ga, null, gameList.getMembers(gaName), humanConns, robotConns);

        final int reqPN = reqPlayer.getPlayerNumber();
        if (numHuman < 2)
        {
            // Are there robots? Go ahead and reset if so.
            boolean hadRobot = false, hadUnlockedRobot = false;
            for (int i = robotConns.length-1; i>=0; --i)
            {
                if (robotConns[i] != null)
                {
                    hadRobot = true;
                    if (ga.getSeatLock(i) == SOCGame.SeatLockState.UNLOCKED)
                    {
                        hadUnlockedRobot = true;
                        break;
                    }
                }
            }
            if (hadUnlockedRobot)
            {
                srv.resetBoardAndNotify(gaName, reqPN);
            } else if (hadRobot) {
                srv.messageToPlayerKeyed(c, gaName, "resetboard.request.unlock.bot");
                    // "Please unlock at least one bot, so you will have an opponent."
            } else {
                srv.messageToGameKeyed(ga, true, "resetboard.request.everyone.left");
                    // "Everyone has left this game. Please start a new game with players or bots."
            }
        }
        else
        {
            // Probably put it to a vote.
            gameList.takeMonitorForGame(gaName);

            // First, Count number of other players who can vote (connected, version chk)
            int votingPlayers = 0;
            for (int i = ga.maxPlayers - 1; i>=0; --i)
            {
                if ((i != reqPN) && ! ga.isSeatVacant(i))
                {
                    Connection pc = srv.getConnection(ga.getPlayer(i).getName());
                    if ((pc != null) && pc.isConnected() && (pc.getVersion() >= 1100))
                         ++votingPlayers;
                }
            }

            if (votingPlayers == 0)
            {
                // No one else is capable of voting.
                // Reset the game immediately.
                srv.messageToGameKeyed(ga, false, "resetboard.vote.request.alloldcli", c.getData());
                    // ">>> {0} is resetting the game - other connected players are unable to vote (client too old)."

                gameList.releaseMonitorForGame(gaName);
                srv.resetBoardAndNotify(gaName, reqPN);
            }
            else
            {
                // Put it to a vote
                srv.messageToGameKeyed(ga, false, "resetboard.vote.request", c.getData());
                    // "requests a board reset - other players please vote."
                String vrCmd = SOCResetBoardVoteRequest.toCmd(gaName, reqPN);

                ga.resetVoteBegin(reqPN);

                gameList.releaseMonitorForGame(gaName);
                for (int i = 0; i < ga.maxPlayers; ++i)
                    if (humanConns[i] != null)
                        if (humanConns[i].getVersion() >= 1100)
                            humanConns[i].put(vrCmd);
                        else
                            ga.resetVoteRegister
                                (ga.getPlayer(humanConns[i].getData()).getPlayerNumber(), true);
            }
        }
    }

    /**
     * handle message of player's vote for a "reset-board" request.
     * Register the player's vote with {@link SOCServer#resetBoardVoteNotifyOne(SOCGame, int, String, boolean)}.
     * If all votes have now arrived and the vote is unanimous,
     * resets the game to a copy with same name and players, new layout.
     *
     * @param c  the connection
     * @param mes  the message
     * @see #handleRESETBOARDREQUEST(Connection, SOCResetBoardRequest)
     * @see SOCServer#resetBoardAndNotify(String, int)
     * @since 1.1.00
     */
    private void handleRESETBOARDVOTE(Connection c, final SOCResetBoardVote mes)
    {
        final String gaName = mes.getGame();
        SOCGame ga = gameList.getGameData(gaName);
        if (ga == null)
            return;
        final String plName = c.getData();
        SOCPlayer reqPlayer = ga.getPlayer(plName);
        if (reqPlayer == null)
        {
            return;  // Not playing in that game (security)
        }

        // Register this player's vote, and let game members know.
        // If vote succeeded, go ahead and reset the game.
        // If vote rejected, let everyone know.

        srv.resetBoardVoteNotifyOne(ga, reqPlayer.getPlayerNumber(), plName, mes.getPlayerVote());
    }

}<|MERGE_RESOLUTION|>--- conflicted
+++ resolved
@@ -1354,7 +1354,6 @@
     }
 
     /**
-<<<<<<< HEAD
      * Process the {@code *STATS*} unprivileged debug command:
      * Send the client a list of server statistics, and stats for the game and connection they sent the command from.
      * Calls {@link #processDebugCommand_gameStats(Connection, SOCGame, boolean)}.
@@ -1417,7 +1416,9 @@
 
         processDebugCommand_gameStats(c, ga, false);
         processDebugCommand_connStats(c, ga, false);
-=======
+    }
+
+    /**
      * Process the {@code *LOADGAME*} debug command: Load the named game and have this client join it.
      * @param c  Client sending the debug command
      * @param connGaName  Client's current game in which the command was sent, for sending response messages
@@ -1651,7 +1652,6 @@
         }
 
         return true;
->>>>>>> 11b9161d
     }
 
     /**
