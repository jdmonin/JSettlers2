--- conflicted
+++ resolved
@@ -418,11 +418,7 @@
                 {
                     if (! srv.isUserDBUserAdmin(mesUser))
                     {
-<<<<<<< HEAD
-                        c.put(new SOCStatusMessage
-=======
                         c.put(SOCStatusMessage.buildForVersion
->>>>>>> 5c865e0d
                                 (SOCStatusMessage.SV_ACCT_NOT_CREATED_DENIED, cliVersion,
                                  c.getLocalized("account.create.not_auth")));
                                     // "Your account is not authorized to create accounts."
@@ -443,11 +439,7 @@
                     srv.nameConnection(c, false);
                 } catch (SQLException e) {
                     // unlikely, we've just queried db in authOrRejectClientUser
-<<<<<<< HEAD
-                    c.put(new SOCStatusMessage
-=======
                     c.put(SOCStatusMessage.buildForVersion
->>>>>>> 5c865e0d
                             (SOCStatusMessage.SV_PROBLEM_WITH_DB, c.getVersion(),
                             "Problem connecting to database, please try again later."));
                     return;
@@ -504,11 +496,7 @@
         if (rejectReason != null)
         {
             if (rejectReason.equals(SOCServer.MSG_NICKNAME_ALREADY_IN_USE))
-<<<<<<< HEAD
-                c.put(new SOCStatusMessage
-=======
                 c.put(SOCStatusMessage.buildForVersion
->>>>>>> 5c865e0d
                         (SOCStatusMessage.SV_NAME_IN_USE, c.getVersion(), rejectReason));
             c.put(new SOCRejectConnection(rejectReason));
             c.disconnectSoft();
@@ -598,11 +586,7 @@
             flags = SOCLocalizedStrings.FLAG_TYPE_UNKNOWN;
         }
 
-<<<<<<< HEAD
-        c.put(new SOCLocalizedStrings(type, flags, rets));  // null "rets" is OK
-=======
         c.put(new SOCLocalizedStrings(type, flags, rets));  // null "rets" is ok
->>>>>>> 5c865e0d
     }
 
     /**
@@ -2151,11 +2135,7 @@
         if ( (! SOCMessage.isSingleLineAndSafe(ch))
              || "*".equals(ch))
         {
-<<<<<<< HEAD
-            c.put(new SOCStatusMessage
-=======
             c.put(SOCStatusMessage.buildForVersion
->>>>>>> 5c865e0d
                    (SOCStatusMessage.SV_NEWGAME_NAME_REJECTED, cliVers,
                     c.getLocalized("netmsg.status.common.newgame_name_rejected")));
             // "This name is not permitted, please choose a different name."
@@ -2170,11 +2150,7 @@
             && (SOCServer.CLIENT_MAX_CREATE_CHANNELS >= 0)
             && (SOCServer.CLIENT_MAX_CREATE_CHANNELS <= scd.getcurrentCreatedChannels()))
         {
-<<<<<<< HEAD
-            c.put(new SOCStatusMessage
-=======
             c.put(SOCStatusMessage.buildForVersion
->>>>>>> 5c865e0d
                    (SOCStatusMessage.SV_NEWCHANNEL_TOO_MANY_CREATED, cliVers,
                     c.getLocalized("netmsg.status.newchannel_too_many_created", SOCServer.CLIENT_MAX_CREATE_CHANNELS)));
             // "Too many of your chat channels still active; maximum: 2"
@@ -2573,12 +2549,8 @@
 
                     if ((robotCon != null) && gameList.isMember(robotCon, gaName))
                     {
-<<<<<<< HEAD
-                        robotCon.put(new SOCRobotDismiss(gaName));
-=======
                         srv.messageToPlayer(robotCon, gaName, pn,
                             new SOCRobotDismiss(gaName));
->>>>>>> 5c865e0d
 
                         /**
                          * this connection has to wait for the robot to leave,
@@ -2977,11 +2949,7 @@
                 // Put it to a vote
                 srv.messageToGameKeyed(ga, true, false, "resetboard.vote.request", c.getData());
                     // "requests a board reset - other players please vote."
-<<<<<<< HEAD
-                SOCMessage vrCmd = new SOCResetBoardVoteRequest(gaName, reqPN);
-=======
                 final SOCMessage vr = new SOCResetBoardVoteRequest(gaName, reqPN);
->>>>>>> 5c865e0d
 
                 ga.resetVoteBegin(reqPN);
 
