/**
 * Java Settlers - An online multiplayer version of the game Settlers of Catan
 * This file Copyright (C) 2016-2017 Jeremy D Monin <jeremy@nand.net>
 * Some contents were formerly part of SOCServer.java;
 * Portions of this file Copyright (C) 2003 Robert S. Thomas <thomas@infolab.northwestern.edu>
 * Portions of this file Copyright (C) 2007-2016 Jeremy D Monin <jeremy@nand.net>
 * Portions of this file Copyright (C) 2012 Paul Bilnoski <paul@bilnoski.net>
 *
 * This program is free software; you can redistribute it and/or
 * modify it under the terms of the GNU General Public License
 * as published by the Free Software Foundation; either version 3
 * of the License, or (at your option) any later version.
 *
 * This program is distributed in the hope that it will be useful,
 * but WITHOUT ANY WARRANTY; without even the implied warranty of
 * MERCHANTABILITY or FITNESS FOR A PARTICULAR PURPOSE.  See the
 * GNU General Public License for more details.
 *
 * You should have received a copy of the GNU General Public License
 * along with this program.  If not, see <http://www.gnu.org/licenses/>.
 *
 * The maintainer of this program can be reached at jsettlers@nand.net
 **/
package soc.server;

import java.sql.SQLException;
import java.text.DateFormat;
import java.util.ArrayList;
import java.util.Date;
import java.util.Enumeration;
import java.util.HashMap;
import java.util.Hashtable;
import java.util.Iterator;
import java.util.List;
import java.util.Locale;
import java.util.Map;
import java.util.MissingResourceException;
import java.util.TimerTask;
import java.util.Vector;

import soc.debug.D;
import soc.game.SOCGame;
import soc.game.SOCGameOption;
import soc.game.SOCPlayer;
import soc.game.SOCScenario;
import soc.game.SOCVersionedItem;
import soc.message.*;
import soc.server.database.SOCDBHelper;
import soc.server.genericServer.Connection;
import soc.server.genericServer.StringConnection;
import soc.util.SOCGameBoardReset;
import soc.util.SOCGameList;
import soc.util.SOCRobotParameters;
import soc.util.Version;

/**
 * Server class to dispatch clients' actions and messages received from the
 * {@link soc.server.genericServer.InboundMessageQueue} not related to game play
 * in specific current games and not handled by {@link SOCGameMessageHandler}.
 * This also includes some messages related to game lifecycle like
 * {@link SOCJoinGame} and {@link SOCSitDown}.
 *<P>
 * Before v2.0.00, these methods and fields were part of {@link SOCServer}
 * {@code .processCommand(String, Connection)} and related methods.
 * So, some may have {@code @since} javadoc labels with versions older than 2.0.00.
 *
 * @see SOCGameMessageHandler
 * @author Jeremy D Monin &lt;jeremy@nand.net&gt;
 * @since 2.0.00
 */
public class SOCServerMessageHandler
{
    private final SOCServer srv;

    /**
     * List of {@link #srv}'s games.
     */
    private final SOCGameListAtServer gameList;

    /**
     * List of {@link #srv}'s chat channels.
     */
    private final SOCChannelList channelList;

    public SOCServerMessageHandler
        (SOCServer srv, final SOCGameListAtServer gameList, final SOCChannelList channelList)
    {
        this.srv = srv;
        this.gameList = gameList;
        this.channelList = channelList;
    }

    /**
     * Process any inbound message which isn't handled by {@link SOCGameMessageHandler}:
     * Coming from a client, not for a specific game.
     *<P>
     * This method is called from {@link SOCMessageDispatcher#dispatch(SOCMessage, Connection)}.
     * Caller of this method will catch any thrown Exceptions.
     *<P>
     *<B>Note:</B> When there is a choice, always use local information
     *       over information from the message.  For example, use
     *       the nickname from the connection to get the player
     *       information rather than the player information from
     *       the message.  This makes it harder to send false
     *       messages making players do things they didn't want
     *       to do.
     * @param mes  Message from {@code c}. Never {@code null}.
     * @param c    Connection (client) sending this message. Never null.
     * @throws NullPointerException  if {@code mes} is {@code null}
     * @throws Exception  Caller must catch any exceptions thrown because of
     *    conditions or bugs in any server methods called from here.
     */
    final void dispatch(final SOCMessage mes, final Connection c)
        throws NullPointerException, Exception
    {
        switch (mes.getType())
        {

        /**
         * client's echo of a server ping
         */
        case SOCMessage.SERVERPING:
            handleSERVERPING(c, (SOCServerPing) mes);
            break;

        /**
         * client's "version" message
         */
        case SOCMessage.VERSION:
            handleVERSION(c, (SOCVersion) mes);
            break;

        /**
         * client's optional authentication request before creating a game
         * or when connecting using {@code SOCAccountClient} (v1.1.19+).
         */
        case SOCMessage.AUTHREQUEST:
            handleAUTHREQUEST(c, (SOCAuthRequest) mes);
            break;

        /**
         * "join a chat channel" message
         */
        case SOCMessage.JOINCHANNEL:
            handleJOINCHANNEL(c, (SOCJoinChannel) mes);
            break;

        /**
         * "leave a chat channel" message
         */
        case SOCMessage.LEAVECHANNEL:
            handleLEAVECHANNEL(c, (SOCLeaveChannel) mes);
            break;

        /**
         * "leave all games and chat channels" message (SOCLeaveAll)
         */
        case SOCMessage.LEAVEALL:
            srv.removeConnection(c, true);
            break;

        /**
         * text message to a channel (includes channel debug commands)
         */
        case SOCMessage.CHANNELTEXTMSG:
            handleCHANNELTEXTMSG(c, (SOCChannelTextMsg) mes);
            break;

        /**
         * a robot has connected to this server
         */
        case SOCMessage.IMAROBOT:
            handleIMAROBOT(c, (SOCImARobot) mes);
            break;

        /**
         * text message from a game (includes debug commands)
         */
        case SOCMessage.GAMETEXTMSG:
            handleGAMETEXTMSG(c, (SOCGameTextMsg) mes);
            break;

        /**
         * "join a game" message
         */
        case SOCMessage.JOINGAME:

            //createNewGameEventRecord();
            //currentGameEventRecord.setMessageIn(new SOCMessageRecord(mes, c.getData(), "SERVER"));
            handleJOINGAME(c, (SOCJoinGame) mes);

            //ga = (SOCGame)gamesData.get(((SOCJoinGame)mes).getGame());
            //if (ga != null) {
            //currentGameEventRecord.setSnapshot(ga);
            //saveCurrentGameEventRecord(((SOCJoinGame)mes).getGame());
            //}
            break;

        /**
         * "leave a game" message
         */
        case SOCMessage.LEAVEGAME:

            //createNewGameEventRecord();
            //currentGameEventRecord.setMessageIn(new SOCMessageRecord(mes, c.getData(), "SERVER"));
            handleLEAVEGAME(c, (SOCLeaveGame) mes);

            //ga = (SOCGame)gamesData.get(((SOCLeaveGame)mes).getGame());
            //if (ga != null) {
            //currentGameEventRecord.setSnapshot(ga);
            //saveCurrentGameEventRecord(((SOCLeaveGame)mes).getGame());
            //}
            break;

        /**
         * someone wants to sit down
         */
        case SOCMessage.SITDOWN:

            //createNewGameEventRecord();
            //currentGameEventRecord.setMessageIn(new SOCMessageRecord(mes, c.getData(), "SERVER"));
            handleSITDOWN(c, (SOCSitDown) mes);

            //ga = (SOCGame)gamesData.get(((SOCSitDown)mes).getGame());
            //currentGameEventRecord.setSnapshot(ga);
            //saveCurrentGameEventRecord(((SOCSitDown)mes).getGame());
            break;

        /**
         * someone is starting a game
         */
        case SOCMessage.STARTGAME:

            //createNewGameEventRecord();
            //currentGameEventRecord.setMessageIn(new SOCMessageRecord(mes, c.getData(), "SERVER"));
            handleSTARTGAME(c, (SOCStartGame) mes, 0);

            //ga = (SOCGame)gamesData.get(((SOCStartGame)mes).getGame());
            //currentGameEventRecord.setSnapshot(ga);
            //saveCurrentGameEventRecord(((SOCStartGame)mes).getGame());
            break;

        case SOCMessage.CHANGEFACE:
            handleCHANGEFACE(c, (SOCChangeFace) mes);
            break;

        case SOCMessage.SETSEATLOCK:
            handleSETSEATLOCK(c, (SOCSetSeatLock) mes);
            break;

        case SOCMessage.RESETBOARDREQUEST:
            handleRESETBOARDREQUEST(c, (SOCResetBoardRequest) mes);
            break;

        case SOCMessage.RESETBOARDVOTE:
            handleRESETBOARDVOTE(c, (SOCResetBoardVote) mes);
            break;

        case SOCMessage.CREATEACCOUNT:
            {
                final SOCCreateAccount m = (SOCCreateAccount) mes;
                srv.createAccount(m.getNickname(), m.getPassword(), m.getEmail(), c);
            }
            break;

        /**
         * Handle client request for localized i18n strings for game items.
         * Added 2015-01-14 for v2.0.00.
         */
        case SOCMessage.LOCALIZEDSTRINGS:
            handleLOCALIZEDSTRINGS(c, (SOCLocalizedStrings) mes);
            break;

        /**
         * Game option messages. For the best writeup of these messages' interaction with
         * the client, see {@link soc.client.SOCPlayerClient.GameOptionServerSet}'s javadoc.
         * Added 2009-06-01 for v1.1.07.
         */

        case SOCMessage.GAMEOPTIONGETDEFAULTS:
            handleGAMEOPTIONGETDEFAULTS(c, (SOCGameOptionGetDefaults) mes);
            break;

        case SOCMessage.GAMEOPTIONGETINFOS:
            handleGAMEOPTIONGETINFOS(c, (SOCGameOptionGetInfos) mes);
            break;

        case SOCMessage.NEWGAMEWITHOPTIONSREQUEST:
            handleNEWGAMEWITHOPTIONSREQUEST(c, (SOCNewGameWithOptionsRequest) mes);
            break;

        /**
         * Client request for updated scenario info.
         * Added 2015-09-21 for v2.0.00.
         */
        case SOCMessage.SCENARIOINFO:
            handleSCENARIOINFO(c, (SOCScenarioInfo) mes);
            break;

        }  // switch (mes.getType)
    }


    /// Accepting connections and authentication ///


    /**
     * Handle the "version" message, client's version report.
     * May ask to disconnect, if version is too old.
     * Otherwise send the game list.
     * If we've already sent the game list, send changes based on true version.
     * If they send another VERSION later, with a different version, disconnect the client.
     *<P>
     * Along with the game list, the client will need to know the game option info.
     * This is sent when the client asks (after VERSION) for {@link SOCGameOptionGetInfos GAMEOPTIONGETINFOS}.
     *
     * @param c  the connection that sent the message
     * @param mes  the message
     * @since 1.1.00
     */
    void handleVERSION(Connection c, SOCVersion mes)
    {
        if (c == null)
            return;

        srv.setClientVersSendGamesOrReject(c, mes.getVersionNumber(), mes.localeOrFeats, true);
    }

    /**
     * Handle the optional {@link SOCAuthRequest "authentication request"} message.
     * Sent by clients since v1.1.19 before creating a game or when connecting using {@code SOCAccountClient}.
     *<P>
     * If {@link Connection#getData() c.getData()} != {@code null}, the client already authenticated and
     * this method replies with {@link SOCStatusMessage#SV_OK} without checking the password in this message.
     *
     * @param c  the connection that sent the message
     * @param mes  the message
     * @see SOCServer#isUserDBUserAdmin(String)
     * @since 1.1.19
     */
    private void handleAUTHREQUEST(Connection c, final SOCAuthRequest mes)
    {
        if (c == null)
            return;

        final String mesUser = mes.nickname.trim();  // trim before db query calls
        final String mesRole = mes.role;
        final boolean isPlayerRole = mesRole.equals(SOCAuthRequest.ROLE_GAME_PLAYER);
        final int cliVersion = c.getVersion();

        if (c.getData() != null)
        {
            handleAUTHREQUEST_postAuth(c, mesUser, mesRole, isPlayerRole, cliVersion, SOCServer.AUTH_OR_REJECT__OK);
        } else {
            if (cliVersion <= 0)
            {
                // unlikely: AUTHREQUEST was added in 1.1.19, version message timing was stable years earlier
                c.put(new SOCStatusMessage
                        (SOCStatusMessage.SV_NOT_OK_GENERIC, "AUTHREQUEST: Send version first"));  // I18N OK: rare error
                return;
            }

            if (mes.authScheme != SOCAuthRequest.SCHEME_CLIENT_PLAINTEXT)
            {
                c.put(new SOCStatusMessage
                        (SOCStatusMessage.SV_NOT_OK_GENERIC, "AUTHREQUEST: Auth scheme unknown: " + mes.authScheme));
                        // I18N OK: rare error
                return;
            }

            // Check user authentication.  Don't call setData or nameConnection yet if there
            // are role-specific things to check and reject during this initial connection.
            srv.authOrRejectClientUser
                (c, mesUser, mes.password, cliVersion, isPlayerRole, false,
                 new SOCServer.AuthSuccessRunnable()
                 {
                    public void success(final Connection c, final int authResult)
                    {
                        handleAUTHREQUEST_postAuth(c, mesUser, mesRole, isPlayerRole, cliVersion, authResult);
                    }
                 });
        }
    }

    /**
     * After successful client user auth, take care of the rest of
     * {@link #handleAUTHREQUEST(Connection, SOCAuthRequest)}.
     * @since 1.2.00
     */
    private void handleAUTHREQUEST_postAuth
        (final Connection c, final String mesUser, final String mesRole, final boolean isPlayerRole,
         final int cliVersion, int authResult)
    {
        if (c.getData() == null)
        {
            if (! isPlayerRole)
            {
                if (mesRole.equals(SOCAuthRequest.ROLE_USER_ADMIN))
                {
                    if (! srv.isUserDBUserAdmin(mesUser))
                    {
                        c.put(new SOCStatusMessage
                                (SOCStatusMessage.SV_ACCT_NOT_CREATED_DENIED, cliVersion,
                                 c.getLocalized("account.create.not_auth")));
                                    // "Your account is not authorized to create accounts."

                        srv.printAuditMessage
                            (mesUser,
                             "Requested jsettlers account creation, this requester not on account admins list",
                             null, null, c.host());

                        return;
                    }
                }

                // no role-specific problems: complete the authentication
                try
                {
                    c.setData(SOCDBHelper.getUser(mesUser));  // case-insensitive db search on mesUser
                    srv.nameConnection(c, false);
                } catch (SQLException e) {
                    // unlikely, we've just queried db in authOrRejectClientUser
                    c.put(new SOCStatusMessage
                            (SOCStatusMessage.SV_PROBLEM_WITH_DB, c.getVersion(),
                            "Problem connecting to database, please try again later."));
                    return;
                }
            }
        }

        final String txt = c.getLocalized("member.welcome");  // "Welcome to Java Settlers of Catan!"
        if (0 == (authResult & SOCServer.AUTH_OR_REJECT__SET_USERNAME))
            c.put(new SOCStatusMessage
                (SOCStatusMessage.SV_OK, txt));
        else
            c.put(new SOCStatusMessage
                (SOCStatusMessage.SV_OK_SET_NICKNAME, c.getData() + SOCMessage.sep2_char + txt));
    }

    /**
     * Handle the "I'm a robot" message.
     * Robots send their {@link SOCVersion} before sending this message.
     * Their version is checked here, must equal server's version.
     * For stability and control, the cookie in this message must
     * match this server's {@link SOCServer#robotCookie}.
     * Otherwise the bot is rejected and they're disconnected by calling
     * {@link SOCServer#removeConnection(Connection, boolean)}.
     *<P>
     * Bot tuning parameters are sent here to the bot, from
     * {@link SOCDBHelper#retrieveRobotParams(String, boolean) SOCDBHelper.retrieveRobotParams(botName, true)}.
     * See that method for default bot params.
     * See {@link SOCServer#authOrRejectClientRobot(Connection, String, String, String)}
     * for {@link SOCClientData} flags and fields set for the bot's connection
     * and for other misc work done, such as {@link Server#cliConnDisconPrintsPending} updates.
     *<P>
     * The server's built-in bots are named and started in {@link SOCServer#setupLocalRobots(int, int)},
     * then must authenticate with this message just like external or third-party bots.
     *
     * @param c  the connection that sent the message
     * @param mes  the message
     * @since 1.0.0
     */
    private void handleIMAROBOT(final Connection c, final SOCImARobot mes)
    {
        if (c == null)
            return;

        final String botName = mes.getNickname();
        final String rejectReason = srv.authOrRejectClientRobot
            (c, botName, mes.getCookie(), mes.getRBClass());

        if (rejectReason != null)
        {
            if (rejectReason.equals(SOCServer.MSG_NICKNAME_ALREADY_IN_USE))
                c.put(new SOCStatusMessage
                        (SOCStatusMessage.SV_NAME_IN_USE, c.getVersion(), rejectReason));
            c.put(new SOCRejectConnection(rejectReason));
            c.disconnectSoft();

            // make an effort to send reject message before closing socket
            final Connection rc = c;
            srv.miscTaskTimer.schedule(new TimerTask()
            {
                public void run()
                {
                    srv.removeConnection(rc, true);
                }
            }, 300);

            return;  // <--- Early return: rejected ---
        }

        //
        // send the current robot parameters
        //
        SOCRobotParameters params = null;
        try
        {
            params = SOCDBHelper.retrieveRobotParams(botName, true);
                // if no DB in use, returns srv.ROBOT_PARAMS_SMARTER (uses SOCRobotDM.SMART_STRATEGY)
                // or srv.ROBOT_PARAMS_DEFAULT (SOCRobotDM.FAST_STRATEGY).
            if ((params != null) && (params != SOCServer.ROBOT_PARAMS_SMARTER)
                && (params != SOCServer.ROBOT_PARAMS_DEFAULT) && D.ebugIsEnabled())
                D.ebugPrintln("*** Robot Parameters for " + botName + " = " + params);
        }
        catch (SQLException sqle)
        {
            System.err.println("Error retrieving robot parameters from db: Using defaults.");
        }

        if (params == null)
            params = SOCServer.ROBOT_PARAMS_DEFAULT;  // fallback in case of SQLException

        c.put(new SOCUpdateRobotParams(params));
    }


    /// Communications with authenticated clients ///


    /**
     * Handle the client's echo of a {@link SOCMessage#SERVERPING}.
     * Resets its {@link SOCClientData#disconnectLastPingMillis} to 0
     * to indicate client is actively responsive to server.
     * @since 1.1.08
     */
    private void handleSERVERPING(Connection c, SOCServerPing mes)
    {
        SOCClientData cd = (SOCClientData) c.getAppData();
        if (cd == null)
            return;
        cd.disconnectLastPingMillis = 0;

        // TODO any other reaction or flags?
    }

    /**
     * Handle client request for localized i18n strings for game items.
     * Added 2015-01-14 for v2.0.00.
     */
    private void handleLOCALIZEDSTRINGS(final Connection c, final SOCLocalizedStrings mes)
    {
        final List<String> str = mes.getParams();
        final String type = str.get(0);
        List<String> rets = null;  // for reply to client; built in localizeGameScenarios or other type-specific method
        int flags = 0;

        if (type.equals(SOCLocalizedStrings.TYPE_GAMEOPT))
        {
            // Already handled when client connects
            // and sends GAMEOPTIONGETINFOS
            flags = SOCLocalizedStrings.FLAG_SENT_ALL;
        }
        else if (type.equals(SOCLocalizedStrings.TYPE_SCENARIO))
        {
            // Handle individual scenario keys; ignores FLAG_REQ_ALL

            final SOCClientData scd = (SOCClientData) c.getAppData();
            if (SOCServer.clientHasLocalizedStrs_gameScenarios(c))
            {
                rets = SOCServer.localizeGameScenarios(scd.locale, str, true, scd);
            } else {
                flags = SOCLocalizedStrings.FLAG_SENT_ALL;
                scd.sentAllScenarioStrings = true;
            }
        }
        else
        {
            // Unrecognized string type
            flags = SOCLocalizedStrings.FLAG_TYPE_UNKNOWN;
        }

        c.put(new SOCLocalizedStrings(type, flags, rets));  // null "rets" is OK
    }

    /**
     * process the "game option get defaults" message.
     * User has clicked the "New Game" button for the first time, client needs {@link SOCGameOption} values.
     * Responds to client by sending {@link SOCGameOptionGetDefaults GAMEOPTIONGETDEFAULTS}.
     * All of server's known options are sent, except empty string-valued options.
     * Depending on client version, server's response may include option names that
     * the client is too old to use; the client is able to ignore them.
     * If the client is older than {@link SOCGameOption#VERSION_FOR_LONGER_OPTNAMES},
     * options with long names won't be sent.
     *<P>
     * <B>I18N:</B> Since the New Game dialog will need localized strings for {@link SOCScenario}s,
     * v2.0.00 sends those strings before the game option default values, so the client will have them
     * before showing the dialog.
     *
     * @param c  the connection
     * @param mes  the message
     * @since 1.1.07
     */
    private void handleGAMEOPTIONGETDEFAULTS(Connection c, SOCGameOptionGetDefaults mes)
    {
        if (c == null)
            return;

        final boolean hideLongNameOpts = (c.getVersion() < SOCGameOption.VERSION_FOR_LONGER_OPTNAMES);
        c.put(new SOCGameOptionGetDefaults
              (SOCGameOption.packKnownOptionsToString(true, hideLongNameOpts)));
    }

    /**
     * process the "game option get infos" message; reply with the info, with
     * one {@link SOCGameOptionInfo GAMEOPTIONINFO} message per option keyname.
     * If client version >= 2.0.00, send any unchanged but localized options using
     * {@link SOCLocalizedStrings}({@link SOCLocalizedStrings#TYPE_GAMEOPT TYPE_GAMEOPT}).
     * Mark the end of the option list with {@link SOCGameOptionInfo GAMEOPTIONINFO}("-").
     * If this list is empty, "-" will be the only GAMEOPTIONGETINFO message sent.
     *<P>
     * We check the default values, not current values, so the list is unaffected by
     * cases where some option values are restricted to newer client versions.
     * Any option where opt.{@link SOCGameOption#minVersion minVersion} is too new for
     * this client's version, is sent as {@link SOCGameOption#OTYPE_UNKNOWN}.
     * If the client is older than {@link SOCGameOption#VERSION_FOR_LONGER_OPTNAMES},
     * options with long names won't be sent.
     *
     * @param c  the connection
     * @param mes  the message
     * @since 1.1.07
     */
    private void handleGAMEOPTIONGETINFOS(Connection c, SOCGameOptionGetInfos mes)
    {
        if (c == null)
            return;

        final int cliVers = c.getVersion();
        final SOCClientData scd = (SOCClientData) c.getAppData();
        boolean alreadyTrimmedEnums = false;
        Vector<String> okeys = mes.getOptionKeys();
        List<SOCGameOption> opts = null;  // opts to send as SOCGameOptionInfo
        final Map<String, SOCGameOption> optsToLocal;  // opts to send in a SOCLocalizedStrings instead

        // check for request for i18n localized descriptions (client v2.0.00 or newer);
        // if we don't have game opt localization for client's locale, ignore that request flag.
        if (mes.hasTokenGetI18nDescs() && (c.getI18NLocale() != null))
            scd.wantsI18N = true;
        final boolean wantsLocalDescs =
            scd.wantsI18N
            && ! SOCServer.i18n_gameopt_PL_desc.equals(c.getLocalized("gameopt.PL"));

        if (wantsLocalDescs)
        {
            // Gather all game opts we have that we could possibly localize;
            // this list will be narrowed down soon
            optsToLocal = new HashMap<String, SOCGameOption>();
            for (final SOCGameOption opt : SOCGameOption.optionsForVersion(cliVers, null))
                optsToLocal.put(opt.key, opt);
        } else {
            optsToLocal = null;
        }

        // Gather requested game option info:
        if (okeys == null)
        {
            // received "-", look for newer options (cli is older than us).
            // opts will be null if there are no newer ones.
            opts = SOCGameOption.optionsNewerThanVersion(cliVers, false, true, null);
            alreadyTrimmedEnums = true;

            if ((opts != null) && (cliVers < SOCGameOption.VERSION_FOR_LONGER_OPTNAMES))
            {
                // Client is older than 2.0.00; we can't send it any long option names.
                Iterator<SOCGameOption> opi = opts.iterator();
                while (opi.hasNext())
                {
                    final SOCGameOption op = opi.next();
                    if ((op.key.length() > 3) || op.key.contains("_"))
                        opi.remove();
                }

                if (opts.isEmpty())
                    opts = null;
            }
        }

        // Iterate through requested okeys or calculated opts list.
        // Send requested options' info, and remove them from optsToLocal to
        // avoid sending separate message with those opts' localization info:

        if ((opts != null) || (okeys != null))
        {
            final int L = (opts != null) ? opts.size() : okeys.size();
            for (int i = 0; i < L; ++i)
            {
                SOCGameOption opt;
                String localDesc = null;  // i18n-localized opt.desc, if wantsLocalDescs

                if (opts != null)
                {
                    opt = opts.get(i);
                    if (opt.minVersion > cliVers)
                    {
                        opt = new SOCGameOption(opt.key);  // OTYPE_UNKNOWN
                    }
                    else if (wantsLocalDescs)
                    {
                        try {
                            localDesc = c.getLocalized("gameopt." + opt.key);
                        } catch (MissingResourceException e) {}
                    }
                } else {
                    final String okey = okeys.elementAt(i);
                    opt = SOCGameOption.getOption(okey, false);

                    if ((opt == null) || (opt.minVersion > cliVers))  // Don't use dynamic opt.getMinVersion(Map) here
                    {
                        opt = new SOCGameOption(okey);  // OTYPE_UNKNOWN
                    }
                    else if (wantsLocalDescs)
                    {
                        try {
                            localDesc = c.getLocalized("gameopt." + okey);
                        } catch (MissingResourceException e) {}
                    }
                }

                if (wantsLocalDescs)
                {
                    // don't send opt's localization info again after GAMEOPTIONINFOs
                    optsToLocal.remove(opt.key);

                    if (opt.getDesc().equals(localDesc))
                        // don't send desc if not localized, client already has unlocalized desc string
                        localDesc = null;
                }

                // Enum-type options may have their values restricted by version.
                if ( (! alreadyTrimmedEnums)
                    && (opt.enumVals != null)
                    && (opt.optType != SOCGameOption.OTYPE_UNKNOWN)
                    && (opt.lastModVersion > cliVers))
                {
                    opt = SOCGameOption.trimEnumForVersion(opt, cliVers);
                }

                c.put(new SOCGameOptionInfo(opt, cliVers, localDesc));
            }
        }

        // send any opts which are localized but otherwise unchanged between server's/client's version
        if (optsToLocal != null)  // empty is OK
        {
            List<String> strs = new ArrayList<String>(2 * optsToLocal.size());
            for (final SOCGameOption opt : optsToLocal.values())
            {
                try {
                    String localDesc = c.getLocalized("gameopt." + opt.key);
                    if (! opt.getDesc().equals(localDesc))
                    {
                        strs.add(opt.key);
                        strs.add(localDesc);
                    }
                } catch (MissingResourceException e) {}
            }

            c.put(new SOCLocalizedStrings
                (SOCLocalizedStrings.TYPE_GAMEOPT, SOCLocalizedStrings.FLAG_SENT_ALL, strs));
        }

        // mark end of list, even if list was empty
        c.put(SOCGameOptionInfo.OPTINFO_NO_MORE_OPTS);  // GAMEOPTIONINFO("-")
    }

    /**
     * Process client request for updated {@link SOCScenario} info.
     * Added 2015-09-21 for v2.0.00.
     */
    private void handleSCENARIOINFO(final Connection c, final SOCScenarioInfo mes)
    {
        if (c == null)
            return;

        List<String> params = mes.getParams();
        int L = params.size();
        if (L == 0)
            return;  // malformed

        final boolean hasAnyChangedMarker = params.get(L - 1).equals(SOCScenarioInfo.MARKER_ANY_CHANGED);
        if (hasAnyChangedMarker)
        {
            params.remove(L - 1);
            --L;
        }
        else if (L == 1)
        {
            // requesting one scenario
            srv.sendGameScenarioInfo(params.get(0), null, c, false);
            return;
        }

        // Calculate and respond; be sure to include any requested scKeys from params

        final int cliVers = c.getVersion();
        Map<String, SOCScenario> knownScens = null;  // caches SOCScenario.getAllKnownScenarios() if called

        List<SOCScenario> changes = null;
        if (hasAnyChangedMarker && (cliVers < Version.versionNumber()))
        {
            knownScens = SOCScenario.getAllKnownScenarios();
            changes = SOCVersionedItem.itemsNewerThanVersion
                (cliVers, false, knownScens);
        }

        if (L > 0)
        {
            if (changes == null)
                changes = new ArrayList<SOCScenario>();

            for (String scKey : params)
            {
                SOCScenario sc = SOCScenario.getScenario(scKey);
                if ((sc == null) || (sc.minVersion > cliVers))
                    // unknown scenario, or too new; send too-new ones in case client encounters one as a listed game's
                    // scenario (server also sends too-new SOCGameOptions as unknowns, with the same intention)
                    c.put(new SOCScenarioInfo(scKey, true));
                else if (! changes.contains(sc))
                    changes.add(sc);
            }
        }

        if (changes != null)
            for (final SOCScenario sc : changes)
                if (sc.minVersion <= cliVers)
                    srv.sendGameScenarioInfo(null, sc, c, false);
                else
                    c.put(new SOCScenarioInfo(sc.key, true));

        final SOCClientData scd = (SOCClientData) c.getAppData();

        if (hasAnyChangedMarker && scd.wantsI18N && ! scd.sentAllScenarioStrings)
        {
            // if available send each scenario's localized strings, unless we've already sent its full info

            if (! scd.checkedLocaleScenStrings)
            {
                scd.localeHasScenStrings = SOCServer.clientHasLocalizedStrs_gameScenarios(c);
                scd.checkedLocaleScenStrings = true;
            }

            if (scd.localeHasScenStrings)
            {
                if (knownScens == null)
                    knownScens = SOCScenario.getAllKnownScenarios();

                ArrayList<String> scKeys = new ArrayList<String>();
                for (final SOCScenario sc : SOCVersionedItem.itemsForVersion(cliVers, knownScens))
                    if ((changes == null) || ! changes.contains(sc))
                        scKeys.add(sc.key);

                List<String> scenStrs;
                if (! scKeys.isEmpty())
                    scenStrs = SOCServer.localizeGameScenarios(scd.locale, scKeys, false, scd);
                else
                    scenStrs = scKeys;  // re-use the empty list object

                c.put(new SOCLocalizedStrings
                        (SOCLocalizedStrings.TYPE_SCENARIO, SOCLocalizedStrings.FLAG_SENT_ALL, scenStrs));
            }

            scd.sentAllScenarioStrings = true;
        }

        c.put(new SOCScenarioInfo(null, null, null));  // send end of list

        if (hasAnyChangedMarker)
        {
            scd.sentAllScenarioInfo = true;
            scd.sentAllScenarioStrings = true;
        }
    }


    /// General messages during a game ///


    /**
     * handle "change face" message.
     *
     * @param c  the connection
     * @param mes  the message
     * @since 1.0.0
     */
    private void handleCHANGEFACE(Connection c, final SOCChangeFace mes)
    {
        final String gaName = mes.getGame();
        final SOCGame ga = gameList.getGameData(gaName);
        if (ga == null)
            return;
        SOCPlayer player = ga.getPlayer(c.getData());
        if (player == null)
            return;
        final int id = mes.getFaceId();
        if ((id <= 0) && ! player.isRobot())
            return;  // only bots should use bot icons

        player.setFaceId(id);
        srv.messageToGame(gaName, new SOCChangeFace(gaName, player.getPlayerNumber(), id));
    }

    /**
     * handle "set seat lock" message.
     *
     * @param c  the connection
     * @param mes  the message
     * @since 1.0.0
     */
    private void handleSETSEATLOCK(Connection c, final SOCSetSeatLock mes)
    {
        final SOCGame.SeatLockState sl = mes.getLockState();
        final String gaName = mes.getGame();
        SOCGame ga = gameList.getGameData(gaName);
        if (ga == null)
            return;
        SOCPlayer player = ga.getPlayer(c.getData());
        if (player == null)
            return;

        try
        {
            final int pn = mes.getPlayerNumber();
            ga.setSeatLock(pn, sl);
            if ((sl != SOCGame.SeatLockState.CLEAR_ON_RESET) || (ga.clientVersionLowest >= 2000))
            {
                srv.messageToGame(gaName, mes);
            } else {
                // older clients won't recognize that lock state
                srv.messageToGameForVersions
                    (ga, 2000, Integer.MAX_VALUE, mes, true);
                srv.messageToGameForVersions
                    (ga, -1, 1999, new SOCSetSeatLock(gaName, pn, SOCGame.SeatLockState.LOCKED), true);
            }
        }
        catch (IllegalStateException e) {
            srv.messageToPlayerKeyed(c, gaName, "reply.lock.cannot");  // "Cannot set that lock right now."
        }
    }

    /**
     * Handle text message to a channel, including {@code *KILLCHANNEL*} channel debug command.
     *<P>
     * Was part of {@code SOCServer.processCommand(..)} before v1.2.00.
     * Before v2.0.00 this method was {@code handleTEXTMSG}.
     *
     * @param c  the connection
     * @param mes  the message
     * @since 1.2.00
     */
    void handleCHANNELTEXTMSG(final Connection c, final SOCChannelTextMsg mes)
    {
        final String chName = mes.getChannel();

        if (srv.isDebugUserEnabled() && c.getData().equals("debug"))
        {
            if (mes.getText().startsWith("*KILLCHANNEL*"))
            {
                srv.messageToChannel(chName, new SOCChannelTextMsg
                    (chName, SOCServer.SERVERNAME,
                     "********** " + c.getData() + " KILLED THE CHANNEL **********"));

                channelList.takeMonitor();
                try
                {
                    srv.destroyChannel(chName);
                }
                catch (Exception e)
                {
                    D.ebugPrintStackTrace(e, "Exception in KILLCHANNEL");
                }
                finally
                {
                    channelList.releaseMonitor();
                }

                srv.broadcast(new SOCDeleteChannel(chName));

                return;
            }
        }

        /**
         * Send the message to the members of the channel
         */
        if (srv.channelList.isMember(c, chName))
            srv.messageToChannel(chName, mes);
    }

    /**
     * Handle game text messages, including debug commands.
     * Was part of SOCServer.processCommand before 1.1.07.
     *<P>
     * Some commands are unprivileged and can be run by any client:
     *<UL>
     * <LI> *ADDTIME*
     * <LI> *CHECKTIME*
     * <LI> *VERSION*
     * <LI> *STATS*
     * <LI> *WHO*
     *</UL>
     * These commands are processed in this method.
     * Others can be run only by certain users or when certain server flags are set.
     * Those are processed in {@link SOCServer#processDebugCommand(Connection, String, String, String)}.
     *
     * @since 1.1.07
     */
    void handleGAMETEXTMSG(Connection c, SOCGameTextMsg gameTextMsgMes)
    {
        //createNewGameEventRecord();
        //currentGameEventRecord.setMessageIn(new SOCMessageRecord(mes, c.getData(), "SERVER"));
        final String gaName = gameTextMsgMes.getGame();
        srv.recordGameEvent(gaName, gameTextMsgMes);

        SOCGame ga = gameList.getGameData(gaName);
        if (ga == null)
            return;  // <---- early return: no game by that name ----

        final String plName = c.getData();
        if (null == ga.getPlayer(plName))
        {
            // c isn't a seated player in that game; have they joined it?
            // To avoid disruptions by game observers, only players can chat after initial placement.
            // To help form the game, non-seated members can also participate in the chat until then.

            final boolean canChat = (ga.getGameState() < SOCGame.ROLL_OR_CARD) && gameList.isMember(c, gaName);
            if (! canChat)
            {
                srv.messageToPlayerKeyed(c, gaName, "member.chat.not_observers");  // "Observers can't chat during the game."

                return;  // <---- early return: not a player in that game ----
            }
        }

        //currentGameEventRecord.setSnapshot(ga);

        final String cmdText = gameTextMsgMes.getText();
        final String cmdTxtUC = cmdText.toUpperCase();

        ///
        /// command to add time to a game
        /// If the command text changes from '*ADDTIME*' to something else,
        /// please update the warning text sent in checkForExpiredGames().
        ///
        if (cmdTxtUC.startsWith("*ADDTIME*") || cmdTxtUC.startsWith("ADDTIME"))
        {
            // Unless this is a practice game, if reasonable
            // add 30 minutes to the expiration time.  If this
            // changes to another timespan, please update the
            // warning text sent in checkForExpiredGames().
            // Use ">>>" in message text to mark as urgent.

            if (ga.isPractice)
            {
                srv.messageToPlayerKeyed(c, gaName, "reply.addtime.practice.never");  // ">>> Practice games never expire."
            } else if (ga.getGameState() >= SOCGame.OVER) {
                srv.messageToPlayerKeyed(c, gaName, "reply.addtime.game_over");  // "This game is over, cannot extend its time."
            } else {
                // check game time currently remaining: if already more than
                // the original GAME_TIME_EXPIRE_MINUTES + GAME_TIME_EXPIRE_ADDTIME_MINUTES,
                // don't add more now.
                final long now = System.currentTimeMillis();
                long exp = ga.getExpiration();
                int minRemain = (int) ((exp - now) / (60 * 1000));

                final int gameMaxMins = SOCGameListAtServer.GAME_TIME_EXPIRE_MINUTES
                    + SOCServer.GAME_TIME_EXPIRE_ADDTIME_MINUTES;
                if (minRemain > gameMaxMins - 4)
                {
                    srv.messageToPlayerKeyed(c, gaName, "reply.addtime.not_expire_soon", Integer.valueOf(minRemain));
                        // "Ask again later: This game does not expire soon, it has {0} minutes remaining."
                    // This check time subtracts 4 minutes to keep too-frequent addtime requests
                    // from spamming all game members with announcements
                } else {
                    int minAdd = SOCServer.GAME_TIME_EXPIRE_ADDTIME_MINUTES;
                    if (minRemain + minAdd > gameMaxMins)
                        minAdd = gameMaxMins - minRemain;
                    exp += (minAdd * 60 * 1000);
                    minRemain += minAdd;

                    ga.setExpiration(exp);
                    srv.messageToGameKeyed(ga, true, "reply.addtime.extended");  // ">>> Game time has been extended."
                    srv.messageToGameKeyed(ga, true, "stats.game.willexpire.urgent",
                        Integer.valueOf(minRemain));
                        // ">>> This game will expire in 45 minutes."
                }
            }
        }

        ///
        /// Check the time remaining for this game
        ///
        else if (cmdTxtUC.startsWith("*CHECKTIME*"))
        {
            processDebugCommand_gameStats(c, gaName, ga, true);
        }
        else if (cmdTxtUC.startsWith("*VERSION*"))
        {
            srv.messageToPlayer(c, gaName,
                "Java Settlers Server " +Version.versionNumber() + " (" + Version.version() + ") build " + Version.buildnum());
        }
        else if (cmdTxtUC.startsWith("*STATS*"))
        {
            srv.processDebugCommand_serverStats(c, ga);
        }
        else if (cmdTxtUC.startsWith("*WHO*"))
        {
            processDebugCommand_who(c, ga, cmdText);
        }
        else if (cmdTxtUC.startsWith("*DBSETTINGS*"))
        {
            processDebugCommand_dbSettings(c, ga);
        }

        //
        // check for admin/debugging commands
        //
        // 1.1.07: all practice games are debug mode, for ease of debugging;
        //         not much use for a chat window in a practice game anyway.
        //
        else
        {
            final boolean userIsDebug =
                ((srv.isDebugUserEnabled() && plName.equals("debug"))
                || (c instanceof StringConnection));

            if (cmdTxtUC.startsWith("*HELP"))
            {
                for (int i = 0; i < SOCServer.GENERAL_COMMANDS_HELP.length; ++i)
                    srv.messageToPlayer(c, gaName, SOCServer.GENERAL_COMMANDS_HELP[i]);

                if ((userIsDebug && ! (c instanceof StringConnection))  // no user admins in practice games
                    || srv.isUserDBUserAdmin(plName))
                {
                    srv.messageToPlayer(c, gaName, SOCServer.ADMIN_COMMANDS_HEADING);
                    for (int i = 0; i < SOCServer.ADMIN_USER_COMMANDS_HELP.length; ++i)
                        srv.messageToPlayer(c, gaName, SOCServer.ADMIN_USER_COMMANDS_HELP[i]);
                }

                if (userIsDebug)
                {
                    for (int i = 0; i < SOCServer.DEBUG_COMMANDS_HELP.length; ++i)
                        srv.messageToPlayer(c, gaName, SOCServer.DEBUG_COMMANDS_HELP[i]);

                    GameHandler hand = gameList.getGameTypeHandler(gaName);
                    if (hand != null)
                    {
                        final String[] GAMETYPE_DEBUG_HELP = hand.getDebugCommandsHelp();
                        if (GAMETYPE_DEBUG_HELP != null)
                            for (int i = 0; i < GAMETYPE_DEBUG_HELP.length; ++i)
                                srv.messageToPlayer(c, gaName, GAMETYPE_DEBUG_HELP[i]);
                    }
                }
            }
            else
            {
                boolean isCmd = userIsDebug && srv.processDebugCommand(c, ga.getName(), cmdText, cmdTxtUC);

                if (! isCmd)
                    //
                    // Send the message to the members of the game
                    //
                    srv.messageToGame(gaName, new SOCGameTextMsg(gaName, plName, cmdText));
            }
        }

        //saveCurrentGameEventRecord(gameTextMsgMes.getGame());
    }

    /**
     * Process the {@code *DBSETTINGS*} privileged admin command:
     * Check {@link SOCServer#isUserDBUserAdmin(String)} and if OK and {@link SOCDBHelper#isInitialized()},
     * send the client a formatted list of server DB settings from {@link SOCDBHelper#getSettingsFormatted()}.
     * @param c  Client sending the admin command
     * @param gaName  Game in which to reply
     * @since 1.2.00
     * @see SOCServer#processDebugCommand_serverStats(Connection, SOCGame)
     */
    private void processDebugCommand_dbSettings(final Connection c, final SOCGame ga)
    {
        final String msgUser = c.getData();
        if (! (srv.isUserDBUserAdmin(msgUser)
               || (srv.isDebugUserEnabled() && msgUser.equals("debug"))))
        {
            return;
        }

        final String gaName = ga.getName();

        if (! SOCDBHelper.isInitialized())
        {
            srv.messageToPlayer(c, gaName, "Not using a database.");
            return;
        }

        srv.messageToPlayer(c, gaName, "Database settings:");
        Iterator<String> it = SOCDBHelper.getSettingsFormatted().iterator();
        while (it.hasNext())
            srv.messageToPlayer(c, gaName, "> " + it.next() + ": " + it.next());
    }

    /**
     * Print time-remaining and other game stats.
     * Includes more detail beyond the end-game stats sent in {@link SOCGameHandler#sendGameStateOVER(SOCGame)}.
     *<P>
     * Before v1.1.20, this method was {@code processDebugCommand_checktime(..)}.
     *
     * @param c  Client requesting the stats
     * @param gaName  {@code gameData.getName()}
     * @param gameData  Game to print stats
     * @param isCheckTime  True if called from *CHECKTIME* server command, false for *STATS*.
     *     If true, mark text as urgent when sending remaining time before game expires.
     * @since 1.1.07
     */
    void processDebugCommand_gameStats
        (Connection c, final String gaName, SOCGame gameData, final boolean isCheckTime)
    {
        if (gameData == null)
            return;

        srv.messageToPlayerKeyed(c, gaName, "stats.game.title");  // "-- Game statistics: --"
        srv.messageToPlayerKeyed(c, gaName, "stats.game.rounds", gameData.getRoundCount());  // Rounds played: 20

        // player's stats
        if (c.getVersion() >= SOCPlayerStats.VERSION_FOR_RES_ROLL)
        {
            SOCPlayer cp = gameData.getPlayer(c.getData());
            if (cp != null)
                srv.messageToPlayer(c, new SOCPlayerStats(cp, SOCPlayerStats.STYPE_RES_ROLL));
        }

        // time
        Date gstart = gameData.getStartTime();
        if (gstart != null)
        {
            long gameSeconds = ((new Date().getTime() - gstart.getTime())+500L) / 1000L;
            long gameMinutes = (gameSeconds+29L)/60L;
            srv.messageToPlayerKeyed(c, gaName, "stats.game.startedago", gameMinutes);  // "This game started 5 minutes ago."
            // Ignore possible "1 minutes"; that game is too short to worry about.
        }

        if (! gameData.isPractice)   // practice games don't expire
        {
            // If isCheckTime, use ">>>" in message text to mark as urgent:
            // ">>> This game will expire in 15 minutes."
            srv.messageToPlayerKeyed(c, gaName,
                ((isCheckTime) ? "stats.game.willexpire.urgent" : "stats.game.willexpire"),
                Integer.valueOf((int) ((gameData.getExpiration() - System.currentTimeMillis()) / 60000)));
        }
    }

    /**
     * Process unprivileged command {@code *WHO*} to show members of current game,
     * or privileged {@code *WHO* gameName|all|*} to show all connected clients or some other game's members.
     *<P>
     * <B>Locks:</B> Takes/releases {@link SOCGameList#takeMonitorForGame(String) gameList.takeMonitorForGame(gaName)}
     * to call {@link SOCGameListAtServer#getMembers(String)}.
     *
     * @param c  Client sending the *WHO* command
     * @param ga  Game in which the command was sent
     * @param cmdText   Text of *WHO* command
     * @since 1.1.20
     */
    private void processDebugCommand_who
        (final Connection c, final SOCGame ga, final String cmdText)
    {
        final String gaName = ga.getName();  // name of game where c is connected and sent *WHO* command
        String gaNameWho = gaName;  // name of game to find members; if sendToCli, not equal to gaName
        boolean sendToCli = false;  // if true, send member list only to c instead of whole game

        int i = cmdText.indexOf(' ');
        if (i != -1)
        {
            // look for a game name or */all
            String gname = cmdText.substring(i+1).trim();

            if (gname.length() > 0)
            {
                // Check if using user admins; if not, if using debug user

                final String uname = c.getData();
                boolean isAdmin = srv.isUserDBUserAdmin(uname);
                if (! isAdmin)
                    isAdmin = (srv.isDebugUserEnabled() && uname.equals("debug"));
                if (! isAdmin)
                {
                    srv.messageToPlayerKeyed(c, gaName, "reply.must_be_admin.view");
                        // "Must be an administrator to view that."
                    return;
                }

                sendToCli = true;

                if (gname.equals("*") || gname.toUpperCase(Locale.US).equals("ALL"))
                {
                    // Instead of listing the game's members, list all connected clients.
                    // Build list of StringBuilder not String to do as little as possible
                    // inside synchronization block.

                    final ArrayList<StringBuilder> sbs = new ArrayList<StringBuilder>();
                    sbs.add(new StringBuilder(c.getLocalized("reply.who.conn_to_srv")));
                        // "Currently connected to server:"

                    final Integer nUnnamed = srv.getConnectedClientNames(sbs);
                    if (nUnnamed.intValue() != 0)
                    {
                        StringBuilder sb = new StringBuilder("- ");
                        sb.append(c.getLocalized("reply.who.and_unnamed", nUnnamed));
                            // "and {0} unnamed connections"
                        sbs.add(sb);
                    }

                    for (StringBuilder sbb : sbs)
                        srv.messageToPlayer(c, gaName, sbb.toString());

                    return;  // <--- Early return; Not listing a game's members ---
                }

                if (gameList.isGame(gname))
                {
                    gaNameWho = gname;
                } else {
                    srv.messageToPlayerKeyed(c, gaName, "reply.game.not.found");  // "Game not found."
                    return;
                }
            }
        }

        Vector<Connection> gameMembers = null;

        gameList.takeMonitorForGame(gaNameWho);
        try
        {
            gameMembers = gameList.getMembers(gaNameWho);
            if (! sendToCli)
                srv.messageToGameKeyed(ga, false, "reply.game_members.this");  // "This game's members:"
        }
        catch (Exception e)
        {
            D.ebugPrintStackTrace(e, "Exception in *WHO* (gameMembers)");
        }
        gameList.releaseMonitorForGame(gaNameWho);

        if (gameMembers == null)
        {
            return;  // unlikely since empty games are destroyed
        }

        if (sendToCli)
            srv.messageToPlayerKeyed(c, gaName, "reply.game_members.of", gaNameWho);  // "Members of game {0}:"

        Enumeration<Connection> membersEnum = gameMembers.elements();
        while (membersEnum.hasMoreElements())
        {
            Connection conn = membersEnum.nextElement();
            String mNameStr = "> " + conn.getData();

            if (sendToCli)
                srv.messageToPlayer(c, gaName, mNameStr);
            else
                srv.messageToGame(gaName, mNameStr);
        }
    }


    /// Channel lifecycle ///


    /**
     * Handle the "join a channel" message.
     * If client hasn't yet sent its version, assume is
     * version 1.0.00 ({@link #CLI_VERSION_ASSUMED_GUESS}), disconnect if too low.
     *<P>
     * Requested channel name must pass {@link SOCMessage#isSingleLineAndSafe(String)}.
     * Channel name {@code "*"} is also rejected to avoid conflicts with admin commands.
     *
     * @param c  the connection that sent the message
     * @param mes  the message
     * @since 1.0.0
     */
    private void handleJOINCHANNEL(Connection c, SOCJoinChannel mes)
    {
        if (c == null)
            return;

        if (D.ebugIsEnabled())
            D.ebugPrintln("handleJOINCHANNEL: " + mes);

        int cliVers = c.getVersion();
        final String msgUser = mes.getNickname().trim();  // trim before db query calls
        final String msgPass = mes.getPassword();

        /**
         * Check the reported version; if none, assume 1000 (1.0.00)
         */
        if (cliVers == -1)
        {
            if (! srv.setClientVersSendGamesOrReject(c, SOCServer.CLI_VERSION_ASSUMED_GUESS, null, false))
                return;  // <--- Discon and Early return: Client too old ---

            cliVers = c.getVersion();
        }

        final String chName = mes.getChannel().trim();
        if (c.getData() != null)
        {
            handleJOINCHANNEL_postAuth(c, chName, cliVers, SOCServer.AUTH_OR_REJECT__OK);
        } else {
            /**
             * Check that the nickname is ok, check password if supplied; if not ok, sends a SOCStatusMessage.
             */
            final int cv = cliVers;
            srv.authOrRejectClientUser
                (c, msgUser, msgPass, cliVers, true, false,
                 new SOCServer.AuthSuccessRunnable()
                 {
                    public void success(final Connection c, final int authResult)
                    {
                        handleJOINCHANNEL_postAuth(c, chName, cv, authResult);
                    }
                 });
        }
    }

    /**
     * After successful client user auth, take care of the rest of
     * {@link #handleJOINCHANNEL(Connection, SOCJoinChannel)}.
     * @since 1.2.00
     */
    private void handleJOINCHANNEL_postAuth
        (final Connection c, final String ch, final int cliVers, final int authResult)
    {
        final boolean mustSetUsername = (0 != (authResult & SOCServer.AUTH_OR_REJECT__SET_USERNAME));
        final String msgUser = c.getData();  // if mustSetUsername, sets to original case from db case-insensitive search

        /**
         * Check that the channel name is ok
         */

        /*
           if (!checkChannelName(mes.getChannel())) {
           return;
           }
         */
        if ( (! SOCMessage.isSingleLineAndSafe(ch))
             || "*".equals(ch))
        {
            c.put(new SOCStatusMessage
                    (SOCStatusMessage.SV_NEWGAME_NAME_REJECTED, cliVers,
                     SOCStatusMessage.MSG_SV_NEWGAME_NAME_REJECTED));
              // "This game name is not permitted, please choose a different name."

              return;  // <---- Early return ----
        }

        /**
         * If creating a new channel, ensure they are below their max channel count.
         */
        if ((! channelList.isChannel(ch))
            && (SOCServer.CLIENT_MAX_CREATE_CHANNELS >= 0)
            && (SOCServer.CLIENT_MAX_CREATE_CHANNELS <= ((SOCClientData) c.getAppData()).getcurrentCreatedChannels()))
        {
            c.put(new SOCStatusMessage
                    (SOCStatusMessage.SV_NEWCHANNEL_TOO_MANY_CREATED, cliVers,
                     SOCStatusMessage.MSG_SV_NEWCHANNEL_TOO_MANY_CREATED
                     + Integer.toString(SOCServer.CLIENT_MAX_CREATE_CHANNELS)));
            // Too many of your chat channels still active; maximum: 2

            return;  // <---- Early return ----
        }

        /**
         * Tell the client that everything is good to go
         */
<<<<<<< HEAD
        c.put(new SOCJoinChannelAuth(msgUser, ch));
=======
>>>>>>> 3f811807
        final String txt = c.getLocalized("member.welcome");  // "Welcome to Java Settlers of Catan!"
        if (! mustSetUsername)
            c.put(new SOCStatusMessage
                (SOCStatusMessage.SV_OK, txt));
        else
<<<<<<< HEAD
            c.put(new SOCStatusMessage
                (SOCStatusMessage.SV_OK_SET_NICKNAME, c.getData() + SOCMessage.sep2_char + txt));
=======
            c.put(SOCStatusMessage.toCmd
                (SOCStatusMessage.SV_OK_SET_NICKNAME, msgUser + SOCMessage.sep2_char + txt));
        c.put(SOCJoinChannelAuth.toCmd(msgUser, ch));
>>>>>>> 3f811807

        /**
         * Add the Connection to the channel
         */

        if (channelList.takeMonitorForChannel(ch))
        {
            try
            {
                srv.connectToChannel(c, ch);
            }
            catch (Exception e)
            {
                D.ebugPrintStackTrace(e, "Exception in handleJOIN (connectToChannel)");
            }

            channelList.releaseMonitorForChannel(ch);
        }
        else
        {
            /**
             * the channel did not exist, create it
             */
            channelList.takeMonitor();

            try
            {
                channelList.createChannel(ch, msgUser);
                ((SOCClientData) c.getAppData()).createdChannel();
            }
            catch (Exception e)
            {
                D.ebugPrintStackTrace(e, "Exception in handleJOIN (createChannel)");
            }

            channelList.releaseMonitor();
            srv.broadcast(new SOCNewChannel(ch));
            c.put(new SOCChannelMembers(ch, channelList.getMembers(ch)));
            if (D.ebugOn)
                D.ebugPrintln("*** " + msgUser + " joined new channel " + ch + " at "
                    + DateFormat.getTimeInstance(DateFormat.SHORT).format(new Date()));
            channelList.takeMonitorForChannel(ch);

            try
            {
                channelList.addMember(c, ch);
            }
            catch (Exception e)
            {
                D.ebugPrintStackTrace(e, "Exception in handleJOIN (addMember)");
            }

            channelList.releaseMonitorForChannel(ch);
        }

        /**
         * let everyone know about the change
         */
        srv.messageToChannel(ch, new SOCJoinChannel(msgUser, "", "dummyhost", ch));
    }

    /**
     * Handle the "leave a channel" message
     *
     * @param c  the connection that sent the message
     * @param mes  the message
     * @since 1.0.0
     */
    private void handleLEAVECHANNEL(Connection c, SOCLeaveChannel mes)
    {
        if (D.ebugIsEnabled())
            D.ebugPrintln("handleLEAVECHANNEL: " + mes);

        if (c == null)
            return;

        boolean destroyedChannel = false;
        channelList.takeMonitorForChannel(mes.getChannel());

        try
        {
            destroyedChannel = srv.leaveChannel(c, mes.getChannel(), true, false);
        }
        catch (Exception e)
        {
            D.ebugPrintStackTrace(e, "Exception in handleLEAVECHANNEL");
        }

        channelList.releaseMonitorForChannel(mes.getChannel());

        if (destroyedChannel)
        {
            srv.broadcast(new SOCDeleteChannel(mes.getChannel()));
        }
    }


    /// Game lifecycle ///


    /**
     * process the "new game with options request" message.
     * For messages sent, and other details,
     * see {@link #createOrJoinGameIfUserOK(Connection, String, String, String, Map)}.
     * <P>
     * Because this message is sent only by clients newer than 1.1.06, we definitely know that
     * the client has already sent its version information.
     *
     * @param c  the connection
     * @param mes  the message
     * @since 1.1.07
     */
    private void handleNEWGAMEWITHOPTIONSREQUEST(Connection c, SOCNewGameWithOptionsRequest mes)
    {
        if (c == null)
            return;

        srv.createOrJoinGameIfUserOK
            (c, mes.getNickname(), mes.getPassword(), mes.getGame(), mes.getOptions());
    }

    /**
     * Handle the "join a game" message: Join or create a game.
     * Will join the game, or return a STATUSMESSAGE if nickname is not OK.
     * Clients can join game as an observer, if they don't SITDOWN after joining.
     *<P>
     * If client hasn't yet sent its version, assume is version 1.0.00
     * ({@link SOCServer#CLI_VERSION_ASSUMED_GUESS CLI_VERSION_ASSUMED_GUESS}), disconnect if too low.
     * If the client is too old to join a specific game, return a STATUSMESSAGE (since 1.1.06).
     *
     * @param c  the connection that sent the message
     * @param mes  the message
     * @since 1.0.0
     */
    private void handleJOINGAME(Connection c, SOCJoinGame mes)
    {
        if (c == null)
            return;

        D.ebugPrintln("handleJOINGAME: " + mes);

        /**
         * Check the client's reported version; if none, assume 1000 (1.0.00)
         */
        if (c.getVersion() == -1)
        {
            if (! srv.setClientVersSendGamesOrReject(c, SOCServer.CLI_VERSION_ASSUMED_GUESS, null, false))
                return;  // <--- Early return: Client too old ---
        }

        srv.createOrJoinGameIfUserOK
            (c, mes.getNickname(), mes.getPassword(), mes.getGame(), null);
    }

    /**
     * Handle the "leave game" message
     *
     * @param c  the connection that sent the message
     * @param mes  the message
     * @since 1.0.0
     */
    private void handleLEAVEGAME(Connection c, SOCLeaveGame mes)
    {
        if (c == null)
            return;

        boolean isMember = false;
        final String gaName = mes.getGame();
        if (! gameList.takeMonitorForGame(gaName))
        {
            return;  // <--- Early return: game not in gamelist ---
        }

        try
        {
            isMember = gameList.isMember(c, gaName);
        }
        catch (Exception e)
        {
            D.ebugPrintStackTrace(e, "Exception in handleLEAVEGAME (isMember)");
        }

        gameList.releaseMonitorForGame(gaName);

        if (isMember)
        {
            handleLEAVEGAME_member(c, gaName);
        }
        else if (((SOCClientData) c.getAppData()).isRobot)
        {
            handleLEAVEGAME_maybeGameReset_oldRobot(gaName);
            // During a game reset, this robot player
            // will not be found among cg's players
            // (isMember is false), because it's
            // attached to the old game object
            // instead of the new one.
            // So, check game state and update game's reset data.
        }
    }

    /**
     * Handle a member leaving the game, from
     * {@link #handleLEAVEGAME(Connection, SOCLeaveGame)}.
     * @since 1.1.07
     */
    private void handleLEAVEGAME_member(Connection c, final String gaName)
    {
        boolean gameDestroyed = false;
        if (! gameList.takeMonitorForGame(gaName))
        {
            return;  // <--- Early return: game not in gamelist ---
        }

        try
        {
            gameDestroyed = srv.leaveGame(c, gaName, true, false);
        }
        catch (Exception e)
        {
            D.ebugPrintStackTrace(e, "Exception in handleLEAVEGAME (leaveGame)");
        }

        gameList.releaseMonitorForGame(gaName);

        if (gameDestroyed)
        {
            srv.broadcast(new SOCDeleteGame(gaName));
        }
        else
        {
            /*
               SOCLeaveGame leaveMessage = new SOCLeaveGame(c.getData(), c.host(), gaName);
               messageToGame(gaName, leaveMessage);
               recordGameEvent(gaName, leaveMessage);
             */
        }

        /**
         * if it's a robot, remove it from the request list
         */
        Vector<SOCReplaceRequest> requests = srv.robotDismissRequests.get(gaName);

        if (requests != null)
        {
            Enumeration<SOCReplaceRequest> reqEnum = requests.elements();
            SOCReplaceRequest req = null;

            while (reqEnum.hasMoreElements())
            {
                SOCReplaceRequest tempReq = reqEnum.nextElement();

                if (tempReq.getLeaving() == c)
                {
                    req = tempReq;
                    break;
                }
            }

            if (req != null)
            {
                requests.removeElement(req);

                /**
                 * Taking over a robot spot: let the person replacing the robot sit down
                 */
                SOCGame ga = gameList.getGameData(gaName);
                final int pn = req.getSitDownMessage().getPlayerNumber();
                final boolean isRobot = req.getSitDownMessage().isRobot();
                if (! isRobot)
                {
                    ga.getPlayer(pn).setFaceId(1);  // Don't keep the robot face icon
                }
                srv.sitDown(ga, req.getArriving(), pn, isRobot, false);
            }
        }
    }

    /**
     * Handle an unattached robot saying it is leaving the game,
     * from {@link #handleLEAVEGAME(Connection, SOCLeaveGame)}.
     * Ignore the robot (since it's not a member of the game) unless
     * gamestate is {@link SOCGame#READY_RESET_WAIT_ROBOT_DISMISS}.
     *
     * @since 1.1.07
     */
    private void handleLEAVEGAME_maybeGameReset_oldRobot(final String gaName)
    {
        SOCGame cg = gameList.getGameData(gaName);
        if (cg.getGameState() != SOCGame.READY_RESET_WAIT_ROBOT_DISMISS)
            return;

        boolean gameResetRobotsAllDismissed = false;

        // TODO locks
        SOCGameBoardReset gr = cg.boardResetOngoingInfo;
        if (gr != null)
        {
            --gr.oldRobotCount;
            if (0 == gr.oldRobotCount)
                gameResetRobotsAllDismissed = true;
        }

        if (gameResetRobotsAllDismissed)
            srv.resetBoardAndNotify_finish(gr, cg);  // TODO locks?
    }

    /**
     * handle "sit down" message
     *
     * @param c  the connection that sent the message
     * @param mes  the message
     * @since 1.0.0
     */
    private void handleSITDOWN(Connection c, SOCSitDown mes)
    {
        if (c == null)
            return;

        final String gaName = mes.getGame();
        SOCGame ga = gameList.getGameData(gaName);
        if (ga == null)
            return;

        /**
         * make sure this player isn't already sitting
         */
        boolean canSit = true;
        boolean gameIsFull = false, gameAlreadyStarted = false;

        /*
           for (int i = 0; i < SOCGame.MAXPLAYERS; i++) {
           if (ga.getPlayer(i).getName() == c.getData()) {
           canSit = false;
           break;
           }
           }
         */
        //D.ebugPrintln("ga.isSeatVacant(mes.getPlayerNumber()) = "+ga.isSeatVacant(mes.getPlayerNumber()));

        /**
         * if this is a robot, remove it from the request list
         */
        boolean isBotJoinRequest = false;
        {
            Hashtable<Connection, Object> joinRequests = srv.robotJoinRequests.get(gaName);
            if (joinRequests != null)
                isBotJoinRequest = (null != joinRequests.remove(c));
        }

        /**
         * make sure a person isn't sitting here already;
         * if a robot is sitting there, dismiss the robot.
         * Can't sit at a vacant seat after everyone has
         * placed 1st settlement+road (state >= START2A).
         *
         * If a human leaves after game is started, seat will appear vacant when the
         * requested bot sits to replace them, so let the bot sit at that vacant seat.
         */
        final int pn = mes.getPlayerNumber();

        ga.takeMonitor();

        try
        {
            if (ga.isSeatVacant(pn))
            {
                gameAlreadyStarted = (ga.getGameState() >= SOCGame.START2A);
                if (! gameAlreadyStarted)
                    gameIsFull = (1 > ga.getAvailableSeatCount());

                if (gameIsFull || (gameAlreadyStarted && ! isBotJoinRequest))
                    canSit = false;
            } else {
                SOCPlayer seatedPlayer = ga.getPlayer(pn);

                if (seatedPlayer.isRobot()
                    && (ga.getSeatLock(pn) != SOCGame.SeatLockState.LOCKED)
                    && (ga.getCurrentPlayerNumber() != pn))
                {
                    /**
                     * boot the robot out of the game
                     */
                    Connection robotCon = srv.getConnection(seatedPlayer.getName());
                    robotCon.put(new SOCRobotDismiss(gaName));

                    /**
                     * this connection has to wait for the robot to leave
                     * and then it can sit down
                     */
                    Vector<SOCReplaceRequest> disRequests = srv.robotDismissRequests.get(gaName);
                    SOCReplaceRequest req = new SOCReplaceRequest(c, robotCon, mes);

                    if (disRequests == null)
                    {
                        disRequests = new Vector<SOCReplaceRequest>();
                        disRequests.addElement(req);
                        srv.robotDismissRequests.put(gaName, disRequests);
                    }
                    else
                    {
                        disRequests.addElement(req);
                    }
                }

                canSit = false;
            }
        }
        catch (Exception e)
        {
            D.ebugPrintStackTrace(e, "Exception caught at handleSITDOWN");
        }

        ga.releaseMonitor();

        //D.ebugPrintln("canSit 2 = "+canSit);
        if (canSit)
        {
            srv.sitDown(ga, c, pn, mes.isRobot(), false);
        }
        else
        {
            /**
             * if the robot can't sit, tell it to go away.
             * otherwise if game is full, tell the player.
             */
            if (mes.isRobot())
            {
                c.put(new SOCRobotDismiss(gaName));
            } else if (gameAlreadyStarted) {
                srv.messageToPlayerKeyed(c, gaName, "member.sit.game.started");
                    // "This game has already started; to play you must take over a robot."
            } else if (gameIsFull) {
                srv.messageToPlayerKeyed(c, gaName, "member.sit.game.full");
                    // "This game is full; you cannot sit down."
            }
        }
    }

    /**
     * handle "start game" message.  Game state must be NEW, or this message is ignored.
     * {@link SOCServer#readyGameAskRobotsJoin(SOCGame, Connection[], int) Ask some robots} to fill
     * empty seats, or {@link GameHandler#startGame(SOCGame) begin the game} if no robots needed.
     *<P>
     * Called when clients have sat at a new game and a client asks to start it,
     * not called during game board reset.
     *<P>
     * For robot debugging, a client can start and observe a robots-only game if the
     * {@link SOCServer#PROP_JSETTLERS_BOTS_BOTGAMES_TOTAL} property != 0 (including &lt; 0).
     *<P>
     * Visibility is package-level, not private, so {@link SOCServer} can start robot-only games.
     *
     * @param c  the connection that sent the message
     * @param mes  the message
     * @param botsOnly_maxBots  For bot debugging, maximum number of bots to add to the game,
     *     or 0 to fill all empty seats. This parameter is used only when requesting a new
     *     robots-only game using the *STARTBOTGAME* debug command; ignored otherwise.
     * @since 1.0.0
     */
    void handleSTARTGAME
        (Connection c, final SOCStartGame mes, final int botsOnly_maxBots)
    {
        final String gn = mes.getGame();
        SOCGame ga = gameList.getGameData(gn);
        if (ga == null)
            return;

        ga.takeMonitor();

        try
        {
            if (ga.getGameState() == SOCGame.NEW)
            {
                boolean allowStart = true;
                boolean seatsFull = true;
                boolean anyLocked = false;
                int numEmpty = 0;
                int numPlayers = 0;

                //
                // count the number of unlocked empty seats
                //
                for (int i = 0; i < ga.maxPlayers; i++)
                {
                    if (ga.isSeatVacant(i))
                    {
                        if (ga.getSeatLock(i) == SOCGame.SeatLockState.UNLOCKED)
                        {
                            seatsFull = false;
                            ++numEmpty;
                        }
                        else
                        {
                            anyLocked = true;
                        }
                    }
                    else
                    {
                        ++numPlayers;
                    }
                }

                // Check vs max-players allowed in game (option "PL").
                // Like seat locks, this can cause robots to be unwanted
                // in otherwise-empty seats.
                {
                    final int numAvail = ga.getAvailableSeatCount();
                    if (numAvail < numEmpty)
                    {
                        numEmpty = numAvail;
                        if (numEmpty == 0)
                            seatsFull = true;
                    }
                }

                if (numPlayers == 0)
                {
                    // No one has sat, human client who requested STARTGAME is an observer.
                    // Is server configured for robot-only games?  Prop's value can be < 0
                    // to allow this without creating bots-only games at startup.

                    if (0 == srv.getConfigIntProperty(SOCServer.PROP_JSETTLERS_BOTS_BOTGAMES_TOTAL, 0))
                    {
                        allowStart = false;
                        srv.messageToGameKeyed(ga, true, "start.player.must.sit");
                            // "To start the game, at least one player must sit down."
                    } else {
                        if ((botsOnly_maxBots != 0) && (botsOnly_maxBots < numEmpty))
                            numEmpty = botsOnly_maxBots;
                    }
                }

                if (seatsFull && (numPlayers < 2))
                {
                    // Don't start the game; client must have more humans sit or unlock some seats for bots.

                    allowStart = false;
                    numEmpty = 3;
                    srv.messageToGameKeyed(ga, true, "start.only.cannot.lock.all");
                        // "The only player cannot lock all seats. To start the game, other players or robots must join."
                }
                else if (allowStart && ! seatsFull)
                {
                    // Look for some bots

                    final int numBots = srv.getRobotCount();
                    if (numBots == 0)
                    {
                        if (numPlayers < SOCGame.MINPLAYERS)
                            srv.messageToGameKeyed(ga, true, "start.no.robots.on.server", SOCGame.MINPLAYERS);
                                // "No robots on this server, please fill at least {0} seats before starting."
                        else
                            seatsFull = true;  // Enough players to start game.
                    }
                    else
                    {
                        //
                        // make sure there are enough robots connected,
                        // then set gamestate READY and ask them to connect.
                        //
                        if (numEmpty > numBots)
                        {
                            final String m;
                            if (anyLocked)
                                m = "start.not.enough.robots";
                                    // "Not enough robots to fill all the seats. Only {0} robots are available."
                            else
                                m = "start.not.enough.robots.lock";
                                    // "Not enough robots to fill all the seats. Lock some seats. Only {0} robots are available."
                            srv.messageToGameKeyed(ga, true, m, numBots);
                        }
                        else
                        {
                            ga.setGameState(SOCGame.READY);

                            /**
                             * Fill all the unlocked empty seats with robots.
                             * Build a Vector of Connections of robots asked
                             * to join, and add it to the robotJoinRequests table.
                             */
                            try
                            {
                                srv.readyGameAskRobotsJoin(ga, null, numEmpty);
                            }
                            catch (IllegalStateException e)
                            {
                                System.err.println("Robot-join problem in game " + gn + ": " + e);

                                // recover, so that human players can still start a game
                                ga.setGameState(SOCGame.NEW);
                                allowStart = false;

                                gameList.takeMonitorForGame(gn);
                                srv.messageToGameKeyed(ga, false, "start.robots.cannot.join.problem", e.getMessage());
                                    // "Sorry, robots cannot join this game: {0}"
                                srv.messageToGameKeyed(ga, false, "start.to.start.without.robots");
                                    // "To start the game without robots, lock all empty seats."
                                gameList.releaseMonitorForGame(gn);
                            }
                        }
                    }
                }

                /**
                 * If this doesn't need robots, then start the game.
                 * Otherwise wait for them to sit before starting the game.
                 */
                if (seatsFull && allowStart)
                {
                    GameHandler hand = gameList.getGameTypeHandler(gn);
                    if (hand != null)
                        hand.startGame(ga);
                }
            }
        }
        catch (Throwable e)
        {
            D.ebugPrintStackTrace(e, "Exception caught");
        }

        ga.releaseMonitor();
    }

    /**
     * handle "reset-board request" message.
     * If {@link SOCGame#getResetVoteActive()} already or {@link SOCPlayer#hasAskedBoardReset()} this turn,
     * ignore. Otherwise: If multiple human players, start a vote with {@link SOCGame#resetVoteBegin(int)}.
     * If requester is sole human player, reset the game to a copy with same name and (copy of) same players,
     * new layout, by calling {@link SOCServer#resetBoardAndNotify(String, int)}.
     *<P>
     * The requesting player doesn't vote, but server still sends them a vote-request message to tell that client their
     * request was accepted and voting has begun.
     *<P>
     * If only one player remains (all other humans have left at end), ask them to start a new game instead.
     * This is a rare occurrence and we shouldn't bring in new robots and all,
     * since we already have an interface to set up a game.
     *<P>
     * If any human player's client is too old to vote for reset, assume they vote Yes.
     *
     * @param c  the connection
     * @param mes  the message
     * @see #handleRESETBOARDVOTE(Connection, SOCResetBoardVote)
     * @since 1.1.00
     */
    private void handleRESETBOARDREQUEST(Connection c, final SOCResetBoardRequest mes)
    {
        final String gaName = mes.getGame();
        SOCGame ga = gameList.getGameData(gaName);
        if (ga == null)
            return;
        SOCPlayer reqPlayer = ga.getPlayer(c.getData());
        if (reqPlayer == null)
        {
            return;  // Not playing in that game (Security)
        }

        /**
         * Is voting already active from another player?
         * Or, has this player already asked for voting this turn?
         */
        if (ga.getResetVoteActive() || reqPlayer.hasAskedBoardReset())
        {
            // Ignore this second request. Can't send REJECT because
            // that would end the already-active round of voting.
            return;
        }

        /**
         * Is there more than one human player?
         * Grab connection information for humans and robots.
         */
        Connection[] humanConns = new Connection[ga.maxPlayers];
        Connection[] robotConns = new Connection[ga.maxPlayers];
        final int numHuman = SOCGameBoardReset.sortPlayerConnections
            (ga, null, gameList.getMembers(gaName), humanConns, robotConns);

        final int reqPN = reqPlayer.getPlayerNumber();
        if (numHuman < 2)
        {
            // Are there robots? Go ahead and reset if so.
            boolean hadRobot = false, hadUnlockedRobot = false;
            for (int i = robotConns.length-1; i>=0; --i)
            {
                if (robotConns[i] != null)
                {
                    hadRobot = true;
                    if (ga.getSeatLock(i) == SOCGame.SeatLockState.UNLOCKED)
                    {
                        hadUnlockedRobot = true;
                        break;
                    }
                }
            }
            if (hadUnlockedRobot)
            {
                srv.resetBoardAndNotify(gaName, reqPN);
            } else if (hadRobot) {
                srv.messageToPlayerKeyed(c, gaName, "resetboard.request.unlock.bot");
                    // "Please unlock at least one bot, so you will have an opponent."
            } else {
                srv.messageToGameKeyed(ga, true, "resetboard.request.everyone.left");
                    // "Everyone has left this game. Please start a new game with players or bots."
            }
        }
        else
        {
            // Probably put it to a vote.
            gameList.takeMonitorForGame(gaName);

            // First, Count number of other players who can vote (connected, version chk)
            int votingPlayers = 0;
            for (int i = ga.maxPlayers - 1; i>=0; --i)
            {
                if ((i != reqPN) && ! ga.isSeatVacant(i))
                {
                    Connection pc = srv.getConnection(ga.getPlayer(i).getName());
                    if ((pc != null) && pc.isConnected() && (pc.getVersion() >= 1100))
                         ++votingPlayers;
                }
            }

            if (votingPlayers == 0)
            {
                // No one else is capable of voting.
                // Reset the game immediately.
                srv.messageToGameKeyed(ga, false, "resetboard.vote.request.alloldcli", c.getData());
                    // ">>> {0} is resetting the game - other connected players are unable to vote (client too old)."

                gameList.releaseMonitorForGame(gaName);
                srv.resetBoardAndNotify(gaName, reqPN);
            }
            else
            {
                // Put it to a vote
                srv.messageToGameKeyed(ga, false, "resetboard.vote.request", c.getData());
                    // "requests a board reset - other players please vote."
                SOCMessage vrCmd = new SOCResetBoardVoteRequest(gaName, reqPN);

                ga.resetVoteBegin(reqPN);

                gameList.releaseMonitorForGame(gaName);
                for (int i = 0; i < ga.maxPlayers; ++i)
                    if (humanConns[i] != null)
                        if (humanConns[i].getVersion() >= 1100)
                            humanConns[i].put(vrCmd);
                        else
                            ga.resetVoteRegister
                                (ga.getPlayer(humanConns[i].getData()).getPlayerNumber(), true);
            }
        }
    }

    /**
     * handle message of player's vote for a "reset-board" request.
     * Register the player's vote with {@link SOCServer#resetBoardVoteNotifyOne(SOCGame, int, String, boolean)}.
     * If all votes have now arrived and the vote is unanimous,
     * resets the game to a copy with same name and players, new layout.
     *
     * @param c  the connection
     * @param mes  the message
     * @see #handleRESETBOARDREQUEST(Connection, SOCResetBoardRequest)
     * @see SOCServer#resetBoardAndNotify(String, int)
     * @since 1.1.00
     */
    private void handleRESETBOARDVOTE(Connection c, final SOCResetBoardVote mes)
    {
        final String gaName = mes.getGame();
        SOCGame ga = gameList.getGameData(gaName);
        if (ga == null)
            return;
        final String plName = c.getData();
        SOCPlayer reqPlayer = ga.getPlayer(plName);
        if (reqPlayer == null)
        {
            return;  // Not playing in that game (security)
        }

        // Register this player's vote, and let game members know.
        // If vote succeeded, go ahead and reset the game.
        // If vote rejected, let everyone know.

        srv.resetBoardVoteNotifyOne(ga, reqPlayer.getPlayerNumber(), plName, mes.getPlayerVote());
    }

}<|MERGE_RESOLUTION|>--- conflicted
+++ resolved
@@ -1471,23 +1471,14 @@
         /**
          * Tell the client that everything is good to go
          */
-<<<<<<< HEAD
-        c.put(new SOCJoinChannelAuth(msgUser, ch));
-=======
->>>>>>> 3f811807
         final String txt = c.getLocalized("member.welcome");  // "Welcome to Java Settlers of Catan!"
         if (! mustSetUsername)
             c.put(new SOCStatusMessage
                 (SOCStatusMessage.SV_OK, txt));
         else
-<<<<<<< HEAD
             c.put(new SOCStatusMessage
-                (SOCStatusMessage.SV_OK_SET_NICKNAME, c.getData() + SOCMessage.sep2_char + txt));
-=======
-            c.put(SOCStatusMessage.toCmd
                 (SOCStatusMessage.SV_OK_SET_NICKNAME, msgUser + SOCMessage.sep2_char + txt));
-        c.put(SOCJoinChannelAuth.toCmd(msgUser, ch));
->>>>>>> 3f811807
+        c.put(new SOCJoinChannelAuth(msgUser, ch));
 
         /**
          * Add the Connection to the channel
