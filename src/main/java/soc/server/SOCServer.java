--- conflicted
+++ resolved
@@ -3723,13 +3723,8 @@
          */
         for (String ga : toDestroy)
         {
-<<<<<<< HEAD
-            D.ebugPrintln("** Broadcasting SOCDeleteGame " + ga);
+            D.ebugPrintlnINFO("** Broadcasting SOCDeleteGame " + ga);
             broadcast(new SOCDeleteGame(ga));
-=======
-            D.ebugPrintlnINFO("** Broadcasting SOCDeleteGame " + ga);
-            broadcast(SOCDeleteGame.toCmd(ga));
->>>>>>> f8e018bb
         }
     }
 
