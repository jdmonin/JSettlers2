/**
 * Java Settlers - An online multiplayer version of the game Settlers of Catan
 * Copyright (C) 2003  Robert S. Thomas <thomas@infolab.northwestern.edu>
 * Portions of this file Copyright (C) 2007-2017 Jeremy D Monin <jeremy@nand.net>
 * Portions of this file Copyright (C) 2012-2013 Paul Bilnoski <paul@bilnoski.net>
 *     - UI layer refactoring, GameStatistics, nested class refactoring, parameterize types
 *
 * This program is free software; you can redistribute it and/or
 * modify it under the terms of the GNU General Public License
 * as published by the Free Software Foundation; either version 3
 * of the License, or (at your option) any later version.
 *
 * This program is distributed in the hope that it will be useful,
 * but WITHOUT ANY WARRANTY; without even the implied warranty of
 * MERCHANTABILITY or FITNESS FOR A PARTICULAR PURPOSE.  See the
 * GNU General Public License for more details.
 *
 * You should have received a copy of the GNU General Public License
 * along with this program.  If not, see <http://www.gnu.org/licenses/>.
 *
 * The maintainer of this program can be reached at jsettlers@nand.net
 **/
package soc.client;

import java.awt.BorderLayout;
import java.awt.Button;
import java.awt.CardLayout;
import java.awt.Color;
import java.awt.Container;
import java.awt.Cursor;
import java.awt.EventQueue;
import java.awt.Font;
import java.awt.Frame;
import java.awt.GridBagConstraints;
import java.awt.GridBagLayout;
import java.awt.Label;
import java.awt.Panel;
import java.awt.TextField;
import java.awt.event.ActionEvent;
import java.awt.event.ActionListener;
import java.awt.event.ItemEvent;
import java.awt.event.ItemListener;
import java.awt.event.MouseAdapter;
import java.awt.event.MouseEvent;
import java.awt.event.TextEvent;
import java.awt.event.TextListener;
import java.awt.event.WindowAdapter;
import java.awt.event.WindowEvent;

import java.io.DataInputStream;
import java.io.DataOutputStream;
import java.io.IOException;

import java.net.ConnectException;
import java.net.Socket;

import java.util.ArrayList;
import java.util.Collection;
import java.util.HashMap;
import java.util.Hashtable;
import java.util.EnumMap;
import java.util.Iterator;
import java.util.List;
import java.util.Locale;
import java.util.Map;
import java.util.StringTokenizer;
import java.util.Timer;
import java.util.TimerTask;
import java.util.Vector;
import java.util.prefs.BackingStoreException;
import java.util.prefs.Preferences;

import soc.baseclient.SOCDisplaylessPlayerClient;
import soc.disableDebug.D;

import soc.game.SOCBoard;
import soc.game.SOCBoardLarge;
import soc.game.SOCDevCardConstants;
import soc.game.SOCFortress;
import soc.game.SOCGame;
import soc.game.SOCGameOption;
import soc.game.SOCInventory;
import soc.game.SOCPlayer;
import soc.game.SOCPlayingPiece;
import soc.game.SOCResourceConstants;
import soc.game.SOCResourceSet;
import soc.game.SOCScenario;
import soc.game.SOCSettlement;
import soc.game.SOCSpecialItem;
import soc.game.SOCTradeOffer;
import soc.game.SOCVersionedItem;
import soc.game.SOCVillage;

import soc.message.*;

import soc.proto.Data;

import soc.server.SOCServer;
import soc.server.genericServer.Connection;
import soc.server.genericServer.StringConnection;
import soc.server.genericServer.StringServerSocket;

import soc.util.I18n;
import soc.util.SOCGameList;
import soc.util.SOCServerFeatures;
import soc.util.SOCStringManager;
import soc.util.Version;

/**
 * Standalone client for connecting to the SOCServer. (For applet see {@link SOCApplet}.)
 * Nested class {@link GameAwtDisplay} prompts for name and password, then connects and
 * displays the lists of games and channels available.
 * The actual game is played in a separate {@link SOCPlayerInterface} window.
 *<P>
 * If you want another connection port, you have to specify it as the "port"
 * argument in the html source. If you run this as a stand-alone, the port can be
 * specified on the command line or typed into {@code GameAwtDisplay}'s connect dialog.
 *<P>
 * At startup or init, will try to connect to server via {@link SOCPlayerClient.ClientNetwork#connect(String, int)}.
 * See that method for more details.
 *<P>
 * There are three possible servers to which a client can be connected:
 *<UL>
 *  <LI>  A remote server, running on the other end of a TCP connection
 *  <LI>  A local TCP server, for hosting games, launched by this client:
 *        {@link SOCPlayerClient.ClientNetwork#localTCPServer localTCPServer}
 *  <LI>  A "practice game" server, not bound to any TCP port, for practicing
 *        locally against robots: {@link SOCPlayerClient.ClientNetwork#practiceServer practiceServer}
 *</UL>
 * At most, the client is connected to the practice server and one TCP server.
 * Each game's {@link SOCGame#isPractice} flag determines which connection to use.
 *<P>
 * Once connected, messages from the server are processed in {@link MessageTreater#treat(SOCMessage, boolean)}.
 *
 * @author Robert S Thomas
 */
@SuppressWarnings("serial")
public class SOCPlayerClient
{
    /**
     * String property {@code jsettlers.debug.clear_prefs} to support testing and debugging:
     * When present, at startup this list of persistent client {@link Preferences} keys will be removed:
     * The {@code SOCPlayerClient} constructor will call {@link GameAwtDisplay#clearUserPreferences(String)}.
     *<P>
     * Format: String of comma-separated preference key names: {@link #PREF_PI__WIDTH}, {@link #PREF_SOUND_ON},
     * {@link #PREF_BOT_TRADE_REJECT_SEC}, etc.
     * @since 1.2.00
     */
    public static final String PROP_JSETTLERS_DEBUG_CLEAR__PREFS = "jsettlers.debug.clear_prefs";

    /**
     * Integer persistent {@link Preferences} key for width of a {@link SOCPlayerInterface} window frame,
     * based on most recent resizing by user. Used with {@link #PREF_PI__HEIGHT}.
     *<P>
     * For games with 6 players and/or the sea board, a scaling factor is applied to this preference
     * to keep consistent window sizes and width/height ratios.
     * @since 1.2.00
     */
    public static final String PREF_PI__WIDTH = "PI_width";

    /**
     * Integer persistent {@link Preferences} key for height of a {@link SOCPlayerInterface} window frame;
     * see {@link #PREF_PI__WIDTH} for details.
     * @since 1.2.00
     */
    public static final String PREF_PI__HEIGHT = "PI_height";

    /**
     * Boolean persistent {@link Preferences} key for sound effects.
     * Default value is {@code true}.
     *<P>
     * To set this value for a new {@link SOCPlayerInterface}, use
     * {@link SOCPlayerInterface#PREF_SOUND_MUTE} as the key within
     * its {@code localPrefs} map.
     * @see GameAwtDisplay#getUserPreference(String, boolean)
     * @see SOCPlayerInterface#isSoundMuted()
     * @since 1.2.00
     */
    public static final String PREF_SOUND_ON = "soundOn";

    /**
     * Integer persistent {@link Preferences} key for starting value of the countdown to auto-reject bot trades,
     * in seconds. Negative if auto-reject is disabled, to keep the setting's value for {@link NewGameOptionsFrame}
     * and "Options" dialogs without also having a separate enabled/disabled flag.
     *<P>
     * Default value is -8. Do not store 0.
     *<P>
     * This key name can be used with the {@link SOCPlayerInterface} constructor's {@code localPrefs} map
     * during game setup. If negative there, auto-reject will be disabled until turned on from that {@code PI}'s
     * "Options" button.
     * @see GameAwtDisplay#getUserPreference(String, int)
     * @see SOCPlayerInterface#getBotTradeRejectSec()
     * @since 1.2.00
     */
    public static final String PREF_BOT_TRADE_REJECT_SEC = "botTradeRejectSec";

    /**
     * i18n text strings in our {@link #cliLocale}.
     * @since 2.0.00
     */
    private final soc.util.SOCStringManager strings;

    /** text prefix to show games this client cannot join. "(cannot join) "
     * @since 1.1.06
     */
    //TODO i18n logic should be changed
    protected static final String GAMENAME_PREFIX_CANNOT_JOIN = "(cannot join) ";

    /**
     * For use in password fields, and possibly by other places, detect if we're running on
     * Mac OS X.  To identify osx from within java, see technote TN2110:
     * http://developer.apple.com/technotes/tn2002/tn2110.html
     * @since 1.1.07
     */
    public static final boolean isJavaOnOSX =
        System.getProperty("os.name").toLowerCase().startsWith("mac os x");
    static
    {
        if (isJavaOnOSX)
        {
            // Must set "OSX look and feel" items before calling any AWT code
            // or setting a platform look and feel.

            System.setProperty("apple.awt.application.name", "JSettlers");
                // Required on OSX 10.7 or so and newer; works for java 6
            System.setProperty("com.apple.mrj.application.apple.menu.about.name", "JSettlers");
                // Works for earlier OSX versions
        }
    }

    /**
     * Locale for i18n message lookups used for {@link #strings}.  Also sent to server while connecting.
     * Override if needed in the constructor by reading the
     * {@link I18n#PROP_JSETTLERS_LOCALE PROP_JSETTLERS_LOCALE} system property {@code "jsettlers.locale"}.
     * @since 2.0.00
     */
    final Locale cliLocale;

    /**
     * Helper object to deal with network connectivity.
     */
    private ClientNetwork net;

    /**
     * Helper object to receive incoming network traffic from the server.
     */
    private MessageTreater treater;

    /**
     * Helper object to send outgoing network traffic to the server.
     */
    private GameManager gameManager;

    /**
     * Display for all user interface, including and beyond games.
     */
    private GameDisplay gameDisplay;

    /**
     *  Server version number for remote server, sent soon after connect, 0 if no server, or -1 if version unknown.
     *  A local practice server's version is always {@link Version#versionNumber()}, not {@code sVersion},
     *  so always check {@link SOCGame#isPractice} before checking this field.
     */
    protected int sVersion;

    /**
     * Server's active optional features, sent soon after connect, or null if unknown.
     * Not used with a local practice server, so always check {@link SOCGame#isPractice} before checking this field.
     * @see #tcpServGameOpts
     * @since 1.1.19
     */
    protected SOCServerFeatures sFeatures;

    /**
     * Track the game options available at the remote server, at the practice server.
     * Initialized by {@link SOCPlayerClient.GameAwtDisplay#gameWithOptionsBeginSetup(boolean, boolean)}
     * and/or {@link MessageTreater#handleVERSION(boolean, SOCVersion)}.
     * These fields are never null, even if the respective server is not connected or not running.
     *<P>
     * For a summary of the flags and variables involved with game options,
     * and the client/server interaction about their values, see
     * {@link ServerGametypeInfo}'s javadoc.
     *<P>
     * Scenario strings are localized by {@link #localizeGameScenarios(List, boolean, boolean, boolean)}.
     *
     * @see #sFeatures
     * @since 1.1.07
     */
    protected ServerGametypeInfo tcpServGameOpts = new ServerGametypeInfo(),
        practiceServGameOpts = new ServerGametypeInfo();

    /**
     * For practice games, default game name ("Practice").
     * Set in constructor using i18n {@link #strings} lookup.
     */
    public final String DEFAULT_PRACTICE_GAMENAME;

    /**
     * the nickname; null until validated and set by
     * {@link SOCPlayerClient.GameAwtDisplay#getValidNickname(boolean) getValidNickname(true)}
     */
    protected String nickname = null;

    /**
     * the password for {@link #nickname} from {@link #pass}, or {@code null} if no valid password yet.
     * May be empty (""). If server has authenticated this password, the {@link #gotPassword} flag is set.
     */
    protected String password = null;

    /**
     * true if we've stored the {@link #password} and the server's replied that it's correct.
     * @see #isNGOFWaitingForAuthStatus
     */
    protected boolean gotPassword;

    /**
     * true if user clicked "new game" and, before showing {@link NewGameOptionsFrame}, we've
     * sent the nickname (username) and password to the server and are waiting for a response.
     *<P>
     * Used only with TCP servers, not with {@link SOCPlayerClient.ClientNetwork#practiceServer practiceServer}.
     * @since 1.1.19
     */
    protected boolean isNGOFWaitingForAuthStatus;

    /**
     * True if contents of incoming and outgoing network message traffic should be debug-printed.
     * Set if optional system property {@link SOCDisplaylessPlayerClient#PROP_JSETTLERS_DEBUG_TRAFFIC} is set.
     *<P>
     * Versions earlier than 1.1.20 always printed this debug output; 1.1.20 never prints it.
     * @since 1.2.00
     */
    private boolean debugTraffic;

    /**
     * face ID chosen most recently (for use in new games)
     */
    protected int lastFaceChange;

    /**
     * the games we're currently playing
     */
    protected Hashtable<String, SOCGame> games = new Hashtable<String, SOCGame>();

    /**
     * all announced game names on the remote server, including games which we can't
     * join due to limitations of the client.
     * May also contain options for all announced games on the server (not just ones
     * we're in) which we can join (version is not higher than our version).
     *<P>
     * Key is the game name, without the UNJOINABLE prefix.
     * This field is null until {@link SOCPlayerClient.MessageTreater#handleGAMES(SOCGames, boolean) handleGAMES},
     *   {@link SOCPlayerClient.MessageTreater#handleGAMESWITHOPTIONS(SOCGamesWithOptions, boolean) handleGAMESWITHOPTIONS},
     *   {@link SOCPlayerClient.MessageTreater#handleNEWGAME(SOCNewGame, boolean) handleNEWGAME}
     *   or {@link SOCPlayerClient.MessageTreater#handleNEWGAMEWITHOPTIONS(SOCNewGameWithOptions, boolean) handleNEWGAMEWITHOPTIONS}
     *   is called.
     * @since 1.1.07
     */
    protected SOCGameList serverGames = null;

    /**
     * the unjoinable game names from {@link #serverGames} that player has asked to join,
     * and been told they can't.  If they click again, try to connect.
     * (This is a failsafe against bugs in server or client version-recognition.)
     * Both key and value are the game name, without the UNJOINABLE prefix.
     * @since 1.1.06
     */
    protected Map<String,String> gamesUnjoinableOverride = new Hashtable<String,String>();

    /**
     * Map from game-name to the listener for that game.
     */
    private final Map<String, PlayerClientListener> clientListeners = new HashMap<String, PlayerClientListener>();

    /**
     * For new-game requests, map of game names to per-game local preference maps to pass to
     * that new game's {@link SOCPlayerInterface} constructor. The {@link HashMap} of game names permits
     * a {@code null} value instead of a Map, but there is no guarantee that preference values can be {@code null}
     * within a game's Map.
     *<P>
     * Preference name keys are {@link SOCPlayerInterface#PREF_SOUND_MUTE}, etc.
     * Values for boolean prefs should be {@link Boolean#TRUE} or {@code .FALSE}.
     * @since 1.2.00
     */
    private final HashMap<String, Map<String, Object>> gameReqLocalPrefs = new HashMap<String, Map<String, Object>>();

    /**
     * the ignore list
     */
    protected Vector<String> ignoreList = new Vector<String>();

    /**
     * Number of practice games started; used for naming practice games
     */
    protected int numPracticeGames = 0;


    /**
     * A facade for the SOCPlayerClient to use to invoke actions in the GUI
     * @since 2.0.00
     */
    public interface GameDisplay
    {
        /**
         * Init the visual elements.  Done before connecting to server,
         * so we don't know its version or active {@link SOCServerFeatures}.
         * So, most of the Main Panel elements are initialized here but not
         * laid out or made visible until a later call to
         * {@link #showVersion(int, String, String, SOCServerFeatures)}
         * when the version and features are known.
         */
        void initVisualElements();

        /**
         * Prepare to connect and give feedback by showing a message panel.
         * Stores the given username and password in the user interface.
         *<P>
         * Does not make a network connection.
         * Call {@link SOCPlayerClient.ClientNetwork#connect(String, int)} when ready to make the connection.
         *<P>
         * User login and authentication don't occur until a game or channel join is requested;
         * at that time, the user interface will read the name and password stored here.
         *
         * @param cpass Password text to put into that TextField (obscured)
         * @param cuser User nickname text to put into that TextField
         */
        void connect(String cpass, String cuser);

        /**
         * Act as if the "practice game" button has been clicked.
         * Assumes the dialog panels are all initialized.
         */
        void clickPracticeButton();
        void practiceGameStarting();

        void setMessage(String string);

        /**
         * Show an error dialog which has one button.
         * @param errMessage  Error message to show
         * @param buttonText  Button text, or null for "OK"
         */
        void showErrorDialog(String errMessage, String buttonText);

        /**
         * After network trouble, show a panel with the error message
         * instead of the main user/password/games/channels panel.
         *<P>
         * If we have the startup panel (started as JAR client app, not applet) with buttons to connect
         * to a server or practice, and {@code canPractice} is true, shows that panel instead of the
         * simpler practice-only message panel.
         *
         * @param err  Error message to show
         * @param canPractice  In current state of client, can we start a practice game?
         * @since 1.1.16
         */
        void showErrorPanel(String err, boolean canPractice);

        void enableOptions();

        /**
         * After connecting, display the remote server's version on main panel,
         * and update display based on its active {@link SOCServerFeatures}.
         * Not called for practice server.
         * If we're running a server, display its listening port # instead.
         * @param versionNumber  Version number, like 1119, from server's {@link soc.util.Version#versionNumber()}
         * @param versionString  Version string, like "1.1.19", from server's {@link soc.util.Version#version()}
         * @param buildString  Build number, from server's {@link soc.util.Version#buildnum()}
         * @param feats  Active optional server features; never null. If server is older than v1.1.19, use the
         *            {@link SOCServerFeatures#SOCServerFeatures(boolean) SOCServerFeatures(true)} constructor.
         */
        void showVersion
            (final int versionNumber, final String versionString, final String buildString, final SOCServerFeatures feats);

        /**
         * Show server welcome banner or status text.
         * If status during initial connect includes warning that the server's in Debug Mode, show that.
         * @param statusText  Status message text from server
         * @param debugWarn   True if server has Debug Mode active
         */
        void showStatus(String statusText, boolean debugWarn);

        /** Set the contents of the nickname field. */
        public void setNickname(final String nm);

        /** If the password field is currently visible, focus the cursor there for the user to type something. */
        public void focusPassword();

        /** Set the contents of the password field. */
        public void setPassword(final String pw);

        void channelJoined(String channelName);
        void channelJoined(String channelName, String nickname);
        void channelMemberList(String channelName, Collection<String> members);
        void channelCreated(String channelName);
        void channelLeft(String channelName);
        void channelLeft(String channelName, String nickname);

        /**
         * Server has sent its list of chat channels (or an empty list), so
         * populate and show that list along with the rest of the UI.
         * The server sends the list when the client successfully connects.
         * @param channelNames  List of server's chat channels, from server message
         * @param isPractice  True if this is the practice server, not a TCP server
         */
        void channelList(Collection<String> channelNames, boolean isPractice);

        void channelDeleted(String channelName);
        void channelsClosed(String message);

        void messageBroadcast(String message);
        void messageReceived(String channelName, String nickname, String message);

        PlayerClientListener gameJoined(SOCGame game, Map<String, Object> localPrefs);

        /**
         * Want to start a new game, on a server which supports options.
         * Do we know the valid options already?  If so, bring up the options window.
         * If not, ask the server for them. If a {@link NewGameOptionsFrame} is already
         * showing, give it focus instead of creating a new one.
         *<P>
         * For a summary of the flags and variables involved with game options,
         * and the client/server interaction about their values, see
         * {@link ServerGametypeInfo}.
         *
         * @param forPracticeServer  Ask {@link ClientNetwork#practiceServer}, instead of TCP server?
         * @param didAuth  If true, the server has authenticated our username and password;
         *     set those input fields read-only.
         */
        void gameWithOptionsBeginSetup(final boolean forPracticeServer, final boolean didAuth);

        void optionsRequested();

        /**
         * Server has sent its game option default values for new games.
         * Called when {@link ServerGametypeInfo#newGameWaitingForOpts} flag was set and
         * has just been cleared.  Client should show dialog to create a new game which
         * will have game options.
         *
         * @param opts  Client's game option info, tracking the TCP or local practice server
         * @param isPractice  True if received from {@link ClientNetwork#practiceServer}, instead of TCP server
         */
        void optionsReceived(ServerGametypeInfo opts, boolean isPractice);

        /**
         * Server has sent info about a single game option.  If {@code hasAllNow},
         * client should check {@link ServerGametypeInfo#newGameWaitingForOpts} and
         * {@link ServerGametypeInfo#gameInfoWaitingForOpts}, and if either of these
         * were waiting, show a game info/options dialog for a new game or existing game.
         *
         * @param opts  Client's game option info, tracking the TCP or local practice server
         * @param isPractice  True if received from {@link ClientNetwork#practiceServer}, instead of TCP server
         * @param isDash  True if the game option was {@code "-"}, indicating the end of the list.
         *     If so, no further options will be sent and any running timeout task related to the
         *     game options can be cancelled.
         * @param hasAllNow  If true, all game option info has now been received by the client
         */
        void optionsReceived(ServerGametypeInfo opts, boolean isPractice, boolean isDash, boolean hasAllNow);

        /**
         * Add a new game to the initial window's list of games.
         * If client can't join, makes sure the game is marked as unjoinable
         * in the {@link SOCPlayerClient#serverGames} list.
         *
         * @param cannotJoin Can we not join this game?
         * @param gameName the game name to add to the list;
         *            must not have the prefix {@link SOCGames#MARKER_THIS_GAME_UNJOINABLE}.
         * @param gameOptsStr String of packed {@link SOCGameOption game options}, or null
         * @param addToSrvList Should this game be added to the list of remote-server games?
         *            Practice games should not be added.
         */
        void addToGameList(final boolean cannotJoin, String gameName, String gameOptsStr, final boolean addToSrvList);

        /**
         * Update this game's stats in the game list display.
         *
         * @param gameName Name of game to update
         * @param scores Each player position's score
         * @param robots Is this position a robot?
         *
         * @see soc.message.SOCGameStats
         */
        void updateGameStats(String gameName, int[] scores, boolean[] robots);

        /**
         * Delete a game from the list.
         * If it's on the list, also remove from {@link #serverGames}.
         *
         * @param gameName  the game to remove
         * @param isPractice   Game is practice, not at tcp server?
         * @return true if deleted, false if not found in list
         */
        boolean deleteFromGameList(String gameName, final boolean isPractice);

    }  // public interface GameDisplay


    /**
     * Create a SOCPlayerClient connecting to localhost port {@link ClientNetwork#SOC_PORT_DEFAULT}.
     * Initializes helper objects (except {@link GameDisplay}), locale, {@link SOCStringManager}.
     * The locale will be the current user's default locale, unless overridden by setting the
     * {@link I18n#PROP_JSETTLERS_LOCALE PROP_JSETTLERS_LOCALE} system property {@code "jsettlers.locale"}.
     *<P>
     * Must call {@link SOCApplet#init()}, or {@link #setGameDisplay(GameDisplay)} and then
     * {@link GameDisplay#initVisualElements()}, to start up and do layout.
     *<P>
     * Must then call {@link #connect(String, int, String, String)} or {@link ClientNetwork#connect(String, int)}
     * to join a TCP server, or {@link GameDisplay#clickPracticeButton()}
     * or {@link GameAwtDisplay#startLocalTCPServer(int)} to start a server locally.
     */
    public SOCPlayerClient()
    {
        gotPassword = false;
        lastFaceChange = 1;  // Default human face

        if (null != System.getProperty(SOCDisplaylessPlayerClient.PROP_JSETTLERS_DEBUG_TRAFFIC))
            debugTraffic = true;  // set flag if debug prop has any value at all

        String jsLocale = System.getProperty(I18n.PROP_JSETTLERS_LOCALE);
        Locale lo = null;
        if (jsLocale != null)
        {
            try
            {
                lo = I18n.parseLocale(jsLocale.trim());
            } catch (IllegalArgumentException e) {
                System.err.println("Could not parse locale " + jsLocale);
            }
        }
        if (lo != null)
            cliLocale = lo;
        else
            cliLocale = Locale.getDefault();

        strings = soc.util.SOCStringManager.getClientManager(cliLocale);
        DEFAULT_PRACTICE_GAMENAME = strings.get("default.name.practice.game");

        String debug_clearPrefs = System.getProperty(PROP_JSETTLERS_DEBUG_CLEAR__PREFS);
        if (debug_clearPrefs != null)
            GameAwtDisplay.clearUserPreferences(debug_clearPrefs);

        net = new ClientNetwork(this);
        gameManager = new GameManager(this);
        treater = new MessageTreater(this);
    }

    /**
     * Set our game display interface.
     * Before using the client, caller must also call {@link GameDisplay#initVisualElements()}.
     * @since 2.0.00
     */
    public void setGameDisplay(final GameDisplay gd)
    {
        gameDisplay = gd;
    }

    /**
     * Connect and give feedback by showing MESSAGE_PANEL.
     * Calls {@link GameDisplay#connect(String, String)} to set username and password,
     * then {@link ClientNetwork#connect(String, int)} to make the connection.
     *
     * @param chost Hostname to connect to, or null for localhost
     * @param cport Port number to connect to
     * @param cuser User nickname
     * @param cpass User optional password
     */
    public void connect(String chost, int cport, String cuser, String cpass)
    {
        gameDisplay.connect(cpass, cuser);
        net.connect(chost, cport);
    }

    /**
     * @return the nickname of this user
     * @see SOCPlayerClient.GameAwtDisplay#getValidNickname(boolean)
     */
    public String getNickname()
    {
        return nickname;
    }


    /**
     * A {@link GameDisplay} implementation for AWT.
     * Uses {@link CardLayout} to display an appropriate interface:
     *<UL>
     * <LI> Initial "Connect or Practice" panel to connect to a server
     * <LI> Main panel to list the connected server's current games and channels
     *     and create new ones
     * <LI> Message panel to show a server connectivity error
     *</UL>
     * Individual games are shown using {@link SOCPlayerInterface}
     * and channels use {@link ChannelFrame}.
     *<P>
     * Before v2.0.00, most of these fields and methods were part of the main {@link SOCPlayerClient} class.
     * @since 2.0.00
     */
    public static class GameAwtDisplay extends Panel implements GameDisplay
    {
        /** main panel, in cardlayout */
        private static final String MAIN_PANEL = "main";

        /** message panel, in cardlayout */
        private static final String MESSAGE_PANEL = "message";

        /** Connect-or-practice panel (if jar launch), in cardlayout.
          * Panel field is {@link #connectOrPracticePane}.
          * Available if {@link #hasConnectOrPractice}.
          */
        private static final String CONNECT_OR_PRACTICE_PANEL = "connOrPractice";

        /** Game statistics prefix */
        protected static final String STATSPREFEX = "  [";  // TODO I18N: must analyze

        /**
         * For practice games, reminder message for network problems.
         */
        public final String NET_UNAVAIL_CAN_PRACTICE_MSG;

        /**
         * Hint message if they try to join a game or channel without entering a nickname.
         *
         * @see #NEED_NICKNAME_BEFORE_JOIN_2
         * @see #NEED_NICKNAME_BEFORE_JOIN_G
         */
        public final String NEED_NICKNAME_BEFORE_JOIN;

        /**
         * Stronger hint message if they still try to join a game or channel without entering a nickname.
         *
         * @see #NEED_NICKNAME_BEFORE_JOIN
         * @see #NEED_NICKNAME_BEFORE_JOIN_G2
         */
        public final String NEED_NICKNAME_BEFORE_JOIN_2;

        /**
         * Hint message if they try to join a game without entering a nickname,
         * on a server which doesn't support chat channels.
         *
         * @see #NEED_NICKNAME_BEFORE_JOIN_G2
         * @see #NEED_NICKNAME_BEFORE_JOIN
         * @since 1.1.19
         */
        public final String NEED_NICKNAME_BEFORE_JOIN_G;

        /**
         * Stronger hint message if they still try to join a game without entering a nickname,
         * on a server which doesn't support chat channels.
         *
         * @see #NEED_NICKNAME_BEFORE_JOIN_G
         * @see #NEED_NICKNAME_BEFORE_JOIN_2
         * @since 1.1.19
         */
        public final String NEED_NICKNAME_BEFORE_JOIN_G2;

        /**
         * Status text to indicate client cannot join a game.
         * @since 1.1.06
         */
        public final String STATUS_CANNOT_JOIN_THIS_GAME;

        private SOCPlayerClient client;

        /**
         * the player interfaces for the games
         */
        private final Map<String, SOCPlayerInterface> playerInterfaces = new Hashtable<String, SOCPlayerInterface>();

        /**
         * Task for timeout when asking remote server for {@link SOCGameOptionInfo game options info}.
         * Set up when sending {@link SOCGameOptionGetInfos GAMEOPTIONGETINFOS}.
         * In case of slow connection or server bug.
         * @see #gameOptionsSetTimeoutTask()
         * @since 1.1.07
         */
        protected GameOptionsTimeoutTask gameOptsTask = null;

        /**
         * Task for timeout when asking remote server for {@link SOCGameOption game options defaults}.
         * Set up when sending {@link SOCGameOptionGetDefaults GAMEOPTIONGETDEFAULTS}.
         * In case of slow connection or server bug.
         * @see #gameWithOptionsBeginSetup(boolean, boolean)
         * @since 1.1.07
         */
        protected GameOptionDefaultsTimeoutTask gameOptsDefsTask = null;

        /**
         * Once true, disable "nick" textfield, etc.
         * Remains true, even if connected becomes false.
         */
        protected boolean hasJoinedServer;

        /**
         * If true, we'll give the user a choice to
         * connect to a server, start a local server,
         * or a local practice game.
         * Used for when we're started from a jar, or
         * from the command line with no arguments.
         * Uses {@link SOCConnectOrPracticePanel}.
         *
         * @see #cardLayout
         */
        protected final boolean hasConnectOrPractice;

        /**
         * If applicable, is set up in {@link #initVisualElements()}.
         * Key for {@link #cardLayout} is {@link #CONNECT_OR_PRACTICE_PANEL}.
         * @see #hasConnectOrPractice
         */
        protected SOCConnectOrPracticePanel connectOrPracticePane;

        /**
         * The currently showing new-game options frame, or null
         * @since 1.1.07
         */
        public NewGameOptionsFrame newGameOptsFrame = null;

        /**
         * Persistent user preferences like {@link #PREF_SOUND_ON}, or {@code null} if none could be loaded.
         * @since 1.2.00
         */
        private static Preferences userPrefs;
        static
        {
            try
            {
                userPrefs = Preferences.userNodeForPackage(SOCPlayerInterface.class);
            }
            catch (Exception e) {}
        }

        // MainPanel GUI elements:

        /**
         * MainPanel GUI, initialized in {@link #initVisualElements()}
         * and {@link #initMainPanelLayout(boolean, SOCServerFeatures)}.
         *<P>
         * {@code mainPane}, {@link #mainGBL}, and {@link #mainGBC} are fields not locals so that
         * the layout can be changed after initialization if needed.  Most of the Main Panel
         * elements are initialized in {@link #initVisualElements()} but not laid out or made visible
         * until a later call to {@link #initMainPanelLayout(boolean, SOCServerFeatures)} (from
         * ({@link #showVersion(int, String, String, SOCServerFeatures) showVersion(....)})
         * when the version and features are known.
         * @since 1.1.19
         */
        private Panel mainPane;

        /** Layout for {@link #mainPane} */
        private GridBagLayout mainGBL;

        /** Constraints for {@link #mainGBL} */
        private GridBagConstraints mainGBC;

        /**
         * Flags for tracking {@link #mainPane} layout status, in case
         * {@link #initMainPanelLayout(boolean, SOCServerFeatures)} is
         * called again after losing connection and then connecting to
         * another server or starting a hosted tcp server.
         * @since 1.1.19
         */
        private boolean mainPaneLayoutIsDone, mainPaneLayoutIsDone_hasChannels;

        /** Nickname (username) to connect to server and use in games */
        protected TextField nick;

        /** Password for {@link #nick} while connecting to server, or blank */
        protected TextField pass;

        /** Status from server, or progress/error message updated by client */
        protected TextField status;

        /**
         * Chat channel name to create or join with {@link #jc} button.
         * Hidden in v1.1.19+ if server is missing {@link SOCServerFeatures#FEAT_CHANNELS}.
         */
        protected TextField channel;

        // protected TextField game;  // removed 1.1.07 - NewGameOptionsFrame instead

        /**
         * List of chat channels that can be joined with {@link #jc} button or by double-click.
         * Hidden in v1.1.19+ if server is missing {@link SOCServerFeatures#FEAT_CHANNELS}.
         */
        protected java.awt.List chlist;

        /**
         * List of games that can be joined with {@link #jg} button or by double-click,
         * or detail info displayed with {@link #gi} button.
         * Contains all games on server if connected, and any Practice Games
         * created with {@link #pg} button.
         */
        protected java.awt.List gmlist;

        /**
         * "New Game..." button, brings up {@link NewGameOptionsFrame} window
         * @since 1.1.07
         */
        protected Button ng;  // new game

        /**
         * "Join Channel" button, for channel currently highlighted in {@link #chlist},
         * or create new channel named in {@link #channel}. Hidden in v1.1.19+ if server
         * is missing {@link SOCServerFeatures#FEAT_CHANNELS}.
         */
        protected Button jc;

        /** "Join Game" button */
        protected Button jg;

        /**
         * Practice Game button: Create game to play against
         * {@link SOCPlayerClient.ClientNetwork#practiceServer practiceServer},
         * not {@link SOCPlayerClient.ClientNetwork#localTCPServer localTCPServer}.
         */
        protected Button pg;

        /**
         * "Game Info" button, shows a game's {@link SOCGameOption}s.
         *<P>
         * Renamed in 2.0.00 to 'gi'; previously 'so' Show Options.
         * @since 1.1.07
         */
        protected Button gi;

        /**
         * Local Server indicator in main panel: blank, or 'server is running' if
         * {@link SOCPlayerClient.ClientNetwork#localTCPServer localTCPServer} has been started.
         * If so, localTCPServer's port number is shown in {@link #versionOrlocalTCPPortLabel}.
         */
        private Label localTCPServerLabel;

        /**
         * When connected to a remote server, shows its version number.
         * When running {@link SOCPlayerClient.ClientNetwork#localTCPServer localTCPServer},
         * shows that server's port number (see also {@link #localTCPServerLabel}).
         * In either mode, has a tooltip with more info.
         */
        private Label versionOrlocalTCPPortLabel;

        protected Label messageLabel;  // error message for messagepanel
        protected Label messageLabel_top;   // secondary message
        protected Button pgm;  // practice game on messagepanel

        /**
         * This class displays one of several panels to the user:
         * {@link #MAIN_PANEL}, {@link #MESSAGE_PANEL} or
         * (if launched from jar, or with no command-line arguments)
         * {@link #CONNECT_OR_PRACTICE_PANEL}.
         *
         * @see #hasConnectOrPractice
         */
        protected CardLayout cardLayout;

        /**
         * the channels we've joined
         */
        protected Hashtable<String, ChannelFrame> channels = new Hashtable<String, ChannelFrame>();

        /**
         * Utility for time-driven events in the display.
         * For users, search for where-used of this field
         * and of {@link #getEventTimer()}.
         * @since 1.1.07
         */
        protected Timer eventTimer = new Timer(true);  // use daemon thread

        /**
         * Create a new GameAwtDisplay for this client.
         * Must call {@link #initVisualElements()} after this constructor.
         * @param hasConnectOrPractice  True if should initially display {@link SOCConnectOrPracticePanel}
         *     and ask for a server to connect to, false if the server is known
         *     and should display the main panel (game list, channel list, etc).
         * @param client  Client using this display; {@link SOCPlayerClient#strings client.strings} must not be null
         * @throws IllegalArgumentException if {@code client} is null
         */
        public GameAwtDisplay(boolean hasConnectOrPractice, final SOCPlayerClient client)
            throws IllegalArgumentException
        {
            if (client == null)
                throw new IllegalArgumentException("null client");

            this.hasConnectOrPractice = hasConnectOrPractice;
            this.client = client;

            NET_UNAVAIL_CAN_PRACTICE_MSG = client.strings.get("pcli.error.server.unavailable");
                // "The server is unavailable. You can still play practice games."
            NEED_NICKNAME_BEFORE_JOIN = client.strings.get("pcli.main.join.neednickname");
                // "First enter a nickname, then join a game or channel."
            NEED_NICKNAME_BEFORE_JOIN_G = client.strings.get("pcli.main.join.neednickname.g");
                // "First enter a nickname, then join a game."
            NEED_NICKNAME_BEFORE_JOIN_2 = client.strings.get("pcli.main.join.neednickname.2");
                // "You must enter a nickname before you can join a game or channel."
            NEED_NICKNAME_BEFORE_JOIN_G2 = client.strings.get("pcli.main.join.neednickname.g2");
                // "You must enter a nickname before you can join a game."
            STATUS_CANNOT_JOIN_THIS_GAME = client.strings.get("pcli.main.join.cannot");
                // "Cannot join, this client is incompatible with features of this game."
        }

        public SOCPlayerClient getClient()
        {
            return client;
        }

        public GameManager getGameManager()
        {
            return client.getGameManager();
        }

        public WindowAdapter createWindowAdapter()
        {
            return new ClientWindowAdapter(this);
        }

        public void setMessage(String message)
        {
            messageLabel.setText(message);
        }

        /**
         * {@inheritDoc}
         *<P>
         * Uses {@link NotifyDialog#createAndShow(GameAwtDisplay, Frame, String, String, boolean)}
         * which calls {@link EventQueue#invokeLater(Runnable)} to ensure it displays from the proper thread.
         */
        public void showErrorDialog(final String errMessage, final String buttonText)
        {
            NotifyDialog.createAndShow(this, null, errMessage, buttonText, true);
        }

        public void initVisualElements()
        {
            final SOCStringManager strings = client.strings;

            setFont(new Font("SansSerif", Font.PLAIN, 12));

            nick = new TextField(20);
            pass = new TextField(20);
            if (isJavaOnOSX)
                pass.setEchoChar('\u2022');  // round bullet (option-8)
            else
                pass.setEchoChar('*');
            status = new TextField(20);
            status.setEditable(false);
            channel = new TextField(20);
            chlist = new java.awt.List(10, false);
            chlist.add(" ");
            gmlist = new java.awt.List(10, false);
            gmlist.add(" ");
            ng = new Button(strings.get("pcli.main.newgame"));       // "New Game..."
            jc = new Button(strings.get("pcli.main.join.channel"));  // "Join Channel"
            jg = new Button(strings.get("pcli.main.join.game"));     // "Join Game"
            pg = new Button(strings.get("pcli.main.practice"));      // "Practice" -- "practice game" text is too wide
            gi = new Button(strings.get("pcli.main.game.info"));     // "Game Info" -- show game options
            versionOrlocalTCPPortLabel = new Label();
            localTCPServerLabel = new Label();

            // Username not entered yet: can't click buttons
            ng.setEnabled(false);
            jc.setEnabled(false);

            // when game is selected in gmlist, these buttons will be enabled:
            jg.setEnabled(false);
            gi.setEnabled(false);

            nick.addTextListener(new TextListener()
            {
                /**
                 * When nickname contents change, enable/disable buttons as appropriate. ({@link TextListener})
                 * @param e textevent from {@link #nick}
                 * @since 1.1.07
                 */
                public void textValueChanged(TextEvent e)
                {
                    boolean notEmpty = (nick.getText().trim().length() > 0);
                    if (notEmpty != ng.isEnabled())
                    {
                        ng.setEnabled(notEmpty);
                        jc.setEnabled(notEmpty);
                    }
                }
            });

            ActionListener actionListener = new ActionListener()
            {
                /**
                 * Handle mouse clicks and keyboard
                 */
                public void actionPerformed(ActionEvent e)
                {
                    try
                    {
                        Object target = e.getSource();
                        guardedActionPerform(target);
                    }
                    catch (Throwable thr)
                    {
                        System.err.println("-- Error caught in AWT event thread: " + thr + " --");
                        thr.printStackTrace(); // will print causal chain, no need to manually iterate
                        System.err.println("-- Error stack trace end --");
                        System.err.println();
                    }
                }
            };

            nick.addActionListener(actionListener);  // hit Enter to go to next field
            pass.addActionListener(actionListener);
            channel.addActionListener(actionListener);
            chlist.addActionListener(actionListener);
            gmlist.addActionListener(actionListener);
            gmlist.addItemListener(new ItemListener()
            {
                /**
                 * When a game is selected/deselected, enable/disable buttons as appropriate. ({@link ItemListener})
                 * @param e textevent from {@link #gmlist}
                 * @since 1.1.07
                 */
                public void itemStateChanged(ItemEvent e)
                {
                    boolean wasSel = (e.getStateChange() == ItemEvent.SELECTED);
                    if (wasSel != jg.isEnabled())
                    {
                        jg.setEnabled(wasSel);
                        gi.setEnabled(wasSel &&
                            ((client.net.practiceServer != null) || (client.sVersion >= SOCNewGameWithOptions.VERSION_FOR_NEWGAMEWITHOPTIONS)));
                    }
                }
            });
            ng.addActionListener(actionListener);
            jc.addActionListener(actionListener);
            jg.addActionListener(actionListener);
            pg.addActionListener(actionListener);
            gi.addActionListener(actionListener);

            initMainPanelLayout(true, null);  // status line only, until later call to showVersion

            Panel messagePane = new Panel(new BorderLayout());

            // secondary message at top of message pane, used with pgm button.
            messageLabel_top = new Label("", Label.CENTER);
            messageLabel_top.setVisible(false);
            messagePane.add(messageLabel_top, BorderLayout.NORTH);

            // message label that takes up the whole pane
            messageLabel = new Label("", Label.CENTER);
            messageLabel.setForeground(new Color(252, 251, 243)); // off-white
            messagePane.add(messageLabel, BorderLayout.CENTER);

            // bottom of message pane: practice-game button
            pgm = new Button(strings.get("pcli.message.practicebutton"));  // "Practice Game (against robots)"
            pgm.setVisible(false);
            messagePane.add(pgm, BorderLayout.SOUTH);
            pgm.addActionListener(actionListener);

            // all together now...
            cardLayout = new CardLayout();
            setLayout(cardLayout);

            if (hasConnectOrPractice)
            {
                connectOrPracticePane = new SOCConnectOrPracticePanel(this);
                add (connectOrPracticePane, CONNECT_OR_PRACTICE_PANEL);  // shown first
            }
            add(messagePane, MESSAGE_PANEL); // shown first unless cpPane
            add(mainPane, MAIN_PANEL);

            messageLabel.setText(strings.get("pcli.message.waiting"));  // "Waiting to connect."
            validate();
        }

        /**
         * Lay out the Main Panel: status text, name, password, game/channel names and lists, buttons.
         * This method is called twice: First during client init to lay out the status display only,
         * and then again once the server is connected and its features and version are known.
         *<P>
         * Because {@link #mainPane} is part of a larger layout, this method does not call {@code validate()}.
         * Be sure to call {@link Container#validate() validate()} afterwards once the entire layout is ready.
         *<P>
         * This was part of {@link #initVisualElements()} before v1.1.19.
         * @param isStatusRow  If true, this is an initial call and only the status row should be laid out.
         *     If false, assumes status was already done and adds the rest of the rows.
         * @param feats  Active optional server features, for second call with {@code isStatusRow == false}.
         *     Null when {@code isStatusRow == true}.  See {@link #showVersion(int, String, String, SOCServerFeatures)}
         *     javadoc for expected contents when an older server does not report features.
         * @since 1.1.19
         * @throws IllegalArgumentException if {@code feats} is null but {@code isStatusRow} is false
         */
        private void initMainPanelLayout(final boolean isStatusRow, final SOCServerFeatures feats)
            throws IllegalArgumentException
        {
            if ((feats == null) && ! isStatusRow)
                throw new IllegalArgumentException("feats");

            final SOCStringManager strings = client.strings;

            if (mainGBL == null)
                mainGBL = new GridBagLayout();
            if (mainGBC == null)
                mainGBC = new GridBagConstraints();
            if (mainPane == null)
                mainPane = new Panel(mainGBL);
            else if (mainPane.getLayout() == null)
                mainPane.setLayout(mainGBL);

            final GridBagLayout gbl = mainGBL;
            final GridBagConstraints c = mainGBC;

            c.fill = GridBagConstraints.BOTH;
            c.gridwidth = GridBagConstraints.REMAINDER;

            if (isStatusRow)
            {
                gbl.setConstraints(status, c);
                mainPane.add(status);

                return;  // <---- Early return: Call later to lay out the rest ----
            }

            // Reminder: Everything here and below is the delayed second call.
            // So, any fields must be initialized in initVisualElements(), not here.

            final boolean hasChannels = feats.isActive(SOCServerFeatures.FEAT_CHANNELS);

            if (mainPaneLayoutIsDone)
            {
                // called again after layout was done; probably connected to a different server

                if (hasChannels != mainPaneLayoutIsDone_hasChannels)
                {
                    // hasChannels changed: redo both layout calls
                    mainPane.removeAll();
                    mainGBL = null;
                    mainGBC = null;
                    mainPane.setLayout(null);
                    mainPaneLayoutIsDone = false;

                    initMainPanelLayout(true, null);
                    initMainPanelLayout(false, feats);
                }

                return;  // <---- Early return: Layout done already ----
            }

            // If ! hasChannels, these aren't part of a layout: hide them in case other code checks isVisible()
            channel.setVisible(hasChannels);
            chlist.setVisible(hasChannels);
            jc.setVisible(hasChannels);

            Label l;

            // Layout is 6 columns wide (item, item, middle spacer, item, spacer, item).
            // If ! hasChannels, channel-related items won't be laid out; adjust spacing to compensate.

            // Row 1 (spacer)

            l = new Label();
            c.gridwidth = GridBagConstraints.REMAINDER;
            gbl.setConstraints(l, c);
            mainPane.add(l);

            // Row 2

            l = new Label(strings.get("pcli.main.label.yournickname"));  // "Your Nickname:"
            c.gridwidth = 1;
            gbl.setConstraints(l, c);
            mainPane.add(l);

            c.gridwidth = 1;
            gbl.setConstraints(nick, c);
            mainPane.add(nick);

            l = new Label();
            c.gridwidth = 1;
            gbl.setConstraints(l, c);
            mainPane.add(l);

            l = new Label(strings.get("pcli.main.label.optionalpw"));  // "Optional Password:"
            c.gridwidth = 1;
            gbl.setConstraints(l, c);
            mainPane.add(l);

            l = new Label();
            c.gridwidth = 1;
            gbl.setConstraints(l, c);
            mainPane.add(l);

            c.gridwidth = 1;
            gbl.setConstraints(pass, c);
            mainPane.add(pass);

            l = new Label();
            c.gridwidth = GridBagConstraints.REMAINDER;
            gbl.setConstraints(l, c);
            mainPane.add(l);

            l = new Label();
            c.gridwidth = GridBagConstraints.REMAINDER;
            gbl.setConstraints(l, c);
            mainPane.add(l);

            // Row 3 (New Channel label & textfield, Practice btn, New Game btn)

            if (hasChannels)
            {
                l = new Label(strings.get("pcli.main.label.newchannel"));  // "New Channel:"
                c.gridwidth = 1;
                gbl.setConstraints(l, c);
                mainPane.add(l);

                c.gridwidth = 1;
                gbl.setConstraints(channel, c);
                mainPane.add(channel);
            }

            l = new Label();
            c.gridwidth = (hasChannels) ? 1 : 3;
            gbl.setConstraints(l, c);
            mainPane.add(l);

            c.gridwidth = 1;  // this position was "New Game:" label before 1.1.07
            gbl.setConstraints(pg, c);
            mainPane.add(pg);  // "Practice"

            l = new Label();
            c.gridwidth = 1;
            gbl.setConstraints(l, c);
            mainPane.add(l);

            c.gridwidth = 1;
            gbl.setConstraints(ng, c);
            mainPane.add(ng);  // "New Game..."

            l = new Label();
            c.gridwidth = GridBagConstraints.REMAINDER;
            gbl.setConstraints(l, c);
            mainPane.add(l);

            // Row 4 (spacer)

            c.gridwidth = 2;
            gbl.setConstraints(localTCPServerLabel, c);
            mainPane.add(localTCPServerLabel);

            l = new Label();
            c.gridwidth = GridBagConstraints.REMAINDER;
            gbl.setConstraints(l, c);
            mainPane.add(l);

            // Row 5 (version/port# label, join channel btn, show-options btn, join game btn)

            c.gridwidth = (hasChannels) ? 1 : 2;
            gbl.setConstraints(versionOrlocalTCPPortLabel, c);
            mainPane.add(versionOrlocalTCPPortLabel);

            if (hasChannels)
            {
                c.gridwidth = 1;
                gbl.setConstraints(jc, c);
                mainPane.add(jc);  // "Join Channel"
            }

            l = new Label();
            c.gridwidth = 1;
            gbl.setConstraints(l, c);
            mainPane.add(l);

            c.gridwidth = 1;
            gbl.setConstraints(gi, c);
            mainPane.add(gi);  // "Game Info"

            l = new Label();
            c.gridwidth = 1;
            gbl.setConstraints(l, c);
            mainPane.add(l);

            c.gridwidth = 1;
            gbl.setConstraints(jg, c);
            mainPane.add(jg);  // "Join Game"

            l = new Label();
            c.gridwidth = GridBagConstraints.REMAINDER;
            gbl.setConstraints(l, c);
            mainPane.add(l);

            // Row 6

            if (hasChannels)
            {
                l = new Label(strings.get("pcli.main.label.channels"));  // "Channels"
                c.gridwidth = 2;
                gbl.setConstraints(l, c);
                mainPane.add(l);

                l = new Label();
                c.gridwidth = 1;
                gbl.setConstraints(l, c);
                mainPane.add(l);
            }

            l = new Label(strings.get("pcli.main.label.games"));  // "Games"
            c.gridwidth = GridBagConstraints.REMAINDER;
            gbl.setConstraints(l, c);
            mainPane.add(l);

            // Row 7

            if (hasChannels)
            {
                c.gridwidth = 2;
                c.gridheight = GridBagConstraints.REMAINDER;
                gbl.setConstraints(chlist, c);
                mainPane.add(chlist);

                l = new Label();
                c.gridwidth = 1;
                gbl.setConstraints(l, c);
                mainPane.add(l);
            }

            c.gridwidth = GridBagConstraints.REMAINDER;
            gbl.setConstraints(gmlist, c);
            mainPane.add(gmlist);

            mainPaneLayoutIsDone_hasChannels = hasChannels;
            mainPaneLayoutIsDone = true;
        }

        /**
         * Prepare to connect, give feedback by showing {@link #MESSAGE_PANEL}.
         * {@inheritDoc}
         */
        public void connect(String cpass, String cuser)
        {
            nick.setEditable(true);  // in case of reconnect. Will disable after starting or joining a game.
            pass.setEditable(true);
            pass.setText(cpass);
            nick.setText(cuser);
            nick.requestFocusInWindow();
            if ((cuser != null) && (cuser.trim().length() > 0))
                ng.setEnabled(true);

            cardLayout.show(this, MESSAGE_PANEL);
        }

        public String getNickname()
        {
            return client.getNickname();
        }

        public void clickPracticeButton()
        {
            guardedActionPerform(pgm);
        }

        /**
         * Wrapped version of actionPerformed() for easier encapsulation.
         * @param target Action source, from ActionEvent.getSource()
         * @since 1.1.00
         */
        private void guardedActionPerform(Object target)
        {
            boolean showPopupCannotJoin = false;

            if ((target == jc) || (target == channel) || (target == chlist)) // Join channel stuff
            {
                showPopupCannotJoin = ! guardedActionPerform_channels(target);
            }
            else if ((target == jg) || (target == ng) || (target == gmlist)
                    || (target == pg) || (target == pgm) || (target == gi)) // Join game stuff
            {
                showPopupCannotJoin = ! guardedActionPerform_games(target);
            }

            if (showPopupCannotJoin)
            {
                status.setText(STATUS_CANNOT_JOIN_THIS_GAME);
                // popup
                NotifyDialog.createAndShow(this, (Frame) null,
                    STATUS_CANNOT_JOIN_THIS_GAME,
                    client.strings.get("base.cancel"), true);

                return;
            }

            if (target == nick)
            { // Nickname TextField
                nick.transferFocus();
            }

            return;
        }

        /**
         * GuardedActionPerform when a channels-related button or field is clicked
         * @param target Target as in actionPerformed
         * @return True if OK, false if caller needs to show popup "cannot join"
         * @since 1.1.06
         */
        private boolean guardedActionPerform_channels(Object target)
        {
            String ch;

            if (target == jc) // "Join Channel" Button
            {
                ch = channel.getText().trim();

                if (ch.length() == 0)
                {
                    try
                    {
                        ch = chlist.getSelectedItem().trim();
                    }
                    catch (NullPointerException ex)
                    {
                        return true;
                    }
                }
            }
            else if (target == channel)
            {
                ch = channel.getText().trim();
            }
            else
            {
                try
                {
                    ch = chlist.getSelectedItem().trim();
                }
                catch (NullPointerException ex)
                {
                    return true;
                }
            }

            if (ch.length() == 0)
            {
                return true;
            }

            if (ch.startsWith(GAMENAME_PREFIX_CANNOT_JOIN))
            {
                return false;
            }

            ChannelFrame cf = channels.get(ch);

            if (cf == null)
            {
                if (channels.isEmpty())
                {
                    // May set hint message if empty, like NEED_NICKNAME_BEFORE_JOIN
                    if (! readValidNicknameAndPassword())
                        return true;  // not filled in yet
                }

                status.setText(client.strings.get("pcli.message.talkingtoserv"));  // "Talking to server..."
                client.net.putNet(SOCJoinChannel.toCmd
                    (client.nickname, (client.gotPassword ? "" : client.password), client.net.getHost(), ch));
            }
            else
            {
                cf.setVisible(true);
            }

            channel.setText("");
            return true;
        }

        /**
         * Read and validate username and password GUI fields into client's data fields.
         * This method may set status bar to a hint message if username is empty,
         * such as {@link #NEED_NICKNAME_BEFORE_JOIN}.
         * @return true if OK, false if blank or not ready
         * @see #getValidNickname(boolean)
         * @since 1.1.07
         */
        public boolean readValidNicknameAndPassword()
        {
            client.nickname = getValidNickname(true);  // May set hint message if empty,
                                            // like NEED_NICKNAME_BEFORE_JOIN
            if (client.nickname == null)
               return false;  // not filled in yet

            if (! client.gotPassword)
            {
                client.password = getPassword();  // may be 0-length
                if (client.password == null)
                    return false;  // invalid or too long
            }

            return true;
        }

        /**
         * GuardedActionPerform when a games-related button or field is clicked
         * @param target Target as in actionPerformed
         * @return True if OK, false if caller needs to show popup "cannot join"
         * @since 1.1.06
         */
        private boolean guardedActionPerform_games(Object target)
        {
            String gm;  // May also be 0-length string, if pulled from Lists

            if ((target == pg) || (target == pgm)) // "Practice Game" Buttons
            {
                gm = client.DEFAULT_PRACTICE_GAMENAME;  // "Practice"

                // If blank, fill in player name

                if (0 == nick.getText().trim().length())
                {
                    nick.setText(client.strings.get("default.name.practice.player"));  // "Player"
                }
            }
            else if (target == ng)  // "New Game" button
            {
                if (null != getValidNickname(false))  // that method does a name check, but doesn't set nick field yet
                {
                    gameWithOptionsBeginSetup(false, false);  // Also may set status, WAIT_CURSOR
                } else {
                    nick.requestFocusInWindow();  // Not a valid player nickname
                }
                return true;
            }
            else if (target == jg) // "Join Game" Button
            {
                try
                {
                    gm = gmlist.getSelectedItem().trim();  // may be length 0
                }
                catch (NullPointerException ex)
                {
                    return true;
                }
            }
            else
            {
                // game list
                try
                {
                    gm = gmlist.getSelectedItem().trim();
                }
                catch (NullPointerException ex)
                {
                    return true;
                }
            }

            // System.out.println("GM = |"+gm+"|");
            if (gm.length() == 0)
            {
                return true;
            }

            if (target == gi)  // show game info, game options, for an existing game
            {
                // This game is either from the tcp server, or practice server,
                // both servers' games are in the same GUI list.

                Map<String,SOCGameOption> opts = null;

                if ((client.net.practiceServer != null) && (-1 != client.net.practiceServer.getGameState(gm)))
                {
                    opts = client.net.practiceServer.getGameOptions(gm);  // won't ever need to parse from string on practice server
                }
                else if (client.serverGames != null)
                {
                    opts = client.serverGames.getGameOptions(gm);
                    if ((opts == null) && (client.serverGames.getGameOptionsString(gm) != null))
                    {
                        // If necessary, parse game options from string before displaying.
                        // (Parsed options are cached, they won't be re-parsed)
                        // If parsed options include a scenario, and we don't have its
                        // localized strings, ask the server for that but don't wait for
                        // a reply before showing the NewGameOptionsFrame.

                        if (client.tcpServGameOpts.allOptionsReceived)
                        {
                            opts = client.serverGames.parseGameOptions(gm);
                            client.checkGameoptsForUnknownScenario(opts);
                        } else {
                            // not yet received; remember game name.
                            // when all are received, will show it,
                            // and will also clear WAIT_CURSOR.
                            // (see handleGAMEOPTIONINFO)

                            client.tcpServGameOpts.gameInfoWaitingForOpts = gm;
                            setCursor(Cursor.getPredefinedCursor(Cursor.WAIT_CURSOR));
                            return true;  // <---- early return: not yet ready to show ----
                        }
                    }
                }

                // don't overwrite newGameOptsFrame field; this popup is to show an existing game.
                NewGameOptionsFrame.createAndShow
                    (playerInterfaces.get(gm), this, gm, opts, false, true);
                return true;
            }

            final boolean unjoinablePrefix = gm.startsWith(GAMENAME_PREFIX_CANNOT_JOIN);
            if (unjoinablePrefix)
            {
                // Game is marked as un-joinable by this client. Remember that,
                // then continue to process the game name, without prefix.

                gm = gm.substring(GAMENAME_PREFIX_CANNOT_JOIN.length());
            }

            // Can we not join that game?
            if (unjoinablePrefix || ((client.serverGames != null) && client.serverGames.isUnjoinableGame(gm)))
            {
                if (! client.gamesUnjoinableOverride.containsKey(gm))
                {
                    client.gamesUnjoinableOverride.put(gm, gm);  // Next click will try override
                    return false;
                }
            }

            // Are we already in a game with that name?
            SOCPlayerInterface pi = playerInterfaces.get(gm);

            if ((pi == null)
                    && ((target == pg) || (target == pgm))
                    && (client.net.practiceServer != null)
                    && (gm.equalsIgnoreCase(client.DEFAULT_PRACTICE_GAMENAME)))
            {
                // Practice game requested, no game named "Practice" already exists.
                // Check for other active practice games. (Could be "Practice 2")
                pi = findAnyActiveGame(true);
            }

            if ((pi != null) && ((target == pg) || (target == pgm)))
            {
                // Practice game requested, already exists.
                //
                // Ask the player if they want to join, or start a new game.
                // If we're from the error panel (pgm), there's no way to
                // enter a game name; make a name up if needed.
                // If we already have a game going, our nickname is not empty.
                // So, it's OK to not check that here or in the dialog.

                // Is the game over yet?
                if (pi.getGame().getGameState() == SOCGame.OVER)
                {
                    // No point joining, just get options to start a new one.
                    gameWithOptionsBeginSetup(true, false);
                }
                else
                {
                    new SOCPracticeAskDialog(this, pi).setVisible(true);
                }

                return true;
            }

            if (pi == null)
            {
                if (client.games.isEmpty())
                {
                    client.nickname = getValidNickname(true);  // May set hint message if empty,
                                               // like NEED_NICKNAME_BEFORE_JOIN
                    if (client.nickname == null)
                        return true;  // not filled in yet

                    if (! client.gotPassword)
                    {
                        client.password = getPassword();  // may be 0-length
                        if (client.password == null)  // invalid or too long
                            return true;
                    }
                }

                int endOfName = gm.indexOf(STATSPREFEX);

                if (endOfName > 0)
                {
                    gm = gm.substring(0, endOfName);
                }

                if (((target == pg) || (target == pgm)) && (null == client.net.ex_P))
                {
                    if (target == pg)
                        status.setText
                            (client.strings.get("pcli.message.startingpractice"));  // "Starting practice game setup..."

                    gameWithOptionsBeginSetup(true, false);  // Also may set WAIT_CURSOR
                }
                else
                {
                    // Join a game on the remote server.
                    // Send JOINGAME right away.
                    // (Create New Game is done above; see calls to gameWithOptionsBeginSetup)

                    // May take a while for server to start game, so set WAIT_CURSOR.
                    // The new-game window will clear this cursor
                    // (SOCPlayerInterface constructor)

                    status.setText(client.strings.get("pcli.message.talkingtoserv"));  // "Talking to server..."
                    setCursor(Cursor.getPredefinedCursor(Cursor.WAIT_CURSOR));
                    client.net.putNet(SOCJoinGame.toCmd
                        (client.nickname, (client.gotPassword ? "" : client.password), client.net.getHost(), gm));
                }
            }
            else
            {
                pi.setVisible(true);
            }

            return true;
        }

        /**
         * Validate and return the nickname textfield, or null if blank or not ready.
         * If successful, also set {@link #nickname} field.
         * @param precheckOnly If true, only validate the name, don't set {@link #nickname}.
         * @see #readValidNicknameAndPassword()
         * @since 1.1.07
         */
        protected String getValidNickname(boolean precheckOnly)
        {
            String n = nick.getText().trim();

            if (n.length() == 0)
            {
                final String stat = status.getText();
                if (stat.equals(NEED_NICKNAME_BEFORE_JOIN) || stat.equals(NEED_NICKNAME_BEFORE_JOIN_G))
                    // Send stronger hint message
                    status.setText
                        ((client.sFeatures.isActive(SOCServerFeatures.FEAT_CHANNELS))
                         ? NEED_NICKNAME_BEFORE_JOIN_2
                         : NEED_NICKNAME_BEFORE_JOIN_G2 );
                else
                    // Send first hint message (or re-send first if they've seen _2)
                    status.setText
                        ((client.sFeatures.isActive(SOCServerFeatures.FEAT_CHANNELS))
                         ? NEED_NICKNAME_BEFORE_JOIN
                         : NEED_NICKNAME_BEFORE_JOIN_G );

                return null;
            }

            if (n.length() > 20)
            {
                n = n.substring(0, 20);
            }
            if (! SOCMessage.isSingleLineAndSafe(n))
            {
                status.setText(SOCStatusMessage.MSG_SV_NEWGAME_NAME_REJECTED);
                return null;
            }

            nick.setText(n);
            if (! precheckOnly)
                client.nickname = n;

            return n;
        }

        /**
         * Validate and return the password textfield contents; may be 0-length, or {@code null} if invalid.
         * Also set {@link #password} field to the value returned from this method.
         * If {@link #gotPassword} already, return current password without checking textfield.
         * If text is too long, sets status text and sets focus to password textfield.
         * @return  The trimmed password field text (may be ""), or {@code null} if invalid or too long
         * @see #readValidNicknameAndPassword()
         * @since 1.1.07
         */
        protected String getPassword()
        {
            if (client.gotPassword)
                return client.password;

            String p = pass.getText().trim();

            if (p.length() > SOCAuthRequest.PASSWORD_LEN_MAX)
            {
                status.setText
                    (client.strings.get("account.common.password_too_long"));  // "That password is too long."
                pass.requestFocus();
                p = null;
            }

            client.password = p;
            return p;
        }

        /**
         * Utility for time-driven events in the client.
         * For some users, see where-used of this and of {@link SOCPlayerInterface#getEventTimer()}.
         * @return the timer
         * @since 1.1.07
         */
        public Timer getEventTimer()
        {
            return eventTimer;
        }

        /**
         * {@inheritDoc}
         *<P>
         * Updates tcpServGameOpts, practiceServGameOpts, newGameOptsFrame.
         * @since 1.1.07
         */
        public void gameWithOptionsBeginSetup(final boolean forPracticeServer, final boolean didAuth)
        {
            if (newGameOptsFrame != null)
            {
                newGameOptsFrame.setVisible(true);
                return;
            }

            // Have we authenticated our password?  If not, do so now before creating newGameOptsFrame.
            // Even if the server doesn't support accounts or passwords, this will name our connection
            // and reserve our nickname.
            if ((! (forPracticeServer || client.gotPassword))
                && (client.sVersion >= SOCAuthRequest.VERSION_FOR_AUTHREQUEST))
            {
                if (! readValidNicknameAndPassword())
                    return;

                // handleSTATUSMESSAGE(SV_OK) will check the isNGOFWaitingForAuthStatus flag and
                // call gameWithOptionsBeginSetup again if set.  At that point client.gotPassword
                // will be true, so we'll bypass this section.

                client.isNGOFWaitingForAuthStatus = true;
                status.setText(client.strings.get("pcli.message.talkingtoserv"));  // "Talking to server..."
                setCursor(Cursor.getPredefinedCursor(Cursor.WAIT_CURSOR));  // NGOF create calls setCursor(DEFAULT_CURSOR)
                client.net.putNet(SOCAuthRequest.toCmd
                    (SOCAuthRequest.ROLE_GAME_PLAYER, client.nickname, client.password,
                     SOCAuthRequest.SCHEME_CLIENT_PLAINTEXT, client.net.getHost()));

                return;
            }

            if (didAuth)
            {
                nick.setEditable(false);
                pass.setText("");
                pass.setEditable(false);
            }

            ServerGametypeInfo opts;

            // What server are we going against? Do we need to ask it for options?
            {
                boolean fullSetIsKnown = false;

                if (forPracticeServer)
                {
                    opts = client.practiceServGameOpts;
                    if (! opts.allOptionsReceived)
                    {
                        // We know what the practice options will be,
                        // because they're in our own JAR file.
                        // Also, the practice server isn't started yet,
                        // so we can't ask it for the options.
                        // The practice server will be started when the player clicks
                        // "Create Game" in the NewGameOptionsFrame, causing the new
                        // game to be requested from askStartGameWithOptions.
                        fullSetIsKnown = true;
                        opts.optionSet = SOCServer.localizeKnownOptions(client.cliLocale, true);
                    }

                    if (! opts.allScenStringsReceived)
                    {
                        // Game scenario localized text. As with game options, the practice client and
                        // practice server aren't started yet, so we can't request localization from there.
                        client.localizeGameScenarios
                            (SOCServer.localizeGameScenarios(client.cliLocale, null, false, null),
                             false, true, true);
                    }
                } else {
                    opts = client.tcpServGameOpts;
                    if ((! opts.allOptionsReceived) && (client.sVersion < SOCNewGameWithOptions.VERSION_FOR_NEWGAMEWITHOPTIONS))
                    {
                        // Server doesn't support them.  Don't ask it.
                        fullSetIsKnown = true;
                        opts.optionSet = null;
                    }
                }

                if (fullSetIsKnown)
                {
                    opts.allOptionsReceived = true;
                    opts.defaultsReceived = true;
                }
            }

            // Do we already have info on all options?
            boolean askedAlready, optsAllKnown, knowDefaults;
            synchronized (opts)
            {
                askedAlready = opts.askedDefaultsAlready;
                optsAllKnown = opts.allOptionsReceived;
                knowDefaults = opts.defaultsReceived;
            }

            if (askedAlready && ! (optsAllKnown && knowDefaults))
            {
                // If we're only waiting on defaults, how long ago did we ask for them?
                // If > 5 seconds ago, assume we'll never know the unknown ones, and present gui frame.
                if (optsAllKnown && (5000 < Math.abs(System.currentTimeMillis() - opts.askedDefaultsTime)))
                {
                    knowDefaults = true;
                    opts.defaultsReceived = true;
                    if (gameOptsDefsTask != null)
                    {
                        gameOptsDefsTask.cancel();
                        gameOptsDefsTask = null;
                    }
                    // since optsAllKnown, will present frame below.
                } else {
                    return;  // <--- Early return: Already waiting for an answer ----
                }
            }

            if (optsAllKnown && knowDefaults)
            {
                // All done, present the options window frame
                newGameOptsFrame = NewGameOptionsFrame.createAndShow
                    (null, this, null, opts.optionSet, forPracticeServer, false);
                return;  // <--- Early return: Show options to user ----
            }

            // OK, we need to sync scenario and option info.
            // Ask the server by sending GAMEOPTIONGETDEFAULTS.
            // (This will never happen for practice games, see above.)

            // May take a while for server to send our info.
            // The new-game-options window will clear this cursor
            // (NewGameOptionsFrame constructor)

            status.setText(client.strings.get("pcli.message.talkingtoserv"));  // "Talking to server..."
            setCursor(Cursor.getPredefinedCursor(Cursor.WAIT_CURSOR));

            final int cliVers = Version.versionNumber();
            if ((! forPracticeServer) && (! opts.allScenInfoReceived)
                && (client.sVersion >= SOCScenario.VERSION_FOR_SCENARIOS))
            {
                // Before game option defaults, ask for any updated or localized scenario info;
                // that will all be received before game option defaults, so client will have it
                // before NewGameOptionsFrame appears with the scenarios dropdown Choice widget.

                List<String> changes = null;

                if (cliVers > client.sVersion)
                {
                    // Client newer than server: Ask specifically about any scenarios server might not know about.

                    final List<SOCScenario> changeScens =
                        SOCVersionedItem.itemsNewerThanVersion
                            (client.sVersion, false, SOCScenario.getAllKnownScenarios());

                    if (changeScens != null)
                    {
                        changes = new ArrayList<String>();
                        for (SOCScenario sc : changeScens)
                            changes.add(sc.key);
                    }
                }

                // Else, server is newer than our client or same version.
                //   Server is newer: Ask for any scenario changes since our version.
                //   Same version: Ask for i18n localized scenarios strings if available.
                //   In both cases that's requested by sending an empty 'changes' list and MARKER_ANY_CHANGED.

                if ((cliVers != client.sVersion) || client.wantsI18nStrings(false))
                    client.gameManager.put(new SOCScenarioInfo(changes, true).toCmd(), false);
            }

            opts.newGameWaitingForOpts = true;
            opts.askedDefaultsAlready = true;
            opts.askedDefaultsTime = System.currentTimeMillis();
            client.gameManager.put(SOCGameOptionGetDefaults.toCmd(null), forPracticeServer);

            if (gameOptsDefsTask != null)
                gameOptsDefsTask.cancel();
            gameOptsDefsTask = new GameOptionDefaultsTimeoutTask(this, client.tcpServGameOpts, forPracticeServer);
            eventTimer.schedule(gameOptsDefsTask, 5000 /* ms */ );

            // Once options are received, handlers will
            // create and show NewGameOptionsFrame.
        }

        /**
         * Ask server to start a game with options.
         * If it's practice, will call {@link #startPracticeGame(String, Map, boolean)}.
         * Otherwise, ask tcp server, and also set WAIT_CURSOR and status line ("Talking to server...").
         *<P>
         * Assumes {@link #getValidNickname(boolean) getValidNickname(true)}, {@link #getPassword()}, {@link ClientNetwork#host},
         * and {@link #gotPassword} are already called and valid.
         *
         * @param gmName Game name; for practice, null is allowed
         * @param forPracticeServer Is this for a new game on the practice (not tcp) server?
         * @param opts Set of {@link SOCGameOption game options} to use, or null
         * @param localPrefs Set of per-game local preferences to pass to {@link SOCPlayerInterface} constructor, or null
         * @since 1.1.07
         * @see #readValidNicknameAndPassword()
         */
        public void askStartGameWithOptions
            (final String gmName, final boolean forPracticeServer,
             final Map<String, SOCGameOption> opts, final Map<String, Object> localPrefs)
        {
            client.gameReqLocalPrefs.put(gmName, localPrefs);

            if (forPracticeServer)
            {
                client.startPracticeGame(gmName, opts, true);  // Also sets WAIT_CURSOR
            } else {
                final String pw = (client.gotPassword ? "" : client.password);  // after successful auth, don't need to send
                String askMsg =
                    (client.sVersion >= SOCNewGameWithOptions.VERSION_FOR_NEWGAMEWITHOPTIONS)
                    ? SOCNewGameWithOptionsRequest.toCmd
                        (client.nickname, pw, client.net.getHost(), gmName, opts)
                    : SOCJoinGame.toCmd
                        (client.nickname, pw, client.net.getHost(), gmName);
                System.err.println("L1314 askStartGameWithOptions at " + System.currentTimeMillis());
                System.err.println("      Got all opts,defaults? " + client.tcpServGameOpts.allOptionsReceived
                    + " " + client.tcpServGameOpts.defaultsReceived);
                client.net.putNet(askMsg);
                System.out.flush();  // for debug print output (temporary)
                status.setText(client.strings.get("pcli.message.talkingtoserv"));  // "Talking to server..."
                setCursor(Cursor.getPredefinedCursor(Cursor.WAIT_CURSOR));
                System.err.println("L1320 askStartGameWithOptions done at " + System.currentTimeMillis());
                System.err.println("      sent: " + client.net.lastMessage_N);
            }
        }

        /**
         * Look for active games that we're playing
         *
         * @param fromPracticeServer  Enumerate games from {@link ClientNetwork#practiceServer},
         *     instead of {@link #playerInterfaces}?
         * @return Any found game of ours which is active (state not OVER), or null if none.
         * @see SOCPlayerClient.ClientNetwork#anyHostedActiveGames()
         */
        protected SOCPlayerInterface findAnyActiveGame(boolean fromPracticeServer)
        {
            SOCPlayerInterface pi = null;
            int gs;  // gamestate

            Collection<String> gameNames;
            if (fromPracticeServer)
            {
                if (client.net.practiceServer == null)
                    return null;  // <---- Early return: no games if no practice server ----
                gameNames = client.net.practiceServer.getGameNames();
            } else {
                gameNames = playerInterfaces.keySet();
            }

            for (String tryGm : gameNames)
            {
                if (fromPracticeServer)
                {
                    gs = client.net.practiceServer.getGameState(tryGm);
                    if (gs < SOCGame.OVER)
                    {
                        pi = playerInterfaces.get(tryGm);
                        if (pi != null)
                            break;  // Active and we have a window with it
                    }
                } else {
                    pi = playerInterfaces.get(tryGm);
                    if (pi != null)
                    {
                        // we have a window with it
                        gs = pi.getGame().getGameState();
                        if (gs < SOCGame.OVER)
                            break;      // Active

                        pi = null;  // Avoid false positive
                    }
                }
            }

            return pi;  // Active game, or null
        }

        /**
         * After network trouble, show the error panel ({@link #MESSAGE_PANEL})
         * instead of the main user/password/games/channels panel ({@link #MAIN_PANEL}).
         *<P>
         * If {@link #hasConnectOrPractice we have the startup panel} (started as JAR client
         * app, not applet) with buttons to connect to a server or practice, and
         * {@code canPractice} is true, shows that panel instead of the simpler
         * practice-only message panel.
         *
         * @param err  Error message to show
         * @param canPractice  In current state of client, can we start a practice game?
         * @since 1.1.16
         */
        public void showErrorPanel(final String err, final boolean canPractice)
        {
            // In case was WAIT_CURSOR while connecting
            setCursor(Cursor.getPredefinedCursor(Cursor.DEFAULT_CURSOR));

            if (canPractice)
            {
                messageLabel_top.setText(err);
                messageLabel_top.setVisible(true);
                messageLabel.setText(NET_UNAVAIL_CAN_PRACTICE_MSG);
                pgm.setVisible(true);
            }
            else
            {
                messageLabel_top.setVisible(false);
                messageLabel.setText(err);
                pgm.setVisible(false);
            }

            if (hasConnectOrPractice && canPractice)
            {
                // If we have the startup panel with buttons to connect to a server or practice,
                // prep to show that by un-setting read-only fields we'll need again after connect.
                nick.setEditable(true);
                pass.setText("");
                pass.setEditable(true);

                cardLayout.show(this, CONNECT_OR_PRACTICE_PANEL);
                validate();
                connectOrPracticePane.clickConnCancel();
                connectOrPracticePane.setTopText(err);
                connectOrPracticePane.setCursor(Cursor.getPredefinedCursor(Cursor.DEFAULT_CURSOR));
            }
            else
            {
                cardLayout.show(this, MESSAGE_PANEL);
                validate();
                if (canPractice)
                {
                    if (null == findAnyActiveGame(true))
                        pgm.requestFocus();  // No practice games: put this msg as topmost window
                    else
                        pgm.requestFocusInWindow();  // Practice game is active; don't interrupt to show this
                }
            }
        }

        public void enableOptions()
        {
            if (gi != null)
                gi.setEnabled(true);
        }

        /**
         * {@inheritDoc}
         *<P>
         * {@code showVersion} calls
         * {@link #initMainPanelLayout(boolean, SOCServerFeatures) initMainPanelLayout(false, feats)}
         * to complete layout of the Main Panel with the server's version and active features.
         */
        public void showVersion
            (final int vers, final String versionString, final String buildString, final SOCServerFeatures feats)
        {
            if (null == client.net.localTCPServer)
            {
                versionOrlocalTCPPortLabel.setForeground(new Color(252, 251, 243)); // off-white
                versionOrlocalTCPPortLabel.setText(client.strings.get("pcli.main.version", versionString));  // "v {0}"
                new AWTToolTip
                    (client.strings.get("pcli.main.version.tip", versionString, buildString,
                         Version.version(), Version.buildnum()),
                         // "Server version is {0} build {1}; client is {2} bld {3}"
                     versionOrlocalTCPPortLabel);
            }

            initMainPanelLayout(false, feats);  // complete the layout as appropriate for server
            validate();

            if ((client.net.practiceServer == null) && (vers < SOCNewGameWithOptions.VERSION_FOR_NEWGAMEWITHOPTIONS)
                && (gi != null))
                gi.setEnabled(false);  // server too old for options, so don't use that button
        }

        public void showStatus(final String statusText, final boolean debugWarn)
        {
            status.setText(statusText);

            // If warning about debug during initial connect, show that.
            // That status message would be sent after VERSION.
            if (debugWarn)
                versionOrlocalTCPPortLabel.setText
                    (versionOrlocalTCPPortLabel.getText()
                     + client.strings.get("pcli.message.append.debugon"));  // ", debug is on"

            // If was trying to join a game, reset cursor from WAIT_CURSOR.
            setCursor(Cursor.getPredefinedCursor(Cursor.DEFAULT_CURSOR));
        }

        public void setNickname(final String nm)
        {
            nick.setText(nm);
        }

        public void focusPassword()
        {
            pass.requestFocusInWindow();
        }

        public void setPassword(final String pw)
        {
            pass.setText(pw);
        }

        public void channelJoined(String channelName)
        {
            nick.setEditable(false);
            pass.setText("");
            pass.setEditable(false);
            if (! hasJoinedServer)
            {
                Container c = getParent();
                if ((c != null) && (c instanceof Frame))
                {
                    Frame fr = (Frame) c;
                    fr.setTitle(/*I*/fr.getTitle() + " [" + nick.getText() + "]"/*18N*/);
                }
                hasJoinedServer = true;
            }

            ChannelFrame cf = new ChannelFrame(channelName, this);
            cf.setVisible(true);
            channels.put(channelName, cf);
        }

        public void channelJoined(String channelName, String nickname)
        {
            ChannelFrame fr = channels.get(channelName);
            fr.print("*** " + client.strings.get("channel.joined", nickname) + "\n");  // "{0} has joined this channel."
            fr.addMember(nickname);
        }

        public void channelLeft(String channelName)
        {
            channels.remove(channelName);
        }

        public void channelLeft(String channelName, String nickname)
        {
            ChannelFrame fr = channels.get(channelName);
            fr.print("*** " + client.strings.get("channel.left", nickname) + "\n");  // "{0} left."
            fr.deleteMember(nickname);
        }

        public void channelMemberList(String channel, Collection<String> members)
        {
            ChannelFrame fr = channels.get(channel);

            for (String member : members)
                fr.addMember(member);

            fr.began();
        }

        public void channelDeleted(String channelName)
        {
            deleteFromList(channelName, chlist);
        }

        public void channelsClosed(String message)
        {
            for (ChannelFrame cf : channels.values())
            {
                cf.over(message);
            }
        }

        /**
         * add a new channel or game, put it in the list in alphabetical order
         *
         * @param thing  the thing to add to the list
         * @param lst    the list
         */
        public void addToList(String thing, java.awt.List lst)
        {
            if (lst.getItem(0).equals(" "))
            {
                lst.replaceItem(thing, 0);
                lst.select(0);
            }
            else
            {
                lst.add(thing, 0);

                /*
                   int i;
                   for(i=lst.getItemCount()-1;i>=0;i--)
                   if(lst.getItem(i).compareTo(thing)<0)
                   break;
                   lst.add(thing, i+1);
                   if(lst.getSelectedIndex()==-1)
                   lst.select(0);
                 */
            }
        }

        /**
         * delete a group
         *
         * @param thing   the thing to remove
         * @param lst     the list
         */
        public void deleteFromList(String thing, java.awt.List lst)
        {
            if (lst.getItemCount() == 1)
            {
                if (lst.getItem(0).equals(thing))
                {
                    lst.replaceItem(" ", 0);
                    lst.deselect(0);
                }

                return;
            }

            for (int i = lst.getItemCount() - 1; i >= 0; i--)
            {
                if (lst.getItem(i).equals(thing))
                {
                    lst.remove(i);
                }
            }

            if (lst.getSelectedIndex() == -1)
            {
                lst.select(lst.getItemCount() - 1);
            }
        }

        public void channelCreated(String channelName)
        {
            addToList(channelName, chlist);
        }

        public void channelList(Collection<String> channelNames, boolean isPractice)
        {
            if (! isPractice)
            {
                cardLayout.show(GameAwtDisplay.this, MAIN_PANEL);
                validate();

                status.setText
                    ((client.sFeatures.isActive(SOCServerFeatures.FEAT_CHANNELS))
                     ? NEED_NICKNAME_BEFORE_JOIN    // "First enter a nickname, then join a game or channel."
                     : NEED_NICKNAME_BEFORE_JOIN_G  // "First enter a nickname, then join a game."
                     );
            }

            for (String ch : channelNames)
            {
                addToList(ch, chlist);
            }

            if (! isPractice)
                nick.requestFocus();
        }

        public void messageBroadcast(String message)
        {
            for (ChannelFrame fr : channels.values())
            {
                fr.print("::: " + message + " :::");
            }
        }

        public void messageReceived(String channelName, String nickname, String message)
        {
            ChannelFrame fr = channels.get(channelName);

            if (fr != null)
            {
                if (!client.onIgnoreList(nickname))
                {
                    fr.print(nickname + ": " + message);
                }
            }
        }

        public void leaveGame(SOCGame game)
        {
            playerInterfaces.remove(game.getName());
        }

        public PlayerClientListener gameJoined(SOCGame game, final Map<String, Object> localPrefs)
        {
            nick.setEditable(false);
            pass.setEditable(false);
            pass.setText("");
            if (! hasJoinedServer)
            {
                Container c = getParent();
                if ((c != null) && (c instanceof Frame))
                {
                    Frame fr = (Frame) c;
                    fr.setTitle(/*I*/fr.getTitle() + " [" + nick.getText() + "]"/*18N*/);
                }
                hasJoinedServer = true;
            }

            SOCPlayerInterface pi = new SOCPlayerInterface(game.getName(), GameAwtDisplay.this, game, localPrefs);
            System.err.println("L2325 new pi at " + System.currentTimeMillis());
            pi.setVisible(true);
            System.err.println("L2328 visible at " + System.currentTimeMillis());
            playerInterfaces.put(game.getName(), pi);

            return pi.getClientListener();
        }

        /**
         * Start the game-options info timeout
         * ({@link GameOptionsTimeoutTask}) at 5 seconds.
         * @see #gameOptionsCancelTimeoutTask()
         * @since 1.1.07
         */
        private void gameOptionsSetTimeoutTask()
        {
            if (gameOptsTask != null)
                gameOptsTask.cancel();
            gameOptsTask = new GameOptionsTimeoutTask(this, client.tcpServGameOpts);
            eventTimer.schedule(gameOptsTask, 5000 /* ms */ );
        }

        /**
         * Cancel the game-options info timeout.
         * @see #gameOptionsSetTimeoutTask()
         * @since 1.1.07
         */
        private void gameOptionsCancelTimeoutTask()
        {
            if (gameOptsTask != null)
            {
                gameOptsTask.cancel();
                gameOptsTask = null;
            }
        }

        public void optionsRequested()
        {
            gameOptionsSetTimeoutTask();
        }

        public void optionsReceived(ServerGametypeInfo opts, boolean isPractice)
        {
            gameOptionsCancelTimeoutTask();
            newGameOptsFrame = NewGameOptionsFrame.createAndShow
                (null, GameAwtDisplay.this, (String) null, opts.optionSet, isPractice, false);
        }

        public void optionsReceived(ServerGametypeInfo opts, boolean isPractice, boolean isDash, boolean hasAllNow)
        {
            final boolean newGameWaiting;
            final String gameInfoWaiting;
            synchronized(opts)
            {
                newGameWaiting = opts.newGameWaitingForOpts;
                gameInfoWaiting = opts.gameInfoWaitingForOpts;
            }

            if ((! isPractice) && isDash)
                gameOptionsCancelTimeoutTask();

            if (hasAllNow)
            {
                if (gameInfoWaiting != null)
                {
                    synchronized(opts)
                    {
                        opts.gameInfoWaitingForOpts = null;
                    }
                    final Map<String,SOCGameOption> gameOpts = client.serverGames.parseGameOptions(gameInfoWaiting);
                    if (! isPractice)
                        client.checkGameoptsForUnknownScenario(gameOpts);
                    newGameOptsFrame = NewGameOptionsFrame.createAndShow
                        (playerInterfaces.get(gameInfoWaiting), GameAwtDisplay.this,
                         gameInfoWaiting, gameOpts, isPractice, true);
                }
                else if (newGameWaiting)
                {
                    synchronized(opts)
                    {
                        opts.newGameWaitingForOpts = false;
                    }
                    newGameOptsFrame = NewGameOptionsFrame.createAndShow
                        (null, GameAwtDisplay.this, (String) null, opts.optionSet, isPractice, false);
                }
            }
        }

        public void addToGameList
            (final boolean cannotJoin, String gameName, String gameOptsStr, final boolean addToSrvList)
        {
            if (addToSrvList)
            {
                if (client.serverGames == null)
                    client.serverGames = new SOCGameList();
                client.serverGames.addGame(gameName, gameOptsStr, cannotJoin);
            }

            if (cannotJoin)
            {
                // for display:
                // "(cannot join) "     TODO color would be nice
                gameName = GAMENAME_PREFIX_CANNOT_JOIN + gameName;
            }

            // String gameName = thing + STATSPREFEX + "-- -- -- --]";

            if ((gmlist.getItemCount() > 0) && (gmlist.getItem(0).equals(" ")))
            {
                gmlist.replaceItem(gameName, 0);
                gmlist.select(0);
                jg.setEnabled(true);
                gi.setEnabled((client.net.practiceServer != null)
                    || (client.sVersion >= SOCNewGameWithOptions.VERSION_FOR_NEWGAMEWITHOPTIONS));
            }
            else
            {
                gmlist.add(gameName, 0);
            }
        }

        public void updateGameStats(String gameName, int[] scores, boolean[] robots)
        {
            //D.ebugPrintln("UPDATE GAME STATS FOR "+gameName);
            //TODO i18n how to?
            String testString = gameName + STATSPREFEX;

            for (int i = 0; i < gmlist.getItemCount(); i++)
            {
                if (gmlist.getItem(i).startsWith(testString))
                {
                    String updatedString = gameName + STATSPREFEX;

                    for (int pn = 0; pn < (scores.length - 1); pn++)
                    {
                        if (scores[pn] != -1)
                        {
                            if (robots[pn])
                            {
                                updatedString += "#";
                            }
                            else
                            {
                                updatedString += "o";
                            }

                            updatedString += (scores[pn] + " ");
                        }
                        else
                        {
                            updatedString += "-- ";
                        }
                    }

                    if (scores[scores.length - 1] != -1)
                    {
                        if (robots[scores.length - 1])
                        {
                            updatedString += "#";
                        }
                        else
                        {
                            updatedString += "o";
                        }

                        updatedString += (scores[scores.length - 1] + "]");
                    }
                    else
                    {
                        updatedString += "--]";
                    }

                    gmlist.replaceItem(updatedString, i);

                    break;
                }
            }
        }

        public boolean deleteFromGameList(String gameName, final boolean isPractice)
        {
            //String testString = gameName + STATSPREFEX;
            String testString = gameName;

            if (gmlist.getItemCount() == 1)
            {
                if (gmlist.getItem(0).startsWith(testString))
                {
                    gmlist.replaceItem(" ", 0);
                    gmlist.deselect(0);

                    if ((! isPractice) && (client.serverGames != null))
                    {
                        client.serverGames.deleteGame(gameName);  // may not be in there
                    }

                    gi.setEnabled(false);

                    return true;
                }

                return false;
            }

            boolean found = false;

            for (int i = gmlist.getItemCount() - 1; i >= 0; i--)
            {
                if (gmlist.getItem(i).startsWith(testString))
                {
                    gmlist.remove(i);
                    found = true;
                }
            }

            if (gmlist.getSelectedIndex() == -1)
            {
                gmlist.select(gmlist.getItemCount() - 1);
            }

            if (found && (! isPractice) && (client.serverGames != null))
            {
                client.serverGames.deleteGame(gameName);  // may not be in there
            }

            return found;
        }

        /**
         * send a text message to a channel
         *
         * @param ch   the name of the channel
         * @param mes  the message
         * @see SOCPlayerClient.GameManager#sendText(SOCGame, String)
         */
        public void chSend(String ch, String mes)
        {
            if (!doLocalCommand(ch, mes))
            {
                client.net.putNet(SOCChannelTextMsg.toCmd(ch, client.nickname, mes));
            }
        }

        /**
         * Handle local client commands for channels.
         *
         * @param cmd  Local client command string, such as \ignore or \&shy;unignore
         * @return true if a command was handled
         * @see SOCPlayerInterface#doLocalCommand(String)
         */
        public boolean doLocalCommand(String ch, String cmd)
        {
            ChannelFrame fr = channels.get(ch);

            if (cmd.startsWith("\\ignore "))
            {
                String name = cmd.substring(8);
                client.addToIgnoreList(name);
                fr.print("* "+/*I*/"Ignoring " + name/*18N*/);
                printIgnoreList(fr);

                return true;
            }
            else if (cmd.startsWith("\\unignore "))
            {
                String name = cmd.substring(10);
                client.removeFromIgnoreList(name);
                fr.print("* "+/*I*/"Unignoring " + name/*18N*/);
                printIgnoreList(fr);

                return true;
            }
            else
            {
                return false;
            }
        }

        /** Print the current chat ignorelist in a channel. */
        protected void printIgnoreList(ChannelFrame fr)
        {
            fr.print("* "+/*I*/"Ignore list:"/*18N*/);

            for (String s : client.ignoreList)
            {
                fr.print("* " + s);
            }
        }

        /** Print the current chat ignorelist in a playerinterface. */
        protected void printIgnoreList(SOCPlayerInterface pi)
        {
            pi.print("* "+/*I*/"Ignore list:"/*18N*/);

            for (String s : client.ignoreList)
            {
                pi.print("* " + s);
            }
        }

        /**
         * When a practice game is starting, it may take a while to start server & game.
         * Set {@link Cursor#WAIT_CURSOR}.
         * The new-game window will clear this cursor back to default.
         */
        public void practiceGameStarting()
        {
            setCursor(Cursor.getPredefinedCursor(Cursor.WAIT_CURSOR));
        }

        /**
         * Setup for locally hosting a TCP server.
         * If needed, a {@link ClientNetwork#localTCPServer local server} and robots are started, and client connects to it.
         * If parent is a Frame, set titlebar to show "server" and port#.
         * Show port number in {@link #versionOrlocalTCPPortLabel}.
         * If the {@link ClientNetwork#localTCPServer} is already created, does nothing.
         * If {@link ClientNetwork#connected connected} already, does nothing.
         *
         * @param tport Port number to host on; must be greater than zero.
         * @throws IllegalArgumentException If port is 0 or negative
         * @throws IllegalStateException  if already connected to a server
         */
        public void startLocalTCPServer(final int tport)
            throws IllegalArgumentException, IllegalStateException
        {
            if (client.net.localTCPServer != null)
            {
                return;  // Already set up
            }
            if (client.net.isConnected())
            {
                throw new IllegalStateException("Already connected to " + client.net.getHost());
            }
            if (tport < 1)
            {
                throw new IllegalArgumentException("Port must be positive: " + tport);
            }

            // May take a while to start server.
            // At end of method, we'll clear this cursor.
            setCursor(Cursor.getPredefinedCursor(Cursor.WAIT_CURSOR));

            if (! client.net.initLocalServer(tport))
            {
                setCursor(Cursor.getPredefinedCursor(Cursor.DEFAULT_CURSOR));
                return;  // Unable to start local server, or bind to port
            }

            /**
             * StringManager.  Note that for TCP port#s we avoid {0,number} and use
             * Integer.toString() so the port number won't be formatted as "8,880".
             */
            final SOCStringManager strings = client.strings;
            final String tportStr = Integer.toString(tport);

            MouseAdapter mouseListener = new MouseAdapter()
            {
                /**
                 * When the local-server info label is clicked,
                 * show a popup with more info.
                 * @since 1.1.12
                 */
                @Override
                public void mouseClicked(MouseEvent e)
                {
                    NotifyDialog.createAndShow
                        (GameAwtDisplay.this,
                         null,
                         strings.get("pcli.localserver.dialog", tportStr),
                         /*      "Other players connecting to your server\n" +
                                 "need only your IP address and port number.\n" +
                                 "No other server software install is needed.\n" +
                                 "Make sure your firewall allows inbound traffic on " +
                                 "port {0}."
                         */
                         strings.get("base.ok"),
                         true);
                }

                /**
                 * Set the hand cursor when entering the local-server info label.
                 * @since 1.1.12
                 */
                @Override
                public void mouseEntered(MouseEvent e)
                {
                    if (e.getSource() == localTCPServerLabel)
                        setCursor(Cursor.getPredefinedCursor(Cursor.HAND_CURSOR));
                }

                /**
                 * Clear the cursor when exiting the local-server info label.
                 * @since 1.1.12
                 */
                @Override
                public void mouseExited(MouseEvent e)
                {
                    if (e.getSource() == localTCPServerLabel)
                        setCursor(Cursor.getDefaultCursor());
                }
            };

            // Set label
            localTCPServerLabel.setText(strings.get("pcli.localserver.running"));  // "Server is Running. (Click for info)"
            localTCPServerLabel.setFont(getFont().deriveFont(Font.BOLD));
            localTCPServerLabel.addMouseListener(mouseListener);
            versionOrlocalTCPPortLabel.setText(strings.get("pcli.localserver.port", tportStr));  // "Port: {0}"
            new AWTToolTip
                (strings.get("pcli.localserver.running.tip", tportStr, Version.version(), Version.buildnum()),
                    // "You are running a server on TCP port {0}. Version {1} bld {2}"
                versionOrlocalTCPPortLabel);
            versionOrlocalTCPPortLabel.addMouseListener(mouseListener);

            // Set titlebar, if present
            {
                Container parent = this.getParent();
                if ((parent != null) && (parent instanceof Frame))
                {
                    try
                    {
                        ((Frame) parent).setTitle
                            (strings.get("pcli.main.title.localserver", Version.version(), tportStr));
                            // "JSettlers server {0} - port {1}"
                    } catch (Throwable t) {
                        // no titlebar change is fine
                    }
                }
            }

            cardLayout.show(this, MESSAGE_PANEL);

            // Connect to it
            client.net.connect("localhost", tport);  // I18N: no need to localize this hostname

            // Ensure we can't "connect" to another, too
            if (connectOrPracticePane != null)
            {
                connectOrPracticePane.startedLocalServer();
            }

            // Ensure we can type a nickname, or click "New Game" if one is already entered.
            // This lets player create a game after starting a practice game (which sets nickname)
            // and then starting a server.
            if (nick.getText().trim().length() > 0)
                ng.setEnabled(true);
            else
                nick.setEditable(true);

            // Reset the cursor
            setCursor(Cursor.getPredefinedCursor(Cursor.DEFAULT_CURSOR));
        }

        /**
         * Get a boolean persistent user preference if available, or the default value.
         * @param prefKey  Preference name key, such as {@link #PREF_SOUND_ON}
         * @param dflt  Default value to get if no preference, or if {@code prefKey} is null
         * @return  Preference value or {@code dflt}
         * @see #putUserPreference(String, boolean)
         * @see #getUserPreference(String, int)
         * @since 1.2.00
         */
        public static boolean getUserPreference(final String prefKey, final boolean dflt)
        {
            if (userPrefs == null)
                return dflt;

            try
            {
                return userPrefs.getBoolean(prefKey, dflt);
            } catch (RuntimeException e) {
                return dflt;
            }
        }

        /**
         * Get an int persistent user preference if available, or the default value.
         * @param prefKey  Preference name key, such as {@link #PREF_BOT_TRADE_REJECT_SEC}
         * @param dflt  Default value to get if no preference, or if {@code prefKey} is null
         * @return  Preference value or {@code dflt}
         * @see #putUserPreference(String, int)
         * @see #getUserPreference(String, boolean)
         * @since 1.2.00
         */
        public static int getUserPreference(final String prefKey, final int dflt)
        {
            if (userPrefs == null)
                return dflt;

            try
            {
                return userPrefs.getInt(prefKey, dflt);
            } catch (RuntimeException e) {
                return dflt;
            }
        }

        /**
         * Set a boolean persistent user preference, if available.
         * Asynchronously calls {@link Preferences#flush()}.
         * @param prefKey  Preference name key, such as {@link #PREF_SOUND_ON}
         * @param val  Value to set
         * @throws NullPointerException if {@code prefKey} is null
         * @throws IllegalArgumentException if {@code prefKey} is longer than {@link Preferences#MAX_KEY_LENGTH}
         * @see #getUserPreference(String, boolean)
         * @see #putUserPreference(String, int)
         * @see #clearUserPreferences(String)
         * @since 1.2.00
         */
        public static void putUserPreference(final String prefKey, final boolean val)
            throws NullPointerException, IllegalArgumentException
        {
            if (userPrefs == null)
                return;

            try
            {
                userPrefs.putBoolean(prefKey, val);
            }
            catch (IllegalStateException e) {}  // unlikely

            EventQueue.invokeLater(new Runnable()
            {
                public void run()
                {
                    try
                    {
                        userPrefs.flush();
                    }
                    catch (BackingStoreException e) {}
                }
            });
        }

        /**
         * Set an int persistent user preference, if available.
         * Asynchronously calls {@link Preferences#flush()}.
         * @param prefKey  Preference name key, such as {@link #PREF_BOT_TRADE_REJECT_SEC}
         * @param val  Value to set
         * @throws NullPointerException if {@code prefKey} is null
         * @throws IllegalArgumentException if {@code prefKey} is longer than {@link Preferences#MAX_KEY_LENGTH}
         * @see #getUserPreference(String, int)
         * @see #putUserPreference(String, boolean)
         * @see #clearUserPreferences(String)
         * @since 1.2.00
         */
        public static void putUserPreference(final String prefKey, final int val)
            throws NullPointerException, IllegalArgumentException
        {
            if (userPrefs == null)
                return;

            try
            {
                userPrefs.putInt(prefKey, val);
            }
            catch (IllegalStateException e) {}  // unlikely

            EventQueue.invokeLater(new Runnable()
            {
                public void run()
                {
                    try
                    {
                        userPrefs.flush();
                    }
                    catch (BackingStoreException e) {}
                }
            });
        }

        /**
         * Clear some user preferences by removing the value stored for their key(s).
         * (Calls {@link Preferences#remove(String)}, not {@link Preferences#clear()}).
         * Calls {@link Preferences#flush()} afterwards. Prints a "Cleared" message
         * to {@link System#err} with {@code prefKeyList}.
         * @param prefKeyList  Preference name key(s) to clear, same format
         *     as {@link SOCPlayerClient#PROP_JSETTLERS_DEBUG_CLEAR__PREFS}.
         *     Does nothing if {@code null} or "". Keys on this list do not
         *     all have to exist with a value; key name typos will not throw
         *     an exception.
         * @since 1.2.00
         */
        public static final void clearUserPreferences(final String prefKeyList)
        {
            if ((prefKeyList == null) || (prefKeyList.length() == 0) || (userPrefs == null))
                return;

            for (String key : prefKeyList.split(","))
            {
                try
                {
                    userPrefs.remove(key);
                } catch (IllegalStateException e) {}
            }

            try
            {
                userPrefs.flush();
            }
            catch (BackingStoreException e) {}

            System.err.println("Cleared user preferences: " + prefKeyList);
        }

    }


    /**
     * Nested class for processing incoming messages (treating).
     *<P>
     * Before v2.0.00, most of these fields and methods were part of the main {@link SOCPlayerClient} class.
     * @author paulbilnoski
     * @since 2.0.00
     */
    private class MessageTreater
    {
        private final SOCPlayerClient client;
        private final GameManager gmgr;

        public MessageTreater(SOCPlayerClient client)
        {
            if (client == null)
                throw new IllegalArgumentException("client is null");
            this.client = client;
            gmgr = client.getGameManager();

            if (gmgr == null)
                throw new IllegalArgumentException("client game manager is null");
        }

    /**
     * Treat the incoming messages.
     * Messages of unknown type are ignored
     * ({@code mes} will be null from {@link SOCMessage#toMsg(String)}).
     *
     * @param mes    the message
     * @param isPractice  Server is {@link ClientNetwork#practiceServer}, not tcp network
     */
    public void treat(SOCMessage mes, final boolean isPractice)
    {
        if (mes == null)
            return;  // Parsing error

        if (debugTraffic || D.ebugIsEnabled())
            soc.debug.D.ebugPrintln(mes.toString());

        try
        {
            switch (mes.getType())
            {

            /**
             * echo the server ping, to ensure we're still connected.
             * (ignored before version 1.1.08)
             */
            case SOCMessage.SERVERPING:
                handleSERVERPING((SOCServerPing) mes, isPractice);
                break;

            /**
             * server's version message
             */
            case SOCMessage.VERSION:
                handleVERSION(isPractice, (SOCVersion) mes);

                break;

            /**
             * status message
             */
            case SOCMessage.STATUSMESSAGE:
                handleSTATUSMESSAGE((SOCStatusMessage) mes, isPractice);

                break;

            /**
             * join channel authorization
             */
            case SOCMessage.JOINCHANNELAUTH:
                handleJOINCHANNELAUTH((SOCJoinChannelAuth) mes);

                break;

            /**
             * someone joined a channel
             */
            case SOCMessage.JOINCHANNEL:
                handleJOINCHANNEL((SOCJoinChannel) mes);

                break;

            /**
             * list of members for a chat channel
             */
            case SOCMessage.CHANNELMEMBERS:
                handleCHANNELMEMBERS((SOCChannelMembers) mes);

                break;

            /**
             * a new chat channel has been created
             */
            case SOCMessage.NEWCHANNEL:
                handleNEWCHANNEL((SOCNewChannel) mes);

                break;

            /**
             * List of chat channels on the server: Server connection is complete.
             * (sent at connect after VERSION, even if no channels)
             * Show main panel if not already showing; see handleCHANNELS javadoc.
             */
            case SOCMessage.CHANNELS:
                handleCHANNELS((SOCChannels) mes, isPractice);

                break;

            /**
             * text message to a chat channel
             */
            case SOCMessage.CHANNELTEXTMSG:
                handleCHANNELTEXTMSG((SOCChannelTextMsg) mes);

                break;

            /**
             * someone left the chat channel
             */
            case SOCMessage.LEAVECHANNEL:
                handleLEAVECHANNEL((SOCLeaveChannel) mes);

                break;

            /**
             * delete a chat channel
             */
            case SOCMessage.DELETECHANNEL:
                handleDELETECHANNEL((SOCDeleteChannel) mes);

                break;

            /**
             * list of games on the server
             */
            case SOCMessage.GAMES:
                handleGAMES((SOCGames) mes, isPractice);

                break;

            /**
             * join game authorization
             */
            case SOCMessage.JOINGAMEAUTH:
                handleJOINGAMEAUTH((SOCJoinGameAuth) mes, isPractice);

                break;

            /**
             * someone joined a game
             */
            case SOCMessage.JOINGAME:
                handleJOINGAME((SOCJoinGame) mes);

                break;

            /**
             * someone left a game
             */
            case SOCMessage.LEAVEGAME:
                handleLEAVEGAME((SOCLeaveGame) mes);

                break;

            /**
             * new game has been created
             */
            case SOCMessage.NEWGAME:
                handleNEWGAME((SOCNewGame) mes, isPractice);

                break;

            /**
             * game has been destroyed
             */
            case SOCMessage.DELETEGAME:
                handleDELETEGAME((SOCDeleteGame) mes, isPractice);

                break;

            /**
             * list of game members
             */
            case SOCMessage.GAMEMEMBERS:
                handleGAMEMEMBERS((SOCGameMembers) mes);

                break;

            /**
             * game stats
             */
            case SOCMessage.GAMESTATS:
                handleGAMESTATS((SOCGameStats) mes);

                break;

            /**
             * game text message
             */
            case SOCMessage.GAMETEXTMSG:
                handleGAMETEXTMSG((SOCGameTextMsg) mes);
                break;

            /**
             * broadcast text message
             */
            case SOCMessage.BCASTTEXTMSG:
                handleBCASTTEXTMSG((SOCBCastTextMsg) mes);
                break;

            /**
             * someone is sitting down
             */
            case SOCMessage.SITDOWN:
                handleSITDOWN((SOCSitDown) mes);

                break;

            /**
             * receive a board layout
             */
            case SOCMessage.BOARDLAYOUT:
                handleBOARDLAYOUT((SOCBoardLayout) mes);

                break;

            /**
             * receive a board layout (new format, as of 20091104 (v 1.1.08))
             */
            case SOCMessage.BOARDLAYOUT2:
                handleBOARDLAYOUT2((SOCBoardLayout2) mes);
                break;

            /**
             * message that the game is starting
             */
            case SOCMessage.STARTGAME:
                handleSTARTGAME((SOCStartGame) mes);

                break;

            /**
             * update the state of the game
             */
            case SOCMessage.GAMESTATE:
                handleGAMESTATE((SOCGameState) mes);

                break;

            /**
             * set the current turn
             */
            case SOCMessage.SETTURN:
                handleSETTURN((SOCSetTurn) mes);

                break;

            /**
             * set who the first player is
             */
            case SOCMessage.FIRSTPLAYER:
                handleFIRSTPLAYER((SOCFirstPlayer) mes);

                break;

            /**
             * update who's turn it is
             */
            case SOCMessage.TURN:
                handleTURN((SOCTurn) mes);

                break;

            /**
             * receive player information
             */
            case SOCMessage.PLAYERELEMENT:
                handlePLAYERELEMENT((SOCPlayerElement) mes);
                break;

            /**
             * receive player information.
             * Added 2017-12-10 for v2.0.00.
             */
            case SOCMessage.PLAYERELEMENTS:
                handlePLAYERELEMENTS((SOCPlayerElements) mes);
                break;

            /**
             * receive resource count
             */
            case SOCMessage.RESOURCECOUNT:
                handleRESOURCECOUNT((SOCResourceCount) mes);

                break;

            /**
             * the latest dice result
             */
            case SOCMessage.DICERESULT:
                handleDICERESULT((SOCDiceResult) mes);

                break;

            /**
             * a player built something
             */
            case SOCMessage.PUTPIECE:
                handlePUTPIECE((SOCPutPiece) mes);

                break;

            /**
             * the current player has cancelled an initial settlement,
             * or has tried to place a piece illegally.
             */
            case SOCMessage.CANCELBUILDREQUEST:
                handleCANCELBUILDREQUEST((SOCCancelBuildRequest) mes);

                break;

            /**
             * the robber or pirate moved
             */
            case SOCMessage.MOVEROBBER:
                handleMOVEROBBER((SOCMoveRobber) mes);

                break;

            /**
             * the server wants this player to discard
             */
            case SOCMessage.DISCARDREQUEST:
                handleDISCARDREQUEST((SOCDiscardRequest) mes);

                break;

            /**
             * the server wants this player to choose a player to rob
             */
            case SOCMessage.CHOOSEPLAYERREQUEST:
                handleCHOOSEPLAYERREQUEST((SOCChoosePlayerRequest) mes);

                break;

            /**
             * The server wants this player to choose to rob cloth or rob resources.
             * Added 2012-11-17 for v2.0.00.
             */
            case SOCMessage.CHOOSEPLAYER:
                handleCHOOSEPLAYER((SOCChoosePlayer) mes);
                break;

            /**
             * a player has made an offer
             */
            case SOCMessage.MAKEOFFER:
                handleMAKEOFFER((SOCMakeOffer) mes);

                break;

            /**
             * a player has cleared her offer
             */
            case SOCMessage.CLEAROFFER:
                handleCLEAROFFER((SOCClearOffer) mes);

                break;

            /**
             * a player has rejected an offer
             */
            case SOCMessage.REJECTOFFER:
                handleREJECTOFFER((SOCRejectOffer) mes);

                break;

            /**
             * the trade message needs to be cleared
             */
            case SOCMessage.CLEARTRADEMSG:
                handleCLEARTRADEMSG((SOCClearTradeMsg) mes);

                break;

            /**
             * the current number of development cards
             */
            case SOCMessage.DEVCARDCOUNT:
                handleDEVCARDCOUNT((SOCDevCardCount) mes);

                break;

            /**
             * a dev card action, either draw, play, or add to hand
             */
            case SOCMessage.DEVCARDACTION:
                handleDEVCARDACTION(isPractice, (SOCDevCardAction) mes);

                break;

            /**
             * set the flag that tells if a player has played a
             * development card this turn
             */
            case SOCMessage.SETPLAYEDDEVCARD:
                handleSETPLAYEDDEVCARD((SOCSetPlayedDevCard) mes);

                break;

            /**
             * get a list of all the potential settlements for a player
             */
            case SOCMessage.POTENTIALSETTLEMENTS:
                handlePOTENTIALSETTLEMENTS((SOCPotentialSettlements) mes);

                break;

            /**
             * handle the change face message
             */
            case SOCMessage.CHANGEFACE:
                handleCHANGEFACE((SOCChangeFace) mes);

                break;

            /**
             * handle the reject connection message
             */
            case SOCMessage.REJECTCONNECTION:
                handleREJECTCONNECTION((SOCRejectConnection) mes);

                break;

            /**
             * handle the longest road message
             */
            case SOCMessage.LONGESTROAD:
                handleLONGESTROAD((SOCLongestRoad) mes);

                break;

            /**
             * handle the largest army message
             */
            case SOCMessage.LARGESTARMY:
                handleLARGESTARMY((SOCLargestArmy) mes);

                break;

            /**
             * handle the seat lock state message
             */
            case SOCMessage.SETSEATLOCK:
                handleSETSEATLOCK((SOCSetSeatLock) mes);

                break;

            /**
             * handle the roll dice prompt message
             * (it is now x's turn to roll the dice)
             */
            case SOCMessage.ROLLDICEPROMPT:
                handleROLLDICEPROMPT((SOCRollDicePrompt) mes);

                break;

            /**
             * handle board reset (new game with same players, same game name, new layout).
             */
            case SOCMessage.RESETBOARDAUTH:
                handleRESETBOARDAUTH((SOCResetBoardAuth) mes);

                break;

            /**
             * another player is requesting a board reset: we must vote
             */
            case SOCMessage.RESETBOARDVOTEREQUEST:
                handleRESETBOARDVOTEREQUEST((SOCResetBoardVoteRequest) mes);

                break;

            /**
             * another player has voted on a board reset request
             */
            case SOCMessage.RESETBOARDVOTE:
                handleRESETBOARDVOTE((SOCResetBoardVote) mes);

                break;

            /**
             * voting complete, board reset request rejected
             */
            case SOCMessage.RESETBOARDREJECT:
                handleRESETBOARDREJECT((SOCResetBoardReject) mes);

                break;

            /**
             * for game options (1.1.07)
             */
            case SOCMessage.GAMEOPTIONGETDEFAULTS:
                handleGAMEOPTIONGETDEFAULTS((SOCGameOptionGetDefaults) mes, isPractice);
                break;

            case SOCMessage.GAMEOPTIONINFO:
                handleGAMEOPTIONINFO((SOCGameOptionInfo) mes, isPractice);
                break;

            case SOCMessage.NEWGAMEWITHOPTIONS:
                handleNEWGAMEWITHOPTIONS((SOCNewGameWithOptions) mes, isPractice);
                break;

            case SOCMessage.GAMESWITHOPTIONS:
                handleGAMESWITHOPTIONS((SOCGamesWithOptions) mes, isPractice);
                break;

            /**
             * player stats (as of 20100312 (v 1.1.09))
             */
            case SOCMessage.PLAYERSTATS:
                handlePLAYERSTATS((SOCPlayerStats) mes);
                break;

            /**
             * debug piece Free Placement (as of 20110104 (v 1.1.12))
             */
            case SOCMessage.DEBUGFREEPLACE:
                handleDEBUGFREEPLACE((SOCDebugFreePlace) mes);
                break;

            /**
             * generic 'simple request' response from the server.
             * Added 2013-02-19 for v1.1.18.
             */
            case SOCMessage.SIMPLEREQUEST:
                handleSIMPLEREQUEST((SOCSimpleRequest) mes);
                break;

            /**
             * generic "simple action" announcements from the server.
             * Added 2013-09-04 for v1.1.19.
             */
            case SOCMessage.SIMPLEACTION:
                handleSIMPLEACTION((SOCSimpleAction) mes);
                break;

            /**
             * game server text and announcements.
             * Added 2013-09-05 for v2.0.00.
             */
            case SOCMessage.GAMESERVERTEXT:
                handleGAMESERVERTEXT((SOCGameServerText) mes);
                break;

            /**
             * All players' dice roll result resources.
             * Added 2013-09-20 for v2.0.00.
             */
            case SOCMessage.DICERESULTRESOURCES:
                handleDICERESULTRESOURCES((SOCDiceResultResources) mes);
                break;

            /**
             * move a previous piece (a ship) somewhere else on the board.
             * Added 2011-12-05 for v2.0.00.
             */
            case SOCMessage.MOVEPIECE:
                handleMOVEPIECE((SOCMovePiece) mes);
                break;

            /**
             * remove a piece (a ship) from the board in certain scenarios.
             * Added 2013-02-19 for v2.0.00.
             */
            case SOCMessage.REMOVEPIECE:
                handleREMOVEPIECE((SOCRemovePiece) mes);
                break;

            /**
             * reveal a hidden hex on the board.
             * Added 2012-11-08 for v2.0.00.
             */
            case SOCMessage.REVEALFOGHEX:
                handleREVEALFOGHEX((SOCRevealFogHex) mes);
                break;

            /**
             * update a village piece's value on the board (cloth remaining).
             * Added 2012-11-16 for v2.0.00.
             */
            case SOCMessage.PIECEVALUE:
                handlePIECEVALUE((SOCPieceValue) mes);
                break;

            /**
             * Text that a player has been awarded Special Victory Point(s).
             * Added 2012-12-21 for v2.0.00.
             */
            case SOCMessage.SVPTEXTMSG:
                handleSVPTEXTMSG((SOCSVPTextMessage) mes);
                break;

            /**
             * a special inventory item action: either add or remove,
             * or we cannot play our requested item.
             * Added 2013-11-26 for v2.0.00.
             */
            case SOCMessage.INVENTORYITEMACTION:
                handleINVENTORYITEMACTION((SOCInventoryItemAction) mes);
                break;

            /**
             * Special Item change announcements.
             * Added 2014-04-16 for v2.0.00.
             */
            case SOCMessage.SETSPECIALITEM:
                handleSETSPECIALITEM(games, (SOCSetSpecialItem) mes);
                break;

            /**
             * Localized i18n strings for game items.
             * Added 2015-01-11 for v2.0.00.
             */
            case SOCMessage.LOCALIZEDSTRINGS:
                handleLOCALIZEDSTRINGS((SOCLocalizedStrings) mes, isPractice);
                break;

            /**
             * Updated scenario info.
             * Added 2015-09-21 for v2.0.00.
             */
            case SOCMessage.SCENARIOINFO:
                handleSCENARIOINFO((SOCScenarioInfo) mes, isPractice);
                break;

            }  // switch (mes.getType())
        }
        catch (Exception e)
        {
            System.out.println("SOCPlayerClient treat ERROR - " + e.getMessage());
            e.printStackTrace();
            System.out.println("  For message: " + mes);
        }

    }  // treat

    /**
     * Handle the "version" message, server's version report.
     * Ask server for game-option info if client's version differs.
     * If remote, store the server's version for {@link #getServerVersion(SOCGame)}
     * and display the version on the main panel.
     * (Local server's version is always {@link Version#versionNumber()}.)
     *
     * @param isPractice Is the server {@link ClientNetwork#practiceServer}, not remote?  Client can be connected
     *                only to one at a time.
     * @param mes  the message
     */
    private void handleVERSION(final boolean isPractice, SOCVersion mes)
    {
        D.ebugPrintln("handleVERSION: " + mes);
        int vers = mes.getVersionNumber();

        if (! isPractice)
        {
            sVersion = vers;
            sFeatures = (vers >= SOCServerFeatures.VERSION_FOR_SERVERFEATURES)
                ? new SOCServerFeatures(mes.localeOrFeats)
                : new SOCServerFeatures(true);

            gameDisplay.showVersion(vers, mes.getVersionString(), mes.getBuild(), sFeatures);
        }

        // If we ever require a minimum server version, would check that here.

        // Pre-1.1.06 versions would reply here with our client version.
        // That's been sent to server already in connect() in 1.1.06 and later.

        // Check known game options vs server's version. (added in 1.1.07)
        // Server's responses will add, remove or change our "known options".
        // In v2.0.00 and later, also checks for game option localized descriptions.
        final int cliVersion = Version.versionNumber();
        final boolean withTokenI18n =
            (cliLocale != null) && (isPractice || (sVersion >= SOCStringManager.VERSION_FOR_I18N))
            && ! ("en".equals(cliLocale.getLanguage()) && "US".equals(cliLocale.getCountry()));

        if ( ((! isPractice) && (sVersion > cliVersion))
            || (withTokenI18n && (isPractice || (sVersion == cliVersion))))
        {
            // Newer server: Ask it to list any options we don't know about yet.
            // Same version: Ask for all options with localized descs if available.
            if (! isPractice)
                gameDisplay.optionsRequested();
            gmgr.put(SOCGameOptionGetInfos.toCmd(null, withTokenI18n), isPractice);  // sends "-"
        }
        else if ((sVersion < cliVersion) && ! isPractice)
        {
            if (sVersion >= SOCNewGameWithOptions.VERSION_FOR_NEWGAMEWITHOPTIONS)
            {
                // Older server: Look for options created or changed since server's version.
                // Ask it what it knows about them.
                List<SOCGameOption> tooNewOpts = SOCGameOption.optionsNewerThanVersion(sVersion, false, false, null);
                if ((tooNewOpts != null) && (sVersion < SOCGameOption.VERSION_FOR_LONGER_OPTNAMES) && ! isPractice)
                {
                    // Server is older than 2.0.00; we can't send it any long option names.
                    // Remove them from our set of options for games at this server.
                    if (tcpServGameOpts.optionSet == null)
                        tcpServGameOpts.optionSet = SOCGameOption.getAllKnownOptions();

                    Iterator<SOCGameOption> opi = tooNewOpts.iterator();
                    while (opi.hasNext())
                    {
                        final SOCGameOption op = opi.next();
                        //TODO i18n how to?
                        if ((op.key.length() > 3) || op.key.contains("_"))
                        {
                            tcpServGameOpts.optionSet.remove(op.key);
                            opi.remove();
                        }
                    }
                    if (tooNewOpts.isEmpty())
                        tooNewOpts = null;
                }

                if (tooNewOpts != null)
                {
                    if (! isPractice)
                        gameDisplay.optionsRequested();
                    gmgr.put(SOCGameOptionGetInfos.toCmd(tooNewOpts, withTokenI18n), isPractice);
                }
                else if (withTokenI18n && ! isPractice)
                {
                    // server is older than client but understands i18n: request gameopt localized strings

                    gmgr.put(SOCGameOptionGetInfos.toCmd(null, true), false);  // sends opt list "-,?I18N"
                }
            } else {
                // server is too old to understand options. Can't happen with local practice srv,
                // because that's our version (it runs from our own JAR file).

                if (! isPractice)
                {
                    tcpServGameOpts.noMoreOptions(true);
                    tcpServGameOpts.optionSet = null;
                }
            }
        } else {
            // sVersion == cliVersion, so we have same code as server for getAllKnownOptions.
            // For practice games, optionSet may already be initialized, so check vs null.
            ServerGametypeInfo opts = (isPractice ? practiceServGameOpts : tcpServGameOpts);
            if (opts.optionSet == null)
                opts.optionSet = SOCGameOption.getAllKnownOptions();
            opts.noMoreOptions(isPractice);  // defaults not known unless it's practice
        }
    }

    /**
     * handle the {@link SOCStatusMessage "status"} message.
     * Used for server events, also used if player tries to join a game
     * but their nickname is not OK.
     *<P>
     * Also used (v1.1.19 and newer) as a reply to {@link SOCAuthRequest} sent
     * before showing {@link NewGameOptionsFrame}, so check whether the
     * {@link SOCPlayerClient#isNGOFWaitingForAuthStatus isNGOFWaitingForAuthStatus client.isNGOFWaitingForAuthStatus}
     * flag is set.
     *
     * @param mes  the message
     * @param isPractice from practice server, not remote server?
     */
    protected void handleSTATUSMESSAGE(SOCStatusMessage mes, final boolean isPractice)
    {
        System.err.println("L2045 statusmsg at " + System.currentTimeMillis());
        int sv = mes.getStatusValue();
        String statusText = mes.getStatus();

        if ((sv == SOCStatusMessage.SV_OK_SET_NICKNAME))
        {
            sv = SOCStatusMessage.SV_OK;

            final int i = statusText.indexOf(SOCMessage.sep2_char);
            if (i > 0)
            {
                client.nickname = statusText.substring(0, i);
                statusText = statusText.substring(i + 1);
                gameDisplay.setNickname(nickname);
            }
        }

        final boolean srvDebugMode;
        if (isPractice || (sVersion >= 2000))
            srvDebugMode = (sv == SOCStatusMessage.SV_OK_DEBUG_MODE_ON);
        else
            srvDebugMode = statusText.toLowerCase().contains("debug");

        gameDisplay.showStatus(statusText, srvDebugMode);

        // Are we waiting for auth response in order to show NGOF?
        if ((! isPractice) && client.isNGOFWaitingForAuthStatus)
        {
            client.isNGOFWaitingForAuthStatus = false;

            if (sv == SOCStatusMessage.SV_OK)
            {
                client.gotPassword = true;

                EventQueue.invokeLater(new Runnable()
                {
                    public void run()
                    {
                        gameDisplay.gameWithOptionsBeginSetup(false, true);
                    }
                });
            }
        }

        switch (sv)
        {
        case SOCStatusMessage.SV_PW_WRONG:
            gameDisplay.focusPassword();
            break;

        case SOCStatusMessage.SV_NEWGAME_OPTION_VALUE_TOONEW:
            {
                // Extract game name and failing game-opt keynames,
                // and pop up an error message window.
                String errMsg;
                StringTokenizer st = new StringTokenizer(statusText, SOCMessage.sep2);
                try
                {
                    String gameName = null;
                    Vector<String> optNames = new Vector<String>();
                    errMsg = st.nextToken();
                    gameName = st.nextToken();
                    while (st.hasMoreTokens())
                        optNames.addElement(st.nextToken());
                    StringBuffer opts = new StringBuffer();
                    final Map<String, SOCGameOption> knowns =
                        isPractice ? practiceServGameOpts.optionSet : tcpServGameOpts.optionSet;
                    for (int i = 0; i < optNames.size(); ++i)
                    {
                        opts.append('\n');
                        String oname = optNames.elementAt(i);
                        SOCGameOption oinfo = null;
                        if (knowns != null)
                            oinfo = knowns.get(oname);
                        if (oinfo != null)
                            oname = oinfo.getDesc();
                        opts.append(strings.get("options.error.valuesproblem.which", oname));
                    }
                    errMsg = strings.get("options.error.valuesproblem", gameName, errMsg, opts.toString());
                }
                catch (Throwable t)
                {
                    errMsg = statusText;  // fallback, not expected to happen
                }

                gameDisplay.showErrorDialog(errMsg, strings.get("base.cancel"));
            }
            break;
        }
    }

    /**
     * handle the "join channel authorization" message
     * @param mes  the message
     */
    protected void handleJOINCHANNELAUTH(SOCJoinChannelAuth mes)
    {
        gotPassword = true;
        gameDisplay.channelJoined(mes.getChannel());
    }

    /**
     * handle the "join channel" message
     * @param mes  the message
     */
    protected void handleJOINCHANNEL(SOCJoinChannel mes)
    {
        gameDisplay.channelJoined(mes.getChannel(), mes.getNickname());
    }

    /**
     * handle the "channel members" message
     * @param mes  the message
     */
    protected void handleCHANNELMEMBERS(SOCChannelMembers mes)
    {
        gameDisplay.channelMemberList(mes.getChannel(), mes.getMembers());
    }

    /**
     * handle the "new channel" message
     * @param mes  the message
     */
    protected void handleNEWCHANNEL(SOCNewChannel mes)
    {
        gameDisplay.channelCreated(mes.getChannel());
    }

    /**
     * handle the "list of channels" message; this message indicates that
     * we're newly connected to the server, and is sent even if the server
     * isn't using {@link SOCServerFeatures#FEAT_CHANNELS}: Server connection is complete.
     * Unless {@code isPractice}, show {@link #MAIN_PANEL}.
     * @param mes  the message
     * @param isPractice is the server actually {@link ClientNetwork#practiceServer} (practice game)?
     */
    protected void handleCHANNELS(SOCChannels mes, final boolean isPractice)
    {
        gameDisplay.channelList(mes.getChannels(), isPractice);
    }

    /**
     * handle a broadcast text message
     * @param mes  the message
     */
    protected void handleBCASTTEXTMSG(SOCBCastTextMsg mes)
    {
        gameDisplay.messageBroadcast(mes.getText());

        for (PlayerClientListener pcl : clientListeners.values())
        {
            pcl.messageBroadcast(mes.getText());
        }
    }

    /**
     * handle a text message received in a channel
     * @param mes  the message
     * @see #handleGAMETEXTMSG(SOCGameTextMsg)
     */
    protected void handleCHANNELTEXTMSG(SOCChannelTextMsg mes)
    {
        gameDisplay.messageReceived(mes.getChannel(), mes.getNickname(), mes.getText());
    }

    /**
     * handle the "leave channel" message
     * @param mes  the message
     */
    protected void handleLEAVECHANNEL(SOCLeaveChannel mes)
    {
        gameDisplay.channelLeft(mes.getChannel(), mes.getNickname());
    }

    /**
     * handle the "delete channel" message
     * @param mes  the message
     */
    protected void handleDELETECHANNEL(SOCDeleteChannel mes)
    {
        gameDisplay.channelDeleted(mes.getChannel());
    }

    /**
     * handle the "list of games" message
     * @param mes  the message
     */
    protected void handleGAMES(SOCGames mes, final boolean isPractice)
    {
        // Any game's name in this msg may start with the "unjoinable" prefix
        // SOCGames.MARKER_THIS_GAME_UNJOINABLE.
        // We'll recognize and remove it in methods called from here.

        List<String> gameNames = mes.getGames();

        if (! isPractice)  // practiceServer's gameoption data is set up in handleVERSION
        {
            if (serverGames == null)
                serverGames = new SOCGameList();
            serverGames.addGames(gameNames, Version.versionNumber());

            // No more game-option info will be received,
            // because that's always sent before game names are sent.
            // We may still ask for GAMEOPTIONGETDEFAULTS if asking to create a game,
            // but that will happen when user clicks that button, not yet.
            tcpServGameOpts.noMoreOptions(false);

            // Reset enum for addToGameList call; serverGames.addGames has consumed it.
            gameNames = mes.getGames();
        }

        for (String gn : gameNames)
        {
            addToGameList(gn, null, false);
        }
    }

    /**
     * handle the "join game authorization" message: create new {@link SOCGame} and
     * {@link SOCPlayerInterface} so user can join the game
     * @param mes  the message
     * @param isPractice server is practiceServer (not normal tcp network)
     */
    protected void handleJOINGAMEAUTH(SOCJoinGameAuth mes, final boolean isPractice)
    {
        System.err.println("L2299 joingameauth at " + System.currentTimeMillis());
        gotPassword = true;

        final String gaName = mes.getGame();
        Map<String,SOCGameOption> gameOpts;
        if (isPractice)
        {
            gameOpts = net.practiceServer.getGameOptions(gaName);
            if (gameOpts != null)
                gameOpts = new HashMap<String,SOCGameOption>(gameOpts);  // changes here shouldn't change practiceServ's copy
        } else {
            if (serverGames != null)
                gameOpts = serverGames.parseGameOptions(gaName);
            else
                gameOpts = null;
        }
        System.err.println("L2318 past opts at " + System.currentTimeMillis());

        SOCGame ga = new SOCGame(gaName, gameOpts);
        if (ga != null)
        {
            ga.isPractice = isPractice;
            PlayerClientListener clientListener = gameDisplay.gameJoined(ga, gameReqLocalPrefs.get(gaName));
            clientListeners.put(gaName, clientListener);
            games.put(gaName, ga);
        }
        System.err.println("L2332 handlejoin done at " + System.currentTimeMillis());
    }

    /**
     * handle the "join game" message
     * @param mes  the message
     */
    protected void handleJOINGAME(SOCJoinGame mes)
    {
        final String gn = mes.getGame();
        final String name = mes.getNickname();
        if (name == null)
            return;

        PlayerClientListener pcl = clientListeners.get(gn);
        pcl.playerJoined(name);
    }

    /**
     * handle the "leave game" message
     * @param mes  the message
     */
    protected void handleLEAVEGAME(SOCLeaveGame mes)
    {
        String gn = mes.getGame();
        SOCGame ga = games.get(gn);

        if (ga != null)
        {
            final String name = mes.getNickname();
            final SOCPlayer player = ga.getPlayer(name);

            // Give the listener a chance to clean up while the player is still in the game
            PlayerClientListener pcl = clientListeners.get(gn);
            pcl.playerLeft(name, player);

            if (player != null)
            {
                //
                //  This user was not a spectator.
                //  Remove first from listener, then from game data.
                //
                ga.removePlayer(name);
            }
        }
    }

    /**
     * handle the "new game" message
     * @param mes  the message
     */
    protected void handleNEWGAME(SOCNewGame mes, final boolean isPractice)
    {
        addToGameList(mes.getGame(), null, ! isPractice);
    }

    /**
     * handle the "delete game" message
     * @param mes  the message
     */
    protected void handleDELETEGAME(SOCDeleteGame mes, final boolean isPractice)
    {
        if (! gameDisplay.deleteFromGameList(mes.getGame(), isPractice))
            gameDisplay.deleteFromGameList(GAMENAME_PREFIX_CANNOT_JOIN + mes.getGame(), isPractice);
    }

    /**
     * handle the "game members" message, the server's hint that it's almost
     * done sending us the complete game state in response to JOINGAME.
     * @param mes  the message
     */
    protected void handleGAMEMEMBERS(final SOCGameMembers mes)
    {
        PlayerClientListener pcl = clientListeners.get(mes.getGame());
        pcl.membersListed(mes.getMembers());
    }

    /**
     * handle the "game stats" message
     */
    protected void handleGAMESTATS(SOCGameStats mes)
    {
        String ga = mes.getGame();
        int[] scores = mes.getScores();

        // Update game list (initial window)
        gameDisplay.updateGameStats(ga, scores, mes.getRobotSeats());

        // If we're playing in a game, update the scores. (SOCPlayerInterface)
        // This is used to show the true scores, including hidden
        // victory-point cards, at the game's end.
        updateGameEndStats(ga, scores);
    }

    /**
     * handle the "game text message" message.
     * Messages not from Server go to the chat area.
     * Messages from Server go to the game text window.
     * Urgent messages from Server (starting with ">>>") also go to the chat area,
     * which has less activity, so they are harder to miss.
     *
     * @param mes  the message
     * @see #handleGAMESERVERTEXT(SOCGameServerText)
     * @see #handleCHANNELTEXTMSG(SOCChannelTextMsg)
     */
    protected void handleGAMETEXTMSG(SOCGameTextMsg mes)
    {
        PlayerClientListener pcl = clientListeners.get(mes.getGame());
        if (pcl == null)
            return;

        String fromNickname = mes.getNickname();
        if (fromNickname.equals(SOCGameTextMsg.SERVERNAME))  // for pre-2.0.00 servers not using SOCGameServerText
            fromNickname = null;
        pcl.messageSent(fromNickname, mes.getText());
    }

    /**
     * handle the "player sitting down" message
     * @param mes  the message
     */
    protected void handleSITDOWN(final SOCSitDown mes)
    {
        /**
         * tell the game that a player is sitting
         */
        final SOCGame ga = games.get(mes.getGame());
        if (ga != null)
        {
            final int mesPN = mes.getPlayerNumber();

            ga.takeMonitor();
            SOCPlayer player = null;
            try
            {
                ga.addPlayer(mes.getNickname(), mesPN);

                player = ga.getPlayer(mesPN);
                /**
                 * set the robot flag
                 */
                player.setRobotFlag(mes.isRobot(), false);
            }
            catch (Exception e)
            {
                System.out.println("Exception caught - " + e);
                e.printStackTrace();

                return;
            }
            finally
            {
                ga.releaseMonitor();
            }

            /**
             * tell the GUI that a player is sitting
             */
            PlayerClientListener pcl = clientListeners.get(mes.getGame());
            pcl.playerSitdown(mesPN, mes.getNickname());

            /**
             * let the board panel & building panel find our player object if we sat down
             */
            if (nickname.equals(mes.getNickname()))
            {
                /**
                 * change the face (this is so that old faces don't 'stick')
                 */
                if (! ga.isBoardReset() && (ga.getGameState() < SOCGame.START1A))
                {
                    ga.getPlayer(mesPN).setFaceId(lastFaceChange);
                    gmgr.changeFace(ga, lastFaceChange);
                }
            }
        }
    }

    /**
     * Handle the old "board layout" message (original 4-player board, no options).
     * Most game boards will call {@link #handleBOARDLAYOUT2(SOCBoardLayout2)} instead.
     * @param mes  the message
     */
    protected void handleBOARDLAYOUT(SOCBoardLayout mes)
    {
        System.err.println("L2561 boardlayout at " + System.currentTimeMillis());
        SOCGame ga = games.get(mes.getGame());

        if (ga != null)
        {
            // BOARDLAYOUT is always the v1 board encoding (oldest format)
            SOCBoard bd = ga.getBoard();
            bd.setHexLayout(mes.getHexLayout());
            bd.setNumberLayout(mes.getNumberLayout());
            bd.setRobberHex(mes.getRobberHex(), false);
            ga.updateAtBoardLayout();

            PlayerClientListener pcl = clientListeners.get(mes.getGame());
            pcl.boardLayoutUpdated();
        }
    }

    /**
     * echo the server ping, to ensure we're still connected.
     * (ignored before version 1.1.08)
     * @since 1.1.08
     */
    private void handleSERVERPING(SOCServerPing mes, final boolean isPractice)
    {
        int timeval = mes.getSleepTime();
        if (timeval != -1)
        {
            gmgr.put(mes.toCmd(), isPractice);
        } else {
            net.ex = new RuntimeException(strings.get("pcli.error.kicked.samename"));  // "Kicked by player with same name."
            client.dispose();
        }
    }

    /**
     * Handle the "board layout" message, in its usual format.
     * (Some simple games can use the old {@link #handleBOARDLAYOUT(SOCBoardLayout)} instead.)
     * @param mes  the message
     * @since 1.1.08
     */
    protected void handleBOARDLAYOUT2(SOCBoardLayout2 mes)
    {
        System.err.println("L2602 boardlayout2 at " + System.currentTimeMillis());
        if (SOCDisplaylessPlayerClient.handleBOARDLAYOUT2(games, mes))
        {
            PlayerClientListener pcl = clientListeners.get(mes.getGame());
            pcl.boardLayoutUpdated();
        }
    }

    /**
     * handle the "start game" message
     * @param mes  the message
     */
    protected void handleSTARTGAME(SOCStartGame mes)
    {
        PlayerClientListener pcl = clientListeners.get(mes.getGame());
        final SOCGame ga = games.get(mes.getGame());
        if ((pcl == null) || (ga == null))
            return;

        if (ga.getGameState() == SOCGame.NEW)
            // skip gameStarted call if handleGAMESTATE already called it
            pcl.gameStarted();
    }

    /**
     * handle the "game state" message
     * @param mes  the message
     */
    protected void handleGAMESTATE(SOCGameState mes)
    {
        SOCGame ga = games.get(mes.getGame());
        if (ga == null)
            return;

        PlayerClientListener pcl = clientListeners.get(mes.getGame());
        final int newState = mes.getState();
        final boolean gameStarted = (ga.getGameState() == SOCGame.NEW) && (newState != SOCGame.NEW);

        ga.setGameState(newState);
        if (gameStarted)
        {
            // call here, not just in handleSTARTGAME, in case we joined a game in progress
            pcl.gameStarted();
        }
        pcl.gameStateChanged(newState);
    }

    /**
     * handle the "set turn" message
     * @param mes  the message
     */
    protected void handleSETTURN(SOCSetTurn mes)
    {
        final String gaName = mes.getGame();
        SOCGame ga = games.get(gaName);
        if (ga == null)
            return;  // <--- Early return: not playing in that one ----

        final int pn = mes.getPlayerNumber();
        ga.setCurrentPlayerNumber(pn);

        PlayerClientListener pcl = clientListeners.get(mes.getGame());
        pcl.playerTurnSet(pn);
    }

    /**
     * handle the "first player" message
     * @param mes  the message
     */
    protected void handleFIRSTPLAYER(SOCFirstPlayer mes)
    {
        SOCGame ga = games.get(mes.getGame());

        if (ga != null)
        {
            ga.setFirstPlayer(mes.getPlayerNumber());
        }
    }

    /**
     * handle the "turn" message
     * @param mes  the message
     */
    protected void handleTURN(SOCTurn mes)
    {
        final String gaName = mes.getGame();
        SOCGame ga = games.get(gaName);

        if (ga != null)
        {
            final int pnum = mes.getPlayerNumber();
            ga.setCurrentPlayerNumber(pnum);
            ga.updateAtTurn();
            PlayerClientListener pcl = clientListeners.get(mes.getGame());
            pcl.playerTurnSet(pnum);
        }
    }

    /**
     * handle the "player information" message: Finds game and its {@link PlayerClientListener} by name
     * and calls {@link #handlePLAYERELEMENT(PlayerClientListener, SOCGame, SOCPlayer, int, int, int, int, boolean)}.
     * @param mes  the message
     * @since 2.0.00
     */
    protected void handlePLAYERELEMENTS(SOCPlayerElements mes)
    {
        final SOCGame ga = games.get(mes.getGame());
        if (ga == null)
            return;

        final PlayerClientListener pcl = clientListeners.get(mes.getGame());
        final int pn = mes.getPlayerNumber();
        final SOCPlayer pl = (pn != -1) ? ga.getPlayer(pn) : null;
        final int action = mes.getAction();
        final int[] etypes = mes.getElementTypes(), amounts = mes.getValues();

        for (int i = 0; i < etypes.length; ++i)
            handlePLAYERELEMENT
                (pcl, ga, pl, pn, action, etypes[i], amounts[i], false);
    }

    /**
     * handle the "player information" message: Finds game and its {@link PlayerClientListener} by name
     * and calls {@link #handlePLAYERELEMENT(PlayerClientListener, SOCGame, SOCPlayer, int, int, int, int, boolean)}.
     * @param mes  the message
     */
    protected void handlePLAYERELEMENT(SOCPlayerElement mes)
    {
        final SOCGame ga = games.get(mes.getGame());
        if (ga == null)
            return;

        final int pn = mes.getPlayerNumber();
        final SOCPlayer pl = (pn != -1) ? ga.getPlayer(pn) : null;
        final int action = mes.getAction(), amount = mes.getValue();
        final int etype = mes.getElementType();

        handlePLAYERELEMENT
            (clientListeners.get(mes.getGame()), ga, pl, pn, action, etype, amount, mes.isNews());
    }

    /**
     * Handle a player information update from a {@link SOCPlayerElement} or {@link SOCPlayerElements} message.
     * @param pcl  PlayerClientListener for {@code ga}, to update display if not null
     * @param ga   Game to update; does nothing if null
     * @param pl   Player to update (sometimes null)
     * @param pn   Player number from message (sometimes -1 for none or all)
     * @param action   {@link SOCPlayerElement#SET}, {@link SOCPlayerElement#GAIN GAIN},
     *     or {@link SOCPlayerElement#LOSE LOSE}
     * @param etype  Element type, such as {@link SOCPlayerElement#SETTLEMENTS} or {@link SOCPlayerElement#NUMKNIGHTS}
     * @param amount  The new value to set, or the delta to gain/lose
     * @param isNews  True if message's isNews() flag is set; used when calling
     *     {@link PlayerClientListener#playerElementUpdated(SOCPlayer, soc.client.PlayerClientListener.UpdateType, boolean, boolean)}
     * @since 2.0.00
     */
    private void handlePLAYERELEMENT
        (final PlayerClientListener pcl, final SOCGame ga, final SOCPlayer pl, final int pn,
         final int action, final int etype, final int amount, final boolean isNews)
    {
        if (ga == null)
            return;

        PlayerClientListener.UpdateType utype = null;  // If not null, update this type's amount display

        switch (etype)
        {
        case SOCPlayerElement.ROADS:
            SOCDisplaylessPlayerClient.handlePLAYERELEMENT_numPieces
                (pl, action, SOCPlayingPiece.ROAD, amount);
            utype = PlayerClientListener.UpdateType.Road;
            break;

        case SOCPlayerElement.SETTLEMENTS:
            SOCDisplaylessPlayerClient.handlePLAYERELEMENT_numPieces
                (pl, action, SOCPlayingPiece.SETTLEMENT, amount);
            utype = PlayerClientListener.UpdateType.Settlement;
            break;

<<<<<<< HEAD
            case SOCPlayerElement.CLAY:
                SOCDisplaylessPlayerClient.handlePLAYERELEMENT_numRsrc
                    (mes, pl, Data.ResourceType.CLAY_VALUE);
                utype = PlayerClientListener.UpdateType.Clay;
                break;

            case SOCPlayerElement.ORE:
                SOCDisplaylessPlayerClient.handlePLAYERELEMENT_numRsrc
                    (mes, pl, Data.ResourceType.ORE_VALUE);
                utype = PlayerClientListener.UpdateType.Ore;
                break;

            case SOCPlayerElement.SHEEP:
                SOCDisplaylessPlayerClient.handlePLAYERELEMENT_numRsrc
                    (mes, pl, Data.ResourceType.SHEEP_VALUE);
                utype = PlayerClientListener.UpdateType.Sheep;
                break;

            case SOCPlayerElement.WHEAT:
                SOCDisplaylessPlayerClient.handlePLAYERELEMENT_numRsrc
                    (mes, pl, Data.ResourceType.WHEAT_VALUE);
                utype = PlayerClientListener.UpdateType.Wheat;
                break;

            case SOCPlayerElement.WOOD:
                SOCDisplaylessPlayerClient.handlePLAYERELEMENT_numRsrc
                    (mes, pl, Data.ResourceType.WOOD_VALUE);
                utype = PlayerClientListener.UpdateType.Wood;
                break;
=======
        case SOCPlayerElement.CITIES:
            SOCDisplaylessPlayerClient.handlePLAYERELEMENT_numPieces
                (pl, action, SOCPlayingPiece.CITY, amount);
            utype = PlayerClientListener.UpdateType.City;
            break;

        case SOCPlayerElement.SHIPS:
            SOCDisplaylessPlayerClient.handlePLAYERELEMENT_numPieces
                (pl, action, SOCPlayingPiece.SHIP, amount);
            utype = PlayerClientListener.UpdateType.Ship;
            break;

        case SOCPlayerElement.NUMKNIGHTS:
            // PLAYERELEMENT(NUMKNIGHTS) is sent after a Soldier card is played.
            {
                final SOCPlayer oldLargestArmyPlayer = ga.getPlayerWithLargestArmy();
                SOCDisplaylessPlayerClient.handlePLAYERELEMENT_numKnights
                    (ga, pl, action, amount);
                utype = PlayerClientListener.UpdateType.Knight;

                // Check for change in largest-army player; update handpanels'
                // LARGESTARMY and VICTORYPOINTS counters if so, and
                // announce with text message.
                pcl.largestArmyRefresh(oldLargestArmyPlayer, ga.getPlayerWithLargestArmy());
            }

            break;
>>>>>>> c507b7e9

        case SOCPlayerElement.CLAY:
            SOCDisplaylessPlayerClient.handlePLAYERELEMENT_numRsrc
                (pl, action, SOCResourceConstants.CLAY, amount);
            utype = PlayerClientListener.UpdateType.Clay;
            break;

        case SOCPlayerElement.ORE:
            SOCDisplaylessPlayerClient.handlePLAYERELEMENT_numRsrc
                (pl, action, SOCResourceConstants.ORE, amount);
            utype = PlayerClientListener.UpdateType.Ore;
            break;

        case SOCPlayerElement.SHEEP:
            SOCDisplaylessPlayerClient.handlePLAYERELEMENT_numRsrc
                (pl, action, SOCResourceConstants.SHEEP, amount);
            utype = PlayerClientListener.UpdateType.Sheep;
            break;

        case SOCPlayerElement.WHEAT:
            SOCDisplaylessPlayerClient.handlePLAYERELEMENT_numRsrc
                (pl, action, SOCResourceConstants.WHEAT, amount);
            utype = PlayerClientListener.UpdateType.Wheat;
            break;

        case SOCPlayerElement.WOOD:
            SOCDisplaylessPlayerClient.handlePLAYERELEMENT_numRsrc
                (pl, action, SOCResourceConstants.WOOD, amount);
            utype = PlayerClientListener.UpdateType.Wood;
            break;

        case SOCPlayerElement.UNKNOWN:
            /**
             * Note: if losing unknown resources, we first
             * convert player's known resources to unknown resources,
             * then remove mes's unknown resources from player.
             */
            SOCDisplaylessPlayerClient.handlePLAYERELEMENT_numRsrc
                (pl, action, SOCResourceConstants.UNKNOWN, amount);
            utype = PlayerClientListener.UpdateType.Unknown;
            break;

        case SOCPlayerElement.ASK_SPECIAL_BUILD:
            SOCDisplaylessPlayerClient.handlePLAYERELEMENT_simple
                (ga, pl, pn, action, etype, amount);
            // This case is not really an element update, so route as a 'request'
            pcl.requestedSpecialBuild(pl);
            break;

        case SOCPlayerElement.NUM_PICK_GOLD_HEX_RESOURCES:
            SOCDisplaylessPlayerClient.handlePLAYERELEMENT_simple
                (ga, pl, pn, action, etype, amount);
            pcl.requestedGoldResourceCountUpdated(pl, 0);
            break;

        case SOCPlayerElement.SCENARIO_SVP:
            pl.setSpecialVP(amount);
            utype = PlayerClientListener.UpdateType.SpecialVictoryPoints;
            break;

        case SOCPlayerElement.SCENARIO_PLAYEREVENTS_BITMASK:
        case SOCPlayerElement.SCENARIO_SVP_LANDAREAS_BITMASK:
        case SOCPlayerElement.STARTING_LANDAREAS:
            SOCDisplaylessPlayerClient.handlePLAYERELEMENT_simple
                (ga, pl, pn, action, etype, amount);
            break;

        case SOCPlayerElement.SCENARIO_CLOTH_COUNT:
            if (pn != -1)
            {
                pl.setCloth(amount);
            } else {
                ((SOCBoardLarge) (ga.getBoard())).setCloth(amount);
            }
            utype = PlayerClientListener.UpdateType.Cloth;
            break;

        case SOCPlayerElement.SCENARIO_WARSHIP_COUNT:
            SOCDisplaylessPlayerClient.handlePLAYERELEMENT_simple
                (ga, pl, pn, action, etype, amount);
            utype = PlayerClientListener.UpdateType.Warship;
            break;

        }

        if ((pcl != null) && (utype != null))
        {
            if (! isNews)
                pcl.playerElementUpdated(pl, utype, false, false);
            else if (action == SOCPlayerElement.GAIN)
                pcl.playerElementUpdated(pl, utype, true, false);
            else
                pcl.playerElementUpdated(pl, utype, false, true);
        }
    }

    /**
     * handle "resource count" message
     * @param mes  the message
     */
    protected void handleRESOURCECOUNT(SOCResourceCount mes)
    {
        SOCGame ga = games.get(mes.getGame());

        if (ga != null)
        {
            SOCPlayer pl = ga.getPlayer(mes.getPlayerNumber());
            PlayerClientListener pcl = clientListeners.get(mes.getGame());

            if (mes.getCount() != pl.getResources().getTotal())
            {
                SOCResourceSet rsrcs = pl.getResources();

                if (D.ebugOn)
                {
                    //pi.print(">>> RESOURCE COUNT ERROR: "+mes.getCount()+ " != "+rsrcs.getTotal());
                }

                boolean isClientPlayer = pl.getName().equals(client.getNickname());

                //
                //  fix it
                //

                if (! isClientPlayer)
                {
                    rsrcs.clear();
                    rsrcs.setAmount(mes.getCount(), SOCResourceConstants.UNKNOWN);
                    pcl.playerResourcesUpdated(pl);
                }
            }
        }
    }

    /**
     * handle the "dice result" message
     * @param mes  the message
     */
    protected void handleDICERESULT(SOCDiceResult mes)
    {
        final String gameName = mes.getGame();
        SOCGame ga = games.get(gameName);
        if (ga == null)
            throw new IllegalStateException("No game found for name '"+gameName+"'");

        final int cpn = ga.getCurrentPlayerNumber();
        SOCPlayer p = null;
        if (cpn >= 0)
            p = ga.getPlayer(cpn);

        final int roll = mes.getResult();
        final SOCPlayer player = p;

        // update game state
        ga.setCurrentDice(roll);

        // notify listener
        PlayerClientListener listener = clientListeners.get(gameName);
        listener.diceRolled(player, roll);
    }

    /**
     * handle the "put piece" message
     * @param mes  the message
     */
    protected void handlePUTPIECE(SOCPutPiece mes)
    {
        SOCGame ga = games.get(mes.getGame());
        if (ga == null)
            return;

        final SOCPlayer player = ga.getPlayer(mes.getPlayerNumber());
        final int coord = mes.getCoordinates();
        final int ptype = mes.getPieceType();

        PlayerClientListener pcl = clientListeners.get(mes.getGame());
        if (pcl == null)
            return;
        pcl.playerPiecePlaced(player, coord, ptype);
    }

    /**
     * handle the rare "cancel build request" message; usually not sent from
     * server to client.
     *<P>
     * - When sent from client to server, CANCELBUILDREQUEST means the player has changed
     *   their mind about spending resources to build a piece.  Only allowed during normal
     *   game play (PLACING_ROAD, PLACING_SETTLEMENT, or PLACING_CITY).
     *<P>
     *  When sent from server to client:
     *<P>
     * - During game startup (START1B or START2B): <BR>
     *       Sent from server, CANCELBUILDREQUEST means the current player
     *       wants to undo the placement of their initial settlement.
     *<P>
     * - During piece placement (PLACING_ROAD, PLACING_CITY, PLACING_SETTLEMENT,
     *                           PLACING_FREE_ROAD1 or PLACING_FREE_ROAD2):
     *<P>
     *      Sent from server, CANCELBUILDREQUEST means the player has sent
     *      an illegal PUTPIECE (bad building location). Humans can probably
     *      decide a better place to put their road, but robots must cancel
     *      the build request and decide on a new plan.
     *<P>
     *      Our client can ignore this case, because the server also sends a text
     *      message that the human player is capable of reading and acting on.
     *      For convenience, during initial placement
     *      {@link PlayerClientListener#buildRequestCanceled(SOCPlayer)}
     *      is called to reset things like {@link SOCBoardPanel} hovering pieces.
     *
     * @param mes  the message
     * @since 1.1.00
     */
    protected void handleCANCELBUILDREQUEST(SOCCancelBuildRequest mes)
    {
        SOCGame ga = games.get(mes.getGame());
        if (ga == null)
            return;

        final int ptype = mes.getPieceType();
        final SOCPlayer pl = ga.getPlayer(ga.getCurrentPlayerNumber());

        if (ptype >= SOCPlayingPiece.SETTLEMENT)
        {
            final int sta = ga.getGameState();
            if ((sta != SOCGame.START1B) && (sta != SOCGame.START2B) && (sta != SOCGame.START3B))
            {
                // The human player gets a text message from the server informing
                // about the bad piece placement.  So, we can ignore this message type.
                return;
            }

            if (ptype == SOCPlayingPiece.SETTLEMENT)
            {
                SOCSettlement pp = new SOCSettlement(pl, pl.getLastSettlementCoord(), null);
                ga.undoPutInitSettlement(pp);
            }
        } else {
            // ptype is -3 (SOCCancelBuildRequest.INV_ITEM_PLACE_CANCEL)
        }

        PlayerClientListener pcl = clientListeners.get(mes.getGame());
        pcl.buildRequestCanceled(pl);
    }

    /**
     * handle the "robber moved" or "pirate moved" message.
     * @param mes  the message
     */
    protected void handleMOVEROBBER(SOCMoveRobber mes)
    {
        SOCGame ga = games.get(mes.getGame());

        if (ga != null)
        {
            /**
             * Note: Don't call ga.moveRobber() because that will call the
             * functions to do the stealing.  We just want to say where
             * the robber moved without seeing if something was stolen.
             */
            int newHex = mes.getCoordinates();
            final boolean isPirate = (newHex <= 0);
            if (! isPirate)
            {
                ga.getBoard().setRobberHex(newHex, true);
            } else {
                newHex = -newHex;
                ((SOCBoardLarge) ga.getBoard()).setPirateHex(newHex, true);
            }

            PlayerClientListener pcl = clientListeners.get(mes.getGame());
            pcl.robberMoved(newHex, isPirate);
        }
    }

    /**
     * handle the "discard request" message
     * @param mes  the message
     */
    protected void handleDISCARDREQUEST(SOCDiscardRequest mes)
    {
        PlayerClientListener pcl = clientListeners.get(mes.getGame());
        pcl.requestedDiscard(mes.getNumberOfDiscards());
    }

    /**
     * handle the "choose player request" message
     * @param mes  the message
     */
    protected void handleCHOOSEPLAYERREQUEST(SOCChoosePlayerRequest mes)
    {
        SOCGame game = games.get(mes.getGame());
        final int maxPl = game.maxPlayers;
        final boolean[] ch = mes.getChoices();
        final boolean allowChooseNone = ((ch.length > maxPl) && ch[maxPl]);  // for scenario SC_PIRI

        List<SOCPlayer> choices = new ArrayList<SOCPlayer>();
        for (int i = 0; i < maxPl; i++)
        {
            if (ch[i])
            {
                SOCPlayer p = game.getPlayer(i);
                choices.add(p);
            }
        }

        PlayerClientListener pcl = clientListeners.get(mes.getGame());
        pcl.requestedChoosePlayer(choices, allowChooseNone);
    }

    /**
     * The server wants this player to choose to rob cloth or rob resources,
     * after moving the pirate ship.  Added 2012-11-17 for v2.0.00.
     */
    protected void handleCHOOSEPLAYER(SOCChoosePlayer mes)
    {
        SOCGame ga = games.get(mes.getGame());
        int victimPlayerNumber = mes.getChoice();
        SOCPlayer player = ga.getPlayer(victimPlayerNumber);

        PlayerClientListener pcl = clientListeners.get(mes.getGame());
        pcl.requestedChooseRobResourceType(player);
    }

    /**
     * handle the "make offer" message
     * @param mes  the message
     */
    protected void handleMAKEOFFER(final SOCMakeOffer mes)
    {
        final SOCGame ga = games.get(mes.getGame());

        if (ga != null)
        {
            SOCTradeOffer offer = mes.getOffer();
            SOCPlayer from = ga.getPlayer(offer.getFrom());
            from.setCurrentOffer(offer);

            PlayerClientListener pcl = clientListeners.get(mes.getGame());
            pcl.requestedTrade(from);
        }
    }

    /**
     * handle the "clear offer" message
     * @param mes  the message
     */
    protected void handleCLEAROFFER(final SOCClearOffer mes)
    {
        final SOCGame ga = games.get(mes.getGame());

        if (ga != null)
        {
            final int pn = mes.getPlayerNumber();
            SOCPlayer player = null;
            if (pn != -1)
                player = ga.getPlayer(pn);

            if (pn != -1)
            {
                ga.getPlayer(pn).setCurrentOffer(null);
            } else {
                for (int i = 0; i < ga.maxPlayers; ++i)
                {
                    ga.getPlayer(i).setCurrentOffer(null);
                }
            }

            PlayerClientListener pcl = clientListeners.get(mes.getGame());
            pcl.requestedTradeClear(player);
        }
    }

    /**
     * handle the "reject offer" message
     * @param mes  the message
     */
    protected void handleREJECTOFFER(SOCRejectOffer mes)
    {
        SOCGame ga = games.get(mes.getGame());
        SOCPlayer player = ga.getPlayer(mes.getPlayerNumber());

        PlayerClientListener pcl = clientListeners.get(mes.getGame());
        pcl.requestedTradeRejection(player);
    }

    /**
     * handle the "clear trade message" message
     * @param mes  the message
     */
    protected void handleCLEARTRADEMSG(SOCClearTradeMsg mes)
    {
        SOCGame ga = games.get(mes.getGame());
        int pn = mes.getPlayerNumber();
        SOCPlayer player = null;
        if (pn != -1)
            player = ga.getPlayer(pn);

        PlayerClientListener pcl = clientListeners.get(mes.getGame());
        pcl.requestedTradeReset(player);
    }

    /**
     * handle the "number of development cards" message
     * @param mes  the message
     */
    protected void handleDEVCARDCOUNT(SOCDevCardCount mes)
    {
        SOCGame ga = games.get(mes.getGame());

        if (ga != null)
        {
            ga.setNumDevCards(mes.getNumDevCards());
            PlayerClientListener pcl = clientListeners.get(mes.getGame());
            if (pcl != null)
                pcl.devCardDeckUpdated();
        }
    }

    /**
     * handle the "development card action" message
     * @param mes  the message
     */
    protected void handleDEVCARDACTION(final boolean isPractice, final SOCDevCardAction mes)
    {
        SOCGame ga = games.get(mes.getGame());

        if (ga != null)
        {
            final int mesPN = mes.getPlayerNumber();
            SOCPlayer player = ga.getPlayer(mesPN);

            int ctype = mes.getCardType();
            if ((! isPractice) && (sVersion < SOCDevCardConstants.VERSION_FOR_NEW_TYPES))
            {
                if (ctype == SOCDevCardConstants.KNIGHT_FOR_VERS_1_X)
                    ctype = SOCDevCardConstants.KNIGHT;
                else if (ctype == SOCDevCardConstants.UNKNOWN_FOR_VERS_1_X)
                    ctype = SOCDevCardConstants.UNKNOWN;
            }

            final int act = mes.getAction();
            switch (act)
            {
            case SOCDevCardAction.DRAW:
                player.getInventory().addDevCard(1, SOCInventory.NEW, ctype);

                break;

            case SOCDevCardAction.PLAY:
                player.getInventory().removeDevCard(SOCInventory.OLD, ctype);
                // JM temp debug:
                if (ctype != mes.getCardType())
                    System.out.println("L3947: play dev card type " + ctype + "; srv has " + mes.getCardType());

                break;

            case SOCDevCardAction.ADDOLD:
                player.getInventory().addDevCard(1, SOCInventory.OLD, ctype);

                break;

            case SOCDevCardAction.ADDNEW:
                player.getInventory().addDevCard(1, SOCInventory.NEW, ctype);

                break;
            }

            PlayerClientListener pcl = clientListeners.get(mes.getGame());
            pcl.playerDevCardUpdated(player, (act == SOCDevCardAction.ADDOLD));
        }
    }

    /**
     * handle the "set played dev card flag" message
     * @param mes  the message
     */
    protected void handleSETPLAYEDDEVCARD(SOCSetPlayedDevCard mes)
    {
        SOCGame ga = games.get(mes.getGame());

        if (ga != null)
        {
            SOCPlayer player = ga.getPlayer(mes.getPlayerNumber());
            player.setPlayedDevCard(mes.hasPlayedDevCard());
        }
    }

    /**
     * handle the "list of potential settlements" message
     * @param mes  the message
     * @throws IllegalStateException if the board has
     *     {@link SOCBoardLarge#getAddedLayoutPart(String) SOCBoardLarge.getAddedLayoutPart("AL")} != {@code null} but
     *     badly formed (node list number 0, or a node list number not followed by a land area number).
     *     This Added Layout Part is rarely used, and this would be discovered quickly while testing
     *     the board layout that contained it.
     */
    protected void handlePOTENTIALSETTLEMENTS(SOCPotentialSettlements mes)
        throws IllegalStateException
    {
        System.err.println("L3292 potentialsettles at " + System.currentTimeMillis());
        SOCDisplaylessPlayerClient.handlePOTENTIALSETTLEMENTS(mes, games);

        PlayerClientListener pcl = clientListeners.get(mes.getGame());
        if (pcl != null)
            pcl.boardPotentialsUpdated();
    }

    /**
     * handle the "change face" message
     * @param mes  the message
     */
    protected void handleCHANGEFACE(SOCChangeFace mes)
    {
        SOCGame ga = games.get(mes.getGame());

        if (ga != null)
        {
            SOCPlayer player = ga.getPlayer(mes.getPlayerNumber());
            PlayerClientListener pcl = clientListeners.get(mes.getGame());
            player.setFaceId(mes.getFaceId());
            pcl.playerFaceChanged(player, mes.getFaceId());
        }
    }

    /**
     * handle the "reject connection" message
     * @param mes  the message
     */
    protected void handleREJECTCONNECTION(SOCRejectConnection mes)
    {
        net.disconnect();

        gameDisplay.showErrorPanel(mes.getText(), (net.ex_P == null));
    }

    /**
     * handle the "longest road" message
     * @param mes  the message
     */
    protected void handleLONGESTROAD(SOCLongestRoad mes)
    {
        SOCGame ga = games.get(mes.getGame());

        if (ga != null)
        {
            SOCPlayer oldLongestRoadPlayer = ga.getPlayerWithLongestRoad();
            SOCPlayer newLongestRoadPlayer;
            if (mes.getPlayerNumber() == -1)
            {
                newLongestRoadPlayer = null;
            }
            else
            {
                newLongestRoadPlayer = ga.getPlayer(mes.getPlayerNumber());
            }
            ga.setPlayerWithLongestRoad(newLongestRoadPlayer);

            PlayerClientListener pcl = clientListeners.get(mes.getGame());
            // Update player victory points; check for and announce change in longest road
            pcl.longestRoadRefresh(oldLongestRoadPlayer, newLongestRoadPlayer);
        }
    }

    /**
     * handle the "largest army" message
     * @param mes  the message
     */
    protected void handleLARGESTARMY(SOCLargestArmy mes)
    {
        SOCGame ga = games.get(mes.getGame());

        if (ga != null)
        {
            SOCPlayer oldLargestArmyPlayer = ga.getPlayerWithLargestArmy();
            SOCPlayer newLargestArmyPlayer;
            if (mes.getPlayerNumber() == -1)
            {
                newLargestArmyPlayer = null;
            }
            else
            {
                newLargestArmyPlayer = ga.getPlayer(mes.getPlayerNumber());
            }
            ga.setPlayerWithLargestArmy(newLargestArmyPlayer);

            PlayerClientListener pcl = clientListeners.get(mes.getGame());
            // Update player victory points; check for and announce change in largest army
            pcl.largestArmyRefresh(oldLargestArmyPlayer, newLargestArmyPlayer);
        }
    }

    /**
     * handle the "set seat lock" message
     * @param mes  the message
     */
    protected void handleSETSEATLOCK(SOCSetSeatLock mes)
    {
        SOCGame ga = games.get(mes.getGame());

        if (ga != null)
        {
            ga.setSeatLock(mes.getPlayerNumber(), mes.getLockState());
            PlayerClientListener pcl = clientListeners.get(mes.getGame());
            pcl.seatLockUpdated();
        }
    }

    /**
     * handle the "roll dice prompt" message;
     *   if we're in a game and we're the dice roller,
     *   either set the auto-roll timer, or prompt to roll or choose card.
     *
     * @param mes  the message
     */
    protected void handleROLLDICEPROMPT(SOCRollDicePrompt mes)
    {
        PlayerClientListener pcl = clientListeners.get(mes.getGame());
        if (pcl == null)
            return;  // Not one of our games
        pcl.requestedDiceRoll();
    }

    /**
     * handle board reset
     * (new game with same players, same game name, new layout).
     * Create new Game object, destroy old one.
     * For human players, the reset message will be followed
     * with others which will fill in the game state.
     * For robots, they must discard game state and ask to re-join.
     *
     * @param mes  the message
     *
     * @see soc.server.SOCServer#resetBoardAndNotify(String, int)
     * @see soc.game.SOCGame#resetAsCopy()
     */
    protected void handleRESETBOARDAUTH(SOCResetBoardAuth mes)
    {
        String gname = mes.getGame();
        SOCGame ga = games.get(gname);
        if (ga == null)
            return;  // Not one of our games
        PlayerClientListener pcl = clientListeners.get(mes.getGame());
        if (pcl == null)
            return;  // Not one of our games

        SOCGame greset = ga.resetAsCopy();
        greset.isPractice = ga.isPractice;
        games.put(gname, greset);
        pcl.boardReset(greset, mes.getRejoinPlayerNumber(), mes.getRequestingPlayerNumber());
        ga.destroyGame();
    }

    /**
     * a player is requesting a board reset: we must update
     * local game state, and vote unless we are the requester.
     *
     * @param mes  the message
     */
    protected void handleRESETBOARDVOTEREQUEST(SOCResetBoardVoteRequest mes)
    {
        String gname = mes.getGame();
        SOCGame ga = games.get(gname);
        if (ga == null)
            return;  // Not one of our games
        PlayerClientListener pcl = clientListeners.get(mes.getGame());
        if (pcl == null)
            return;  // Not one of our games

        SOCPlayer player = ga.getPlayer(mes.getRequestingPlayer());
        pcl.boardResetVoteRequested(player);
    }

    /**
     * another player has voted on a board reset request: display the vote.
     *
     * @param mes  the message
     */
    protected void handleRESETBOARDVOTE(SOCResetBoardVote mes)
    {
        String gname = mes.getGame();
        SOCGame ga = games.get(gname);
        if (ga == null)
            return;  // Not one of our games
        PlayerClientListener pcl = clientListeners.get(mes.getGame());
        if (pcl == null)
            return;  // Not one of our games

        SOCPlayer player = ga.getPlayer(mes.getPlayerNumber());
        pcl.boardResetVoteCast(player, mes.getPlayerVote());
    }

    /**
     * voting complete, board reset request rejected
     *
     * @param mes  the message
     */
    protected void handleRESETBOARDREJECT(SOCResetBoardReject mes)
    {
        String gname = mes.getGame();
        SOCGame ga = games.get(gname);
        if (ga == null)
            return;  // Not one of our games
        PlayerClientListener pcl = clientListeners.get(mes.getGame());
        if (pcl == null)
            return;  // Not one of our games

        pcl.boardResetVoteRejected();
    }

    /**
     * process the "game option get defaults" message.
     * If any default option's keyname is unknown, ask the server.
     * @see ServerGametypeInfo
     * @since 1.1.07
     */
    private void handleGAMEOPTIONGETDEFAULTS(SOCGameOptionGetDefaults mes, final boolean isPractice)
    {
        ServerGametypeInfo opts;
        if (isPractice)
            opts = practiceServGameOpts;
        else
            opts = tcpServGameOpts;

        final List<String> unknowns;
        synchronized(opts)
        {
            // receiveDefaults sets opts.defaultsReceived, may set opts.allOptionsReceived
            unknowns = opts.receiveDefaults
                (SOCGameOption.parseOptionsToMap((mes.getOpts())));
        }

        if (unknowns != null)
        {
            if (! isPractice)
                gameDisplay.optionsRequested();

            gmgr.put(SOCGameOptionGetInfos.toCmd(unknowns, wantsI18nStrings(isPractice)), isPractice);
        } else {
            opts.newGameWaitingForOpts = false;
            gameDisplay.optionsReceived(opts, isPractice);
        }
    }

    /**
     * process the "game option info" message
     * by calling {@link ServerGametypeInfo#receiveInfo(SOCGameOptionInfo)}.
     * If all are now received, possibly show game info/options window for new game or existing game.
     *<P>
     * For a summary of the flags and variables involved with game options,
     * and the client/server interaction about their values, see
     * {@link ServerGametypeInfo}.
     *
     * @since 1.1.07
     */
    private void handleGAMEOPTIONINFO(SOCGameOptionInfo mes, final boolean isPractice)
    {
        ServerGametypeInfo opts;
        if (isPractice)
            opts = practiceServGameOpts;
        else
            opts = tcpServGameOpts;

        boolean hasAllNow;
        synchronized(opts)
        {
            hasAllNow = opts.receiveInfo(mes);
        }

        boolean isDash = mes.getOptionNameKey().equals("-");  // I18N: do not localize "-" keyname
        gameDisplay.optionsReceived(opts, isPractice, isDash, hasAllNow);
    }

    /**
     * process the "new game with options" message
     * @since 1.1.07
     */
    private void handleNEWGAMEWITHOPTIONS(SOCNewGameWithOptions mes, final boolean isPractice)
    {
        System.err.println("L3609 newgamewithopts at " + System.currentTimeMillis());
        String gname = mes.getGame();
        String opts = mes.getOptionsString();
        boolean canJoin = (mes.getMinVersion() <= Version.versionNumber());
        if (gname.charAt(0) == SOCGames.MARKER_THIS_GAME_UNJOINABLE)
        {
            gname = gname.substring(1);
            canJoin = false;
        }
        gameDisplay.addToGameList(! canJoin, gname, opts, ! isPractice);
    }

    /**
     * handle the "list of games with options" message
     * @since 1.1.07
     */
    private void handleGAMESWITHOPTIONS(SOCGamesWithOptions mes, final boolean isPractice)
    {
        // Any game's name in this msg may start with the "unjoinable" prefix
        // SOCGames.MARKER_THIS_GAME_UNJOINABLE.
        // This is recognized and removed in mes.getGameList.

        SOCGameList msgGames = mes.getGameList();
        if (msgGames == null)
            return;
        if (! isPractice)  // practice gameoption data is set up in handleVERSION;
        {                  // practice srv's gamelist is reached through practiceServer obj.
            if (serverGames == null)
                serverGames = msgGames;
            else
                serverGames.addGames(msgGames, Version.versionNumber());

            // No more game-option info will be received,
            // because that's always sent before game names are sent.
            // We may still ask for GAMEOPTIONGETDEFAULTS if asking to create a game,
            // but that will happen when user clicks that button, not yet.
            tcpServGameOpts.noMoreOptions(false);
        }

        for (String gaName : msgGames.getGameNames())
        {
            gameDisplay.addToGameList(msgGames.isUnjoinableGame(gaName), gaName, msgGames.getGameOptionsString(gaName), false);
        }
    }

    /**
     * Localized i18n strings for game items.
     * Added 2015-01-11 for v2.0.00.
     * @param isPractice  Is the server {@link ClientNetwork#practiceServer}, not remote?
     */
    private void handleLOCALIZEDSTRINGS(final SOCLocalizedStrings mes, final boolean isPractice)
    {
        final List<String> str = mes.getParams();
        final String type = str.get(0);

        if (type.equals(SOCLocalizedStrings.TYPE_GAMEOPT))
        {
            final int L = str.size();
            for (int i = 1; i < L; i += 2)
            {
                SOCGameOption opt = SOCGameOption.getOption(str.get(i), false);
                if (opt != null)
                {
                    final String desc = str.get(i + 1);
                    if (! desc.equals(SOCLocalizedStrings.EMPTY))
                        opt.setDesc(desc);
                }
            }

        }
        else if (type.equals(SOCLocalizedStrings.TYPE_SCENARIO))
        {
            localizeGameScenarios
                (str, true, mes.isFlagSet(SOCLocalizedStrings.FLAG_SENT_ALL), isPractice);
        }
        else
        {
            System.err.println("L4916: Unknown localized string type " + type);
        }
    }

    /**
     * Updated scenario info.
     * Added 2015-09-21 for v2.0.00.
     * @param isPractice  Is the server {@link ClientNetwork#practiceServer}, not remote?
     */
    private void handleSCENARIOINFO(final SOCScenarioInfo mes, final boolean isPractice)
    {
        ServerGametypeInfo opts;
        if (isPractice)
            opts = practiceServGameOpts;
        else
            opts = tcpServGameOpts;

        if (mes.noMoreScens)
        {
            synchronized (opts)
            {
                opts.allScenStringsReceived = true;
                opts.allScenInfoReceived = true;
            }
        } else {
            final String scKey = mes.getScenarioKey();

            if (mes.isKeyUnknown)
                SOCScenario.removeUnknownScenario(scKey);
            else
                SOCScenario.addKnownScenario(mes.getScenario());

            synchronized (opts)
            {
                opts.scenKeys.add(scKey);  // OK if was already present from received localized strings
            }
        }
    }

    /**
     * handle the "player stats" message
     * @since 1.1.09
     */
    private void handlePLAYERSTATS(SOCPlayerStats mes)
    {
        PlayerClientListener pcl = clientListeners.get(mes.getGame());
        if (pcl == null)
            return;  // Not one of our games

        final int stype = mes.getStatType();
        if (stype != SOCPlayerStats.STYPE_RES_ROLL)
            return;  // not recognized in this version

        final int[] rstat = mes.getParams();

        EnumMap<PlayerClientListener.UpdateType, Integer> stats
            = new EnumMap<PlayerClientListener.UpdateType, Integer>(PlayerClientListener.UpdateType.class);
        stats.put(PlayerClientListener.UpdateType.Clay, Integer.valueOf(rstat[Data.ResourceType.CLAY_VALUE]));
        stats.put(PlayerClientListener.UpdateType.Ore, Integer.valueOf(rstat[Data.ResourceType.ORE_VALUE]));
        stats.put(PlayerClientListener.UpdateType.Sheep, Integer.valueOf(rstat[Data.ResourceType.SHEEP_VALUE]));
        stats.put(PlayerClientListener.UpdateType.Wheat, Integer.valueOf(rstat[Data.ResourceType.WHEAT_VALUE]));
        stats.put(PlayerClientListener.UpdateType.Wood, Integer.valueOf(rstat[Data.ResourceType.WOOD_VALUE]));
        if (rstat.length > SOCResourceConstants.GOLD_LOCAL)
        {
            final int n = rstat[SOCResourceConstants.GOLD_LOCAL];
            if (n != 0)
                stats.put(PlayerClientListener.UpdateType.GoldGains, Integer.valueOf(n));
        }
        pcl.playerStats(stats);
    }

    /**
     * Handle the server's debug piece placement on/off message.
     * @since 1.1.12
     */
    private final void handleDEBUGFREEPLACE(SOCDebugFreePlace mes)
    {
        PlayerClientListener pcl = clientListeners.get(mes.getGame());
        if (pcl == null)
            return;  // Not one of our games

        pcl.debugFreePlaceModeToggled(mes.getCoordinates() == 1);
    }

    /**
     * Handle server responses from the "simple request" handler.
     * @since 1.1.18
     */
    private final void handleSIMPLEREQUEST(SOCSimpleRequest mes)
    {
        PlayerClientListener pcl = clientListeners.get(mes.getGame());
        if (pcl == null)
            return;  // Not one of our games

        SOCDisplaylessPlayerClient.handleSIMPLEREQUEST(games, mes);  // update any game state
        pcl.simpleRequest(mes.getPlayerNumber(), mes.getRequestType(), mes.getValue1(), mes.getValue2());
    }

    /**
     * Handle "simple action" announcements from the server.
     * @since 1.1.19
     */
    private final void handleSIMPLEACTION(final SOCSimpleAction mes)
    {
        final String gaName = mes.getGame();
        PlayerClientListener pcl = clientListeners.get(gaName);
        if (pcl == null)
            return;  // Not one of our games

        final int atype = mes.getActionType();
        switch (atype)
        {
        case SOCSimpleAction.SC_PIRI_FORT_ATTACK_RESULT:
            // present the server's response to a Pirate Fortress Attack request
            pcl.scen_SC_PIRI_pirateFortressAttackResult(false, mes.getValue1(), mes.getValue2());
            break;

        case SOCSimpleAction.BOARD_EDGE_SET_SPECIAL:
            // fall through: displayless sets game data, pcl.simpleAction displays updated board layout

        case SOCSimpleAction.TRADE_PORT_REMOVED:
            SOCDisplaylessPlayerClient.handleSIMPLEACTION(games, mes);  // calls ga.removePort(..)
            // fall through so pcl.simpleAction updates displayed board

        case SOCSimpleAction.DEVCARD_BOUGHT:
            pcl.simpleAction(mes.getPlayerNumber(), atype, mes.getValue1(), mes.getValue2());
            break;

        default:
            // ignore unknown types
            System.err.println
                ("handleSIMPLEACTION: Unknown type ignored: " + atype + " in game " + gaName);
        }
    }

    /**
     * Handle game server text and announcements.
     * @see #handleGAMETEXTMSG(SOCGameTextMsg)
     * @since 2.0.00
     */
    protected void handleGAMESERVERTEXT(SOCGameServerText mes)
    {
        PlayerClientListener pcl = clientListeners.get(mes.getGame());
        if (pcl == null)
            return;

        pcl.messageSent(null, mes.getText());
    }

    /**
     * Handle all players' dice roll result resources.  Looks up the game,
     * players gain resources, and announces results.
     * @since 2.0.00
     */
    protected void handleDICERESULTRESOURCES(final SOCDiceResultResources mes)
    {
        SOCGame ga = games.get(mes.getGame());
        if (ga == null)
            return;

        PlayerClientListener pcl = clientListeners.get(mes.getGame());
        if (pcl == null)
            return;

        SOCDisplaylessPlayerClient.handleDICERESULTRESOURCES(mes, ga);
        pcl.diceRolledResources(mes.playerNum, mes.playerRsrc);
    }

    /**
     * Handle moving a piece (a ship) around on the board.
     * @since 2.0.00
     */
    private final void handleMOVEPIECE(SOCMovePiece mes)
    {
        final String gaName = mes.getGame();
        SOCGame ga = games.get(gaName);
        if (ga == null)
            return;  // Not one of our games

        PlayerClientListener pcl = clientListeners.get(mes.getGame());
        if (pcl == null)
            return;
        SOCPlayer player = ga.getPlayer(mes.getPlayerNumber());
        pcl.playerPieceMoved(player, mes.getFromCoord(), mes.getToCoord(), mes.getPieceType());
    }

    /**
     * Handle removing a piece (a ship) from the board in certain scenarios.
     * @since 2.0.00
     */
    private final void handleREMOVEPIECE(SOCRemovePiece mes)
    {
        final String gaName = mes.getGame();
        SOCGame ga = games.get(gaName);
        if (ga == null)
            return;  // Not one of our games

        PlayerClientListener pcl = clientListeners.get(mes.getGame());
        if (pcl == null)
            return;
        SOCPlayer player = ga.getPlayer(mes.getParam1());
        pcl.playerPieceRemoved(player, mes.getParam3(), mes.getParam2());
    }

    /**
     * Reveal a hidden hex on the board.
     * @since 2.0.00
     */
    protected void handleREVEALFOGHEX(final SOCRevealFogHex mes)
    {
        final String gaName = mes.getGame();
        SOCGame ga = games.get(gaName);
        if (ga == null)
            return;  // Not one of our games
        if (! ga.hasSeaBoard)
            return;  // should not happen

        ga.revealFogHiddenHex(mes.getParam1(), mes.getParam2(), mes.getParam3());

        PlayerClientListener pcl = clientListeners.get(gaName);
        if (pcl == null)
            return;  // Not one of our games
        pcl.boardUpdated();
    }

    /**
     * Update a village piece's value on the board (cloth remaining) in _SC_CLVI,
     * or a pirate fortress's strength in _SC_PIRI.
     * @since 2.0.00
     */
    protected void handlePIECEVALUE(final SOCPieceValue mes)
    {
        final String gaName = mes.getGame();
        SOCGame ga = games.get(gaName);
        if (ga == null)
            return;  // Not one of our games
        if (! ga.hasSeaBoard)
            return;  // should not happen

        final int coord = mes.getParam1();
        final int pv = mes.getParam2();
        SOCPlayingPiece updatePiece = null;  // if not null, call pcl.pieceValueUpdated

        if (ga.isGameOptionSet(SOCGameOption.K_SC_CLVI))
        {
            SOCVillage vi = ((SOCBoardLarge) (ga.getBoard())).getVillageAtNode(coord);
            if (vi != null)
            {
                vi.setCloth(pv);
                updatePiece = vi;
            }
        }
        else if (ga.isGameOptionSet(SOCGameOption.K_SC_PIRI))
        {
            SOCFortress fort = ga.getFortress(coord);
            if (fort != null)
            {
                fort.setStrength(pv);
                updatePiece = fort;
            }
        }

        if (updatePiece != null)
        {
            PlayerClientListener pcl = clientListeners.get(gaName);
            if (pcl != null)
                pcl.pieceValueUpdated(updatePiece);
        }
    }

    /**
     * Text that a player has been awarded Special Victory Point(s).
     * The server will also send a {@link SOCPlayerElement} with the SVP total.
     * Also sent for each player's SVPs when client is joining a game in progress.
     * @since 2.0.00
     */
    protected void handleSVPTEXTMSG(final SOCSVPTextMessage mes)
    {
        final String gaName = mes.getGame();
        SOCGame ga = games.get(gaName);
        if (ga == null)
            return;  // Not one of our games
        final SOCPlayer pl = ga.getPlayer(mes.pn);
        if (pl == null)
            return;
        pl.addSpecialVPInfo(mes.svp, mes.desc);
        PlayerClientListener pcl = clientListeners.get(gaName);
        if (pcl == null)
            return;
        pcl.playerSVPAwarded(pl, mes.svp, mes.desc);
    }

    /**
     * Update player inventory. Refresh our display. If it's a reject message, give feedback to the user.
     * @since 2.0.00
     */
    private void handleINVENTORYITEMACTION(final SOCInventoryItemAction mes)
    {
        final boolean isReject = SOCDisplaylessPlayerClient.handleINVENTORYITEMACTION
            (games, (SOCInventoryItemAction) mes);

        PlayerClientListener pcl = clientListeners.get(mes.getGame());
        if (pcl == null)
            return;

        if (isReject)
        {
            pcl.invItemPlayRejected(mes.itemType, mes.reasonCode);
        } else {
            SOCGame ga = games.get(mes.getGame());
            if (ga != null)
            {
                final SOCPlayer pl = ga.getPlayer(mes.playerNumber);
                pcl.playerDevCardUpdated
                    (pl, (mes.action == SOCInventoryItemAction.ADD_PLAYABLE));
                if (mes.action == SOCInventoryItemAction.PLAYED)
                    pcl.playerCanCancelInvItemPlay(pl, mes.canCancelPlay);
            }
        }
    }

    /**
     * Handle the "set special item" message.
     * Calls {@link SOCDisplaylessPlayerClient#handleSETSPECIALITEM(Map, SOCSetSpecialItem)},
     * then calls {@link PlayerClientListener} to update the game display.
     *
     * @param games  Games the client is playing
     * @param mes  the message
     * @since 2.0.00
     */
    private void handleSETSPECIALITEM(final Map<String, SOCGame> games, SOCSetSpecialItem mes)
    {
        SOCDisplaylessPlayerClient.handleSETSPECIALITEM(games, (SOCSetSpecialItem) mes);

        final PlayerClientListener pcl = clientListeners.get(mes.getGame());
        if (pcl == null)
            return;

        final SOCGame ga = games.get(mes.getGame());
        if (ga == null)
            return;

        final String typeKey = mes.typeKey;
        final int gi = mes.gameItemIndex, pi = mes.playerItemIndex, pn = mes.playerNumber;
        final SOCPlayer pl = ((pn != -1) && (pi != -1)) ? ga.getPlayer(pn) : null;

        switch (mes.op)
        {
        case SOCSetSpecialItem.OP_SET:
            // fall through
        case SOCSetSpecialItem.OP_CLEAR:
            pcl.playerSetSpecialItem(typeKey, ga, pl, gi, pi, (mes.op == SOCSetSpecialItem.OP_SET));
            break;

        case SOCSetSpecialItem.OP_PICK:
            // fall through
        case SOCSetSpecialItem.OP_DECLINE:
            pcl.playerPickSpecialItem(typeKey, ga, pl, gi, pi, (mes.op == SOCSetSpecialItem.OP_PICK),
                mes.coord, mes.level, mes.sv);
            break;
        }
    }

    }  // nested class MessageTreater


    /**
     * Should this client request localized strings (I18N) from the server if available?
     * Checks server version, checks whether client locale differs from the fallback {@code "en_US"}.
     * @param isPractice  True if checking for local practice server, not a remote server
     * @return  True if client should request localized strings
     * @since 2.0.00
     */
    final boolean wantsI18nStrings(final boolean isPractice)
    {
        return (isPractice || (sVersion >= SOCStringManager.VERSION_FOR_I18N))
            && (cliLocale != null)
            && ! ("en".equals(cliLocale.getLanguage()) && "US".equals(cliLocale.getCountry()));
    }

    /**
     * Check these game options to see if they contain a scenario we don't yet have full info about.
     * If the options include a scenario and we don't have that scenario's info or localized strings,
     * ask the server for that but don't wait here for a reply.
     *<P>
     * <B>Do not call for practice games:</B> Assumes this is the TCP server, because for practice games
     * we already have full info about scenarios and their strings.
     *
     * @param opts  Game options to check for {@code "SC"}, or {@code null}
     * @since 2.0.00
     */
    protected void checkGameoptsForUnknownScenario(final Map<String,SOCGameOption> opts)
    {
        if ((opts == null) || tcpServGameOpts.allScenInfoReceived || ! opts.containsKey("SC"))
            return;

        final String scKey = opts.get("SC").getStringValue();
        if ((scKey.length() == 0) || tcpServGameOpts.scenKeys.contains(scKey))
            return;

        net.putNet(new SOCScenarioInfo(scKey, false).toCmd());
    }

    /**
     * Localize {@link SOCScenario} names and descriptions with strings from the server.
     * Updates scenario data in {@link #practiceServGameOpts} or {@link #tcpServGameOpts}.
     *
     * @param scStrs  Scenario localized strings, same format as {@link SOCLocalizedStrings} params.
     * @param skipFirst  If true skip the first element of {@code scStrs}, it isn't a scenario keyname.
     * @param sentAll  True if no further strings will be received; is {@link SOCLocalizedStrings#FLAG_SENT_ALL} set?
     *     If true, sets {@link ServerGametypeInfo#allScenStringsReceived}.
     * @param isPractice  Is the server {@link ClientNetwork#practiceServer}, not remote?
     * @since 2.0.00
     */
    protected void localizeGameScenarios
        (final List<String> scStrs, final boolean skipFirst, final boolean sentAll, final boolean isPractice)
    {
        ServerGametypeInfo opts = (isPractice ? practiceServGameOpts : tcpServGameOpts);

        final int L = scStrs.size();
        int i = (skipFirst) ? 1 : 0;
        while (i < L)
        {
            final String scKey = scStrs.get(i);
            ++i;
            opts.scenKeys.add(scKey);

            final String nm = scStrs.get(i);
            ++i;

            if (nm.equals(SOCLocalizedStrings.MARKER_KEY_UNKNOWN))
                continue;

            String desc = scStrs.get(i);
            ++i;

            SOCScenario sc = SOCScenario.getScenario(scKey);
            if ((sc != null) && ! nm.equals(SOCLocalizedStrings.EMPTY))
            {
                if ((desc != null) && desc.equals(SOCLocalizedStrings.EMPTY))
                    desc = null;

                sc.setDesc(nm, desc);
            }
        }

        if (sentAll)
            opts.allScenStringsReceived = true;
    }

    /**
     * Add a new game to the initial window's list of games, and possibly
     * to the {@link #serverGames server games list}.
     *
     * @param gameName the game name to add to the list;
     *            may have the prefix {@link SOCGames#MARKER_THIS_GAME_UNJOINABLE}
     * @param gameOptsStr String of packed {@link SOCGameOption game options}, or null
     * @param addToSrvList Should this game be added to the list of remote-server games?
     *            Practice games should not be added.
     *            The {@link #serverGames} list also has a flag for cannotJoin.
     * @see GameDisplay#addToGameList(boolean, String, String, boolean)
     */
    public void addToGameList(String gameName, String gameOptsStr, final boolean addToSrvList)
    {
        boolean hasUnjoinMarker = (gameName.charAt(0) == SOCGames.MARKER_THIS_GAME_UNJOINABLE);
        if (hasUnjoinMarker)
        {
            gameName = gameName.substring(1);
        }
        gameDisplay.addToGameList(hasUnjoinMarker, gameName, gameOptsStr, addToSrvList);
    }

    /** If we're playing in a game that's just finished, update the scores.
     *  This is used to show the true scores, including hidden
     *  victory-point cards, at the game's end.
     *  @since 1.1.00
     */
    public void updateGameEndStats(String game, final int[] scores)
    {
        SOCGame ga = games.get(game);
        if (ga == null)
            return;  // Not playing in that game
        if (ga.getGameState() != SOCGame.OVER)
        {
            System.err.println("L4044: pcli.updateGameEndStats called at state " + ga.getGameState());
            return;  // Should not have been sent; game is not yet over.
        }

        PlayerClientListener pcl = clientListeners.get(game);
        if (pcl == null)
            return;
        Map<SOCPlayer, Integer> scoresMap = new HashMap<SOCPlayer, Integer>();
        for (int i=0; i<scores.length; ++i)
        {
            scoresMap.put(ga.getPlayer(i), Integer.valueOf(scores[i]));
        }
        pcl.gameEnded(scoresMap);
    }

    /**
     * the user leaves the given chat channel
     *
     * @param ch  the name of the channel
     */
    public void leaveChannel(String ch)
    {
        gameDisplay.channelLeft(ch);
        net.putNet(SOCLeaveChannel.toCmd(nickname, net.getHost(), ch));
    }

    public GameManager getGameManager()
    {
        return gameManager;
    }


    /**
     * Nested class for processing outgoing messages (putting).
     *<P>
     * Before v2.0.00, most of these fields and methods were part of the main {@link SOCPlayerClient} class.
     * @author paulbilnoski
     * @since 2.0.00
     */
    public static class GameManager
    {
        private final SOCPlayerClient client;
        private final ClientNetwork net;

        GameManager(SOCPlayerClient client)
        {
            this.client = client;
            if (client == null)
                throw new IllegalArgumentException("client is null");
            net = client.getNet();
            if (net == null)
                throw new IllegalArgumentException("client network is null");
        }

        /**
         * Write a message to the net or practice server.
         * Because the player can be in both network games and practice games,
         * we must route to the appropriate client-server connection.
         *
         * @param s  the message
         * @param isPractice  Put to the practice server, not tcp network?
         *                {@link ClientNetwork#localTCPServer} is considered "network" here.
         *                Use <tt>isPractice</tt> only with {@link ClientNetwork#practiceServer}.
         * @return true if the message was sent, false if not
         * @throws IllegalArgumentException if {@code s} is {@code null}
         */
        private synchronized boolean put(String s, final boolean isPractice)
            throws IllegalArgumentException
        {
            if (s == null)
                throw new IllegalArgumentException("null");

            if (isPractice)
                return net.putPractice(s);
            return net.putNet(s);
        }

    /**
     * request to buy a development card
     *
     * @param ga     the game
     */
    public void buyDevCard(SOCGame ga)
    {
        put(SOCBuyCardRequest.toCmd(ga.getName()), ga.isPractice);
    }

    /**
     * request to build something
     *
     * @param ga     the game
     * @param piece  the type of piece, from {@link soc.game.SOCPlayingPiece} constants,
     *               or -1 to request the Special Building Phase.
     */
    public void buildRequest(SOCGame ga, int piece)
    {
        put(SOCBuildRequest.toCmd(ga.getName(), piece), ga.isPractice);
    }

    /**
     * request to cancel building something
     *
     * @param ga     the game
     * @param piece  the type of piece, from SOCPlayingPiece constants
     */
    public void cancelBuildRequest(SOCGame ga, int piece)
    {
        put(SOCCancelBuildRequest.toCmd(ga.getName(), piece), ga.isPractice);
    }

    /**
     * put a piece on the board, using the {@link SOCPutPiece} message.
     * If the game is in {@link SOCGame#debugFreePlacement} mode,
     * send the {@link SOCDebugFreePlace} message instead.
     *
     * @param ga  the game where the action is taking place
     * @param pp  the piece being placed
     */
    public void putPiece(SOCGame ga, SOCPlayingPiece pp)
    {
        String ppm;
        if (ga.isDebugFreePlacement())
            ppm = SOCDebugFreePlace.toCmd(ga.getName(), pp.getPlayerNumber(), pp.getType(), pp.getCoordinates());
        else
            ppm = SOCPutPiece.toCmd(ga.getName(), pp.getPlayerNumber(), pp.getType(), pp.getCoordinates());

        /**
         * send the command
         */
        put(ppm, ga.isPractice);
    }

    /**
     * Ask the server to move this piece to a different coordinate.
     * @param ga  the game where the action is taking place
     * @param pn  The piece's player number
     * @param ptype    The piece type, such as {@link SOCPlayingPiece#SHIP}
     * @param fromCoord  Move the piece from here
     * @param toCoord    Move the piece to here
     * @since 2.0.00
     */
    public void movePieceRequest
        (final SOCGame ga, final int pn, final int ptype, final int fromCoord, final int toCoord)
    {
        put(SOCMovePieceRequest.toCmd(ga.getName(), pn, ptype, fromCoord, toCoord), ga.isPractice);
    }

    /**
     * the player wants to move the robber or the pirate ship.
     *
     * @param ga  the game
     * @param pl  the player
     * @param coord  edge where the player wants the robber, or negative edge for the pirate ship
     */
    public void moveRobber(SOCGame ga, SOCPlayer pl, int coord)
    {
        put(SOCMoveRobber.toCmd(ga.getName(), pl.getPlayerNumber(), coord), ga.isPractice);
    }

    /**
     * The player wants to send a simple request to the server, such as
     * {@link SOCSimpleRequest#SC_PIRI_FORT_ATTACK} to attack their
     * pirate fortress in scenario option {@link SOCGameOption#K_SC_PIRI _SC_PIRI}.
     *<P>
     * Using network message request types within the client breaks abstraction,
     * but prevents having a lot of very similar methods for simple requests.
     *
     * @param pl  the requesting player
     * @param reqtype  the request type as defined in {@link SOCSimpleRequest}
     * @since 2.0.00
     * @see #sendSimpleRequest(SOCPlayer, int, int, int)
     */
    public void sendSimpleRequest(final SOCPlayer pl, final int reqtype)
    {
        sendSimpleRequest(pl, reqtype, 0, 0);
    }

    /**
     * The player wants to send a simple request to the server, such as
     * {@link SOCSimpleRequest#SC_PIRI_FORT_ATTACK} to attack their
     * pirate fortress in scenario option {@link SOCGameOption#K_SC_PIRI _SC_PIRI},
     * with optional {@code value1} and {@code value2} parameters.
     *<P>
     * Using network message request types within the client breaks abstraction,
     * but prevents having a lot of very similar methods for simple requests.
     *
     * @param pl  the requesting player
     * @param reqtype  the request type as defined in {@link SOCSimpleRequest}
     * @param value1  First optional detail value, or 0
     * @param value2  Second optional detail value, or 0
     * @since 2.0.00
     * @see #sendSimpleRequest(SOCPlayer, int)
     */
    public void sendSimpleRequest(final SOCPlayer pl, final int reqtype, final int value1, final int value2)
    {
        final SOCGame ga = pl.getGame();
        put(SOCSimpleRequest.toCmd(ga.getName(), pl.getPlayerNumber(), reqtype, value1, value2),
            ga.isPractice);
    }

    /**
     * send a text message to the people in the game
     *
     * @param ga   the game
     * @param me   the message
     * @see SOCPlayerClient.GameAwtDisplay#chSend(String, String)
     */
    public void sendText(SOCGame ga, String me)
    {
        put(SOCGameTextMsg.toCmd(ga.getName(), client.nickname, me), ga.isPractice);
    }

    /**
     * the user leaves the given game
     *
     * @param ga   the game
     */
    public void leaveGame(SOCGame ga)
    {
        client.clientListeners.remove(ga.getName());
        client.games.remove(ga.getName());
        put(SOCLeaveGame.toCmd(client.nickname, net.getHost(), ga.getName()), ga.isPractice);
    }

    /**
     * the user sits down to play
     *
     * @param ga   the game
     * @param pn   the number of the seat where the user wants to sit
     */
    public void sitDown(SOCGame ga, int pn)
    {
        put(SOCSitDown.toCmd(ga.getName(), "dummy", pn, false), ga.isPractice);
    }

    /**
     * the user is starting the game
     *
     * @param ga  the game
     */
    public void startGame(SOCGame ga)
    {
        put(SOCStartGame.toCmd(ga.getName()), ga.isPractice);
    }

    /**
     * the user rolls the dice
     *
     * @param ga  the game
     */
    public void rollDice(SOCGame ga)
    {
        put(SOCRollDice.toCmd(ga.getName()), ga.isPractice);
    }

    /**
     * the user is done with the turn
     *
     * @param ga  the game
     */
    public void endTurn(SOCGame ga)
    {
        put(SOCEndTurn.toCmd(ga.getName()), ga.isPractice);
    }

    /**
     * the user wants to discard
     *
     * @param ga  the game
     */
    public void discard(SOCGame ga, SOCResourceSet rs)
    {
        put(SOCDiscard.toCmd(ga.getName(), rs), ga.isPractice);
    }

    /**
     * The user has picked these resources to gain from the gold hex.
     * Or, in game state {@link SOCGame#WAITING_FOR_DISCOVERY}, has picked these
     * 2 free resources from a Discovery/Year of Plenty card.
     *
     * @param ga  the game
     * @param rs  The resources to pick
     * @since 2.0.00
     */
    public void pickResources(SOCGame ga, SOCResourceSet rs)
    {
        put(SOCPickResources.toCmd(ga.getName(), rs), ga.isPractice);
    }

    /**
     * The user chose a player to steal from,
     * or (game state {@link SOCGame#WAITING_FOR_ROBBER_OR_PIRATE})
     * chose whether to move the robber or the pirate,
     * or (game state {@link SOCGame#WAITING_FOR_ROB_CLOTH_OR_RESOURCE})
     * chose whether to steal a resource or cloth.
     *
     * @param ga  the game
     * @param ch  the player number,
     *   or {@link SOCChoosePlayer#CHOICE_MOVE_ROBBER} to move the robber
     *   or {@link SOCChoosePlayer#CHOICE_MOVE_PIRATE} to move the pirate ship.
     *   See {@link SOCChoosePlayer#SOCChoosePlayer(String, int)} for meaning
     *   of <tt>ch</tt> for game state <tt>WAITING_FOR_ROB_CLOTH_OR_RESOURCE</tt>.
     */
    public void choosePlayer(SOCGame ga, final int ch)
    {
        put(SOCChoosePlayer.toCmd(ga.getName(), ch), ga.isPractice);
    }

    /**
     * The user is reacting to the move robber request.
     *
     * @param ga  the game
     */
    public void chooseRobber(SOCGame ga)
    {
        choosePlayer(ga, SOCChoosePlayer.CHOICE_MOVE_ROBBER);
    }

    /**
     * The user is reacting to the move pirate request.
     *
     * @param ga  the game
     */
    public void choosePirate(SOCGame ga)
    {
        choosePlayer(ga, SOCChoosePlayer.CHOICE_MOVE_PIRATE);
    }

    /**
     * the user is rejecting the current offers
     *
     * @param ga  the game
     */
    public void rejectOffer(SOCGame ga)
    {
        put(SOCRejectOffer.toCmd(ga.getName(), ga.getPlayer(client.nickname).getPlayerNumber()), ga.isPractice);
    }

    /**
     * the user is accepting an offer
     *
     * @param ga  the game
     * @param from the number of the player that is making the offer
     */
    public void acceptOffer(SOCGame ga, int from)
    {
        put(SOCAcceptOffer.toCmd(ga.getName(), ga.getPlayer(client.nickname).getPlayerNumber(), from), ga.isPractice);
    }

    /**
     * the user is clearing an offer
     *
     * @param ga  the game
     */
    public void clearOffer(SOCGame ga)
    {
        put(SOCClearOffer.toCmd(ga.getName(), ga.getPlayer(client.nickname).getPlayerNumber()), ga.isPractice);
    }

    /**
     * the user wants to trade with the bank or a port.
     *
     * @param ga    the game
     * @param give  what is being offered
     * @param get   what the player wants
     */
    public void bankTrade(SOCGame ga, SOCResourceSet give, SOCResourceSet get)
    {
        put(SOCBankTrade.toCmd(ga.getName(), give, get), ga.isPractice);
    }

    /**
     * the user is making an offer to trade with another player.
     *
     * @param ga    the game
     * @param offer the trade offer
     */
    public void offerTrade(SOCGame ga, SOCTradeOffer offer)
    {
        put(SOCMakeOffer.toCmd(ga.getName(), offer), ga.isPractice);
    }

    /**
     * the user wants to play a development card
     *
     * @param ga  the game
     * @param dc  the type of development card
     */
    public void playDevCard(SOCGame ga, int dc)
    {
        if ((! ga.isPractice) && (client.sVersion < SOCDevCardConstants.VERSION_FOR_NEW_TYPES))
        {
            if (dc == SOCDevCardConstants.KNIGHT)
                dc = SOCDevCardConstants.KNIGHT_FOR_VERS_1_X;
            else if (dc == SOCDevCardConstants.UNKNOWN)
                dc = SOCDevCardConstants.UNKNOWN_FOR_VERS_1_X;
        }
        put(SOCPlayDevCardRequest.toCmd(ga.getName(), dc), ga.isPractice);
    }

    /**
     * The current user wants to play a special {@link soc.game.SOCInventoryItem SOCInventoryItem}.
     * Send the server a {@link SOCInventoryItemAction}{@code (currentPlayerNumber, PLAY, itype, rc=0)} message.
     * @param ga     the game
     * @param itype  the special inventory item type picked by player,
     *     from {@link soc.game.SOCInventoryItem#itype SOCInventoryItem.itype}
     */
    public void playInventoryItem(SOCGame ga, final int itype)
    {
        put(SOCInventoryItemAction.toCmd
            (ga.getName(), ga.getCurrentPlayerNumber(), SOCInventoryItemAction.PLAY, itype, 0), ga.isPractice);
    }

    /**
     * The current user wants to pick a {@link SOCSpecialItem Special Item}.
     * Send the server a {@link SOCSetSpecialItem}{@code (PICK, typeKey, gi, pi, owner=-1, coord=-1, level=0)} message.
     * @param ga  Game
     * @param typeKey  Special item type.  Typically a {@link SOCGameOption} keyname; see the {@link SOCSpecialItem}
     *     class javadoc for details.
     * @param gi  Game Item Index, as in {@link SOCGame#getSpecialItem(String, int)} or
     *     {@link SOCSpecialItem#playerPickItem(String, SOCGame, SOCPlayer, int, int)}, or -1
     * @param pi  Player Item Index, as in {@link SOCSpecialItem#playerPickItem(String, SOCGame, SOCPlayer, int, int)},
     *     or -1
     */
    public void pickSpecialItem(SOCGame ga, final String typeKey, final int gi, final int pi)
    {
        put(new SOCSetSpecialItem
            (ga.getName(), SOCSetSpecialItem.OP_PICK, typeKey, gi, pi, -1).toCmd(), ga.isPractice);
    }

    /**
     * the user picked a resource to monopolize
     *
     * @param ga   the game
     * @param res  the resource
     */
    public void monopolyPick(SOCGame ga, int res)
    {
        put(SOCMonopolyPick.toCmd(ga.getName(), res), ga.isPractice);
    }

    /**
     * the user is changing the face image
     *
     * @param ga  the game
     * @param id  the image id
     */
    public void changeFace(SOCGame ga, int id)
    {
        client.lastFaceChange = id;
        put(SOCChangeFace.toCmd(ga.getName(), ga.getPlayer(client.nickname).getPlayerNumber(), id), ga.isPractice);
    }

    /**
     * The user is locking or unlocking a seat.
     *
     * @param ga  the game
     * @param pn  the seat number
     * @param sl  new seat lock state; remember that servers older than v2.0.00 won't recognize {@code CLEAR_ON_RESET}
     * @since 2.0.00
     */
    public void setSeatLock(SOCGame ga, int pn, SOCGame.SeatLockState sl)
    {
        put(SOCSetSeatLock.toCmd(ga.getName(), pn, sl), ga.isPractice);
    }

    /**
     * Player wants to request to reset the board (same players, new game, new layout).
     * Send {@link soc.message.SOCResetBoardRequest} to server;
     * it will either respond with a
     * {@link soc.message.SOCResetBoardAuth} message,
     * or will tell other players to vote yes/no on the request.
     * Before calling, check player.hasAskedBoardReset()
     * and game.getResetVoteActive().
     */
    public void resetBoardRequest(SOCGame ga)
    {
        put(SOCResetBoardRequest.toCmd(SOCMessage.RESETBOARDREQUEST, ga.getName()), ga.isPractice);
    }

    /**
     * Player is responding to a board-reset vote from another player.
     * Send {@link soc.message.SOCResetBoardRequest} to server;
     * it will either respond with a
     * {@link soc.message.SOCResetBoardAuth} message,
     * or will tell other players to vote yes/no on the request.
     *
     * @param ga Game to vote on
     * @param pn Player number of our player who is voting
     * @param voteYes If true, this player votes yes; if false, no
     */
    public void resetBoardVote(SOCGame ga, int pn, boolean voteYes)
    {
        put(SOCResetBoardVote.toCmd(ga.getName(), pn, voteYes), ga.isPractice);
    }

        /**
         * send a command to the server with a message
         * asking a robot to show the debug info for
         * a possible move after a move has been made
         *
         * @param ga  the game
         * @param pname  the robot name
         * @param piece  the piece to consider
         */
         //TODO i18n this is a command, isn't it?
        public void considerMove(SOCGame ga, String pname, SOCPlayingPiece piece)
        {
            String msg = pname + ":consider-move ";

            switch (piece.getType())
            {
            case SOCPlayingPiece.SETTLEMENT:
                msg += "settlement";

                break;

            case SOCPlayingPiece.ROAD:
                msg += "road";

                break;

            case SOCPlayingPiece.CITY:
                msg += "city";

                break;
            }

            msg += (" " + piece.getCoordinates());
            put(SOCGameTextMsg.toCmd(ga.getName(), client.nickname, msg), ga.isPractice);
        }

        /**
         * send a command to the server with a message
         * asking a robot to show the debug info for
         * a possible move before a move has been made
         *
         * @param ga  the game
         * @param pname  the robot name
         * @param piece  the piece to consider
         */
        public void considerTarget(SOCGame ga, String pname, SOCPlayingPiece piece)
        {
            String msg = pname + ":consider-target ";

            switch (piece.getType())
            {
            case SOCPlayingPiece.SETTLEMENT:
                msg += "settlement";

                break;

            case SOCPlayingPiece.ROAD:
                msg += "road";

                break;

            case SOCPlayingPiece.CITY:
                msg += "city";

                break;
            }

            msg += (" " + piece.getCoordinates());
            put(SOCGameTextMsg.toCmd(ga.getName(), client.nickname, msg), ga.isPractice);
        }

    }  // nested class GameManager


    /**
     * @return true if name is on the ignore list
     */
    protected boolean onIgnoreList(String name)
    {
        boolean result = false;

        for (String s : ignoreList)
        {
            if (s.equals(name))
            {
                result = true;

                break;
            }
        }

        return result;
    }

    /**
     * add this name to the ignore list
     *
     * @param name the name to add
     */
    protected void addToIgnoreList(String name)
    {
        name = name.trim();

        if (!onIgnoreList(name))
        {
            ignoreList.addElement(name);
        }
    }

    /**
     * remove this name from the ignore list
     *
     * @param name  the name to remove
     */
    protected void removeFromIgnoreList(String name)
    {
        name = name.trim();
        ignoreList.removeElement(name);
    }

    /**
     * Create a game name, and start a practice game.
     * Assumes {@link GameAwtDisplay#MAIN_PANEL} is initialized.
     * See {@link #startPracticeGame(String, Map, boolean)} for details.
     * @return True if the practice game request was sent, false if there was a problem
     *         starting the practice server or client
     * @since 1.1.00
     */
    public boolean startPracticeGame()
    {
        return startPracticeGame(null, null, true);
    }

    /**
     * Setup for practice game (on the non-tcp server).
     * If needed, a (stringport, not tcp) {@link ClientNetwork#practiceServer}, client, and robots are started.
     *
     * @param practiceGameName Unique name to give practice game; if name unknown, call
     *         {@link #startPracticeGame()} instead
     * @param gameOpts Set of {@link SOCGameOption game options} to use, or null
     * @param mainPanelIsActive Is the SOCPlayerClient main panel active?
     *         False if we're being called from elsewhere, such as
     *         {@link SOCConnectOrPracticePanel}.
     * @return True if the practice game request was sent, false if there was a problem
     *         starting the practice server or client
     * @since 1.1.00
     */
    public boolean startPracticeGame
        (String practiceGameName, final Map<String, SOCGameOption> gameOpts, final boolean mainPanelIsActive)
    {
        ++numPracticeGames;

        if (practiceGameName == null)
            practiceGameName = DEFAULT_PRACTICE_GAMENAME + " " + (numPracticeGames);  // "Practice 3"

        // May take a while to start server & game.
        // The new-game window will clear this cursor.
        gameDisplay.practiceGameStarting();

        return net.startPracticeGame(practiceGameName, gameOpts);
    }

    /**
     * Server version, for checking feature availability.
     * Returns -1 if unknown.
     * @param  game  Game being played on a practice or tcp server.
     * @return Server version, format like {@link soc.util.Version#versionNumber()},
     *         or 0 or -1.
     */
    public int getServerVersion(SOCGame game)
    {
        if (game.isPractice)
            return Version.versionNumber();
        else
            return sVersion;
    }

    /**
     * network trouble; if possible, ask if they want to play locally (practiceServer vs. robots).
     * Otherwise, go ahead and shut down.
     */
    public void dispose()
    {
        final boolean canPractice = net.putLeaveAll(); // Can we still start a practice game?

        String err;
        if (canPractice)
        {
            err = strings.get("pcli.error.networktrouble");  // "Sorry, network trouble has occurred."
        } else {
            err = strings.get("pcli.error.clientshutdown");  // "Sorry, the client has been shut down."
        }
        err = err + " " + ((net.ex == null) ? strings.get("pcli.error.loadpageagain") : net.ex.toString());
            // "Load the page again."

        gameDisplay.channelsClosed(err);

        // Stop network games; Practice games can continue.
        for (Map.Entry<String, PlayerClientListener> e : clientListeners.entrySet())
        {
            String gameName = e.getKey();
            SOCGame game = games.get(gameName);
            boolean isPractice = false;
            if (game != null)
                isPractice = game.isPractice;
            if (!(canPractice && isPractice))
                e.getValue().gameDisconnected(err);
        }

        net.dispose();

        gameDisplay.showErrorPanel(err, canPractice);
    }

    /**
     * for stand-alones
     */
    public static void usage()
    {
        System.err.println("usage: java soc.client.SOCPlayerClient [<host> <port>]");
    }

    /**
     * for stand-alones
     */
    public static void main(String[] args)
    {
        GameAwtDisplay gameDisplay = null;
        SOCPlayerClient client = null;

        String host = null;  // from args, if not empty
        int port = -1;

        Version.printVersionText(System.out, "Java Settlers Client ");

        if (args.length != 0)
        {
            if (args.length != 2)
            {
                usage();
                System.exit(1);
            }

            try {
                host = args[0];
                port = Integer.parseInt(args[1]);
            } catch (NumberFormatException x) {
                usage();
                System.err.println("Invalid port: " + args[1]);
                System.exit(1);
            }
        }

        client = new SOCPlayerClient();
        gameDisplay = new GameAwtDisplay((args.length == 0), client);
        client.setGameDisplay(gameDisplay);

        Frame frame = new Frame(client.strings.get("pcli.main.title", Version.version()));  // "JSettlers client {0}"
        frame.setBackground(new Color(97, 175, 113));  // green tone #61AF71
        frame.setForeground(Color.black);
        // Add a listener for the close event
        frame.addWindowListener(gameDisplay.createWindowAdapter());

        gameDisplay.initVisualElements(); // after the background is set

        frame.add(gameDisplay, BorderLayout.CENTER);
        frame.setLocationByPlatform(true);
        frame.setSize(620, 400);
        frame.setVisible(true);

        if (Version.versionNumber() == 0)
        {
            client.gameDisplay.showErrorPanel("Packaging error: Cannot determine JSettlers version", false);
                // I18N: Can't localize this, the i18n files are provided by the same packaging steps
                // which would create /resources/version.info
            return;
        }

        if ((host != null) && (port != -1))
            client.net.connect(host, port);
    }

    public ClientNetwork getNet()
    {
        return net;
    }


    /**
     * Helper object to encapsulate and deal with network connectivity.
     *<P>
     * Local practice server (if any) is started in {@link #startPracticeGame(String, Map)}.
     *<br>
     * Local tcp server (if any) is started in {@link #initLocalServer(int)}.
     *<br>
     * Network shutdown is {@link #disconnect()} or {@link #dispose()}.
     *<P>
     * Before v2.0.00, most of these fields and methods were part of the main {@link SOCPlayerClient} class.
     *
     * @author Paul Bilnoski &lt;paul@bilnoski.net&gt;
     * @since 2.0.00
     * @see SOCPlayerClient#getNet()
     */
    public static class ClientNetwork
    {
        /**
         * Default tcp port number 8880 to listen, and to connect to remote server.
         * Should match SOCServer.SOC_PORT_DEFAULT.
         *<P>
         * 8880 is the default SOCPlayerClient port since jsettlers 1.0.4, per cvs history.
         * @since 1.1.00
         */
        public static final int SOC_PORT_DEFAULT = 8880;

        final SOCPlayerClient client;

        /**
         * Hostname we're connected to, or null
         */
        private String host;

        /**
         * TCP port we're connected to; default is {@link #SOC_PORT_DEFAULT}.
         */
        private int port = SOC_PORT_DEFAULT;

        /**
         * Client-hosted TCP server. If client is running this server, it's also connected
         * as a client, instead of being client of a remote server.
         * Started via {@link SOCPlayerClient.GameAwtDisplay#startLocalTCPServer(int)}.
         * {@link #practiceServer} may still be activated at the user's request.
         * Note that {@link SOCGame#isPractice} is false for localTCPServer's games.
         */
        private SOCServer localTCPServer = null;

        Socket s;
        DataInputStream in;
        DataOutputStream out;
        Thread reader = null;

        /**
         * Any network error (TCP communication) received while connecting
         * or sending messages in {@link #putNet(String)}, or null.
         * If {@code ex != null}, putNet will refuse to send.
         *<P>
         * The exception's {@link Throwable#toString() toString()} including its
         * {@link Throwable#getMessage() getMessage()} may be displayed to the user
         * by {@link SOCPlayerClient#dispose()}; if throwing an error that the user
         * should see, be sure to set the detail message.
         */
        Exception ex = null;

        /** Practice-server error (stringport pipes), or null */
        Exception ex_P = null;

        /**
         * Are we connected to a TCP server (remote or {@link #localTCPServer})?
         * {@link #practiceServer} is not a TCP server.
         * @see #ex
         */
        boolean connected = false;

        /** For debug, our last messages sent, over the net or practice server (pipes) */
        protected String lastMessage_N, lastMessage_P;

        /**
         * Server for practice games via {@link #prCli}; not connected to the network,
         * not suited for hosting multi-player games. Use {@link #localTCPServer}
         * for those.
         * SOCMessages of games where {@link SOCGame#isPractice} is true are sent
         * to practiceServer.
         *<P>
         * Null before it's started in {@link SOCPlayerClient#startPracticeGame()}.
         */
        protected SOCServer practiceServer = null;

        /**
         * Client connection to {@link #practiceServer practice server}.
         * Null before it's started in {@link #startPracticeGame()}.
         *<P>
         * Last message is in {@link #lastMessage_P}; any error is in {@link #ex_P}.
         */
        protected StringConnection prCli = null;

        public ClientNetwork(SOCPlayerClient c)
        {
            client = c;
            if (client == null)
                throw new IllegalArgumentException("client is null");
        }

        /** Shut down the local TCP server (if any) and disconnect from the network. */
        public void dispose()
        {
            shutdownLocalServer();
            disconnect();
        }

        /**
         * Start a practice game.  If needed, create and start {@link #practiceServer}.
         * @param practiceGameName  Game name
         * @param gameOpts  Game options
         * @return True if the practice game request was sent, false if there was a problem
         *         starting the practice server or client
         */
        public boolean startPracticeGame(final String practiceGameName, final Map<String, SOCGameOption> gameOpts)
        {
            if (practiceServer == null)
            {
                try
                {
                    if (Version.versionNumber() == 0)
                    {
                        throw new IllegalStateException("Packaging error: Cannot determine JSettlers version");
                    }

                    practiceServer = new SOCServer(SOCServer.PRACTICE_STRINGPORT, SOCServer.SOC_MAXCONN_DEFAULT, null, null);
                    practiceServer.setPriority(5);  // same as in SOCServer.main
                    practiceServer.start();
                }
                catch (Throwable th)
                {
                    client.gameDisplay.showErrorDialog
                        (client.strings.get("pcli.error.startingpractice") + "\n" + th,  // "Problem starting practice server:"
                         client.strings.get("base.cancel"));

                    return false;
                }
            }

            if (prCli == null)
            {
                try
                {
                    prCli = StringServerSocket.connectTo(SOCServer.PRACTICE_STRINGPORT);
                    new SOCPlayerLocalStringReader(prCli);
                    // Reader will start its own thread.
                    // Send VERSION right away (1.1.06 and later)
                    putPractice(SOCVersion.toCmd
                        (Version.versionNumber(), Version.version(), Version.buildnum(), client.cliLocale.toString()));

                    // practice server will support per-game options
                    client.gameDisplay.enableOptions();
                }
                catch (ConnectException e)
                {
                    ex_P = e;

                    return false;
                }
            }

            // Ask internal practice server to create the game
            if (gameOpts == null)
                putPractice(SOCJoinGame.toCmd(client.nickname, "", getHost(), practiceGameName));
            else
                putPractice(SOCNewGameWithOptionsRequest.toCmd
                    (client.nickname, "", getHost(), practiceGameName, gameOpts));

            return true;
        }

        /**
         * Get the tcp port number of the local server.
         * @see #isRunningLocalServer()
         */
        public int getLocalServerPort()
        {
            if (localTCPServer == null)
                return 0;
            return localTCPServer.getPort();
        }

        /** Shut down the local TCP server. */
        public void shutdownLocalServer()
        {
            if ((localTCPServer != null) && (localTCPServer.isUp()))
            {
                localTCPServer.stopServer();
                localTCPServer = null;
            }
        }

        /**
         * Create and start the local TCP server on a given port.
         * If startup fails, show a {@link NotifyDialog} with the error message.
         * @return True if started, false if not
         */
        public boolean initLocalServer(int tport)
        {
            try
            {
                localTCPServer = new SOCServer(tport, SOCServer.SOC_MAXCONN_DEFAULT, null, null);
                localTCPServer.setPriority(5);  // same as in SOCServer.main
                localTCPServer.start();
            }
            catch (Throwable th)
            {
                client.gameDisplay.showErrorDialog
                    (client.strings.get("pcli.error.startingserv") + "\n" + th,  // "Problem starting server:"
                     client.strings.get("base.cancel"));
                return false;
            }

            return true;
        }

        /** Port number of the tcp server we're a client of; default is {@link #SOC_PORT_DEFAULT}. */
        public int getPort()
        {
            return port;
        }

        /** Hostname of the tcp server we're a client of */
        public String getHost()
        {
            return host;
        }

        /** Are we connected to a tcp server? */
        public synchronized boolean isConnected()
        {
            return connected;
        }

        /**
         * Attempts to connect to the server. See {@link #isConnected()} for success or
         * failure. Once connected, starts a {@link #reader} thread.
         * The first message over the connection is our version,
         * and the second is the server's response:
         * Either {@link SOCRejectConnection}, or the lists of
         * channels and games ({@link SOCChannels}, {@link SOCGames}).
         *<P>
         * Since user login and authentication don't occur until a game or channel join is requested,
         * no username or password is needed here.
         *<P>
         * Before 1.1.06, the server's response was first,
         * and version was sent in reply to server's version.
         *
         * @param chost  Server host to connect to, or {@code null} for localhost
         * @param sPort  Server TCP port to connect to; the default server port is {@link ClientNetwork#SOC_PORT_DEFAULT}.
         * @throws IllegalStateException if already connected
         *     or if {@link Version#versionNumber()} returns 0 (packaging error)
         * @see soc.server.SOCServer#newConnection1(Connection)
         */
        public synchronized void connect(String chost, int sPort)
            throws IllegalStateException
        {
            if (connected)
            {
                throw new IllegalStateException
                    ("Already connected to " + (host != null ? host : "localhost") + ":" + port);
            }

            if (Version.versionNumber() == 0)
            {
                throw new IllegalStateException("Packaging error: Cannot determine JSettlers version");
            }

            ex = null;
            host = chost;
            port = sPort;

            String hostString = (chost != null ? chost : "localhost") + ":" + sPort;
            System.out.println(/*I*/"Connecting to " + hostString/*18N*/);  // I18N: Not localizing console output yet
            client.gameDisplay.setMessage
                (client.strings.get("pcli.message.connecting.serv"));  // "Connecting to server..."

            try
            {
                if (client.gotPassword)
                {
                    client.gameDisplay.setPassword(client.password);
                        // when ! gotPassword, GameAwtDisplay.getPassword() will read pw from there
                    client.gotPassword = false;
                }
                s = new Socket(host, port);
                in = new DataInputStream(s.getInputStream());
                out = new DataOutputStream(s.getOutputStream());
                connected = true;
                (reader = new Thread(new NetReadTask(client, this))).start();
                // send VERSION right away (1.1.06 and later)
                // Version msg includes locale in 2.0.00 and later clients; v1.x.xx servers will ignore that token.
                putNet(SOCVersion.toCmd
                    (Version.versionNumber(), Version.version(), Version.buildnum(), client.cliLocale.toString()));
            }
            catch (Exception e)
            {
                ex = e;
                String msg = client.strings.get("pcli.error.couldnotconnect", ex);  // "Could not connect to the server: " + ex
                System.err.println(msg);
                client.gameDisplay.showErrorPanel(msg, (ex_P == null));
                if (connected)
                {
                    disconnect();
                    connected = false;
                }
                host = null;
                port = 0;
                if (in != null)
                {
                    try { in.close(); } catch (Throwable th) {}
                    in = null;
                }
                if (out != null)
                {
                    try { out.close(); } catch (Throwable th) {}
                    out = null;
                }
                s = null;
            }
        }

        /**
         * Disconnect from the net (client of remote server).
         * If a problem occurs, sets {@link #ex}.
         * @see #dispose()
         */
        protected synchronized void disconnect()
        {
            connected = false;

            // reader will die once 'connected' is false, and socket is closed

            try
            {
                s.close();
            }
            catch (Exception e)
            {
                ex = e;
            }
        }

        /**
         * Are we running a local tcp server?
         * @see #getLocalServerPort()
         * @see #anyHostedActiveGames()
         */
        public boolean isRunningLocalServer()
        {
            return localTCPServer != null;
        }

        /**
         * Look for active games that we're hosting (state >= START1A, not yet OVER).
         *
         * @return If any hosted games of ours are active
         * @see SOCPlayerClient.GameAwtDisplay#findAnyActiveGame(boolean)
         */
        public boolean anyHostedActiveGames()
        {
            if (localTCPServer == null)
                return false;

            Collection<String> gameNames = localTCPServer.getGameNames();

            for (String tryGm : gameNames)
            {
                int gs = localTCPServer.getGameState(tryGm);
                if ((gs < SOCGame.OVER) && (gs >= SOCGame.START1A))
                {
                    return true;  // Active
                }
            }

            return false;  // No active games found
        }

        /**
         * write a message to the net: either to a remote server,
         * or to {@link #localTCPServer} for games we're hosting.
         *<P>
         * If {@link #ex} != null, or ! {@link #connected}, {@code putNet}
         * returns false without attempting to send the message.
         *<P>
         * This message is copied to {@link #lastMessage_N}; any error sets {@link #ex}
         * and calls {@link SOCPlayerClient#dispose()} to show the error message.
         *
         * @param s  the message
         * @return true if the message was sent, false if not
         * @see SOCPlayerClient.GameManager#put(String, boolean)
         */
        public synchronized boolean putNet(String s)
        {
            lastMessage_N = s;

            if ((ex != null) || !isConnected())
            {
                return false;
            }

            if (client.debugTraffic || D.ebugIsEnabled())
                soc.debug.D.ebugPrintln("OUT - " + SOCMessage.toMsg(s));

            try
            {
                out.writeUTF(s);
                out.flush();
            }
            catch (IOException e)
            {
                ex = e;
                System.err.println("could not write to the net: " + ex);  // I18N: Not localizing console output yet
                client.dispose();

                return false;
            }

            return true;
        }

        /**
         * write a message to the practice server. {@link #localTCPServer} is not
         * the same as the practice server; use {@link #putNet(String)} to send
         * a message to the local TCP server.
         * Use <tt>putPractice</tt> only with {@link #practiceServer}.
         *<P>
         * Before version 1.1.14, this was <tt>putLocal</tt>.
         *
         * @param s  the message
         * @return true if the message was sent, false if not
         * @see SOCPlayerClient.GameManager#put(String, boolean)
         * @throws IllegalArgumentException if {@code s} is {@code null}
         * @since 1.1.00
         */
        public synchronized boolean putPractice(String s)
            throws IllegalArgumentException
        {
            if (s == null)
                throw new IllegalArgumentException("null");

            lastMessage_P = s;

            if ((ex_P != null) || ! prCli.isConnected())
            {
                return false;
            }

            if (client.debugTraffic || D.ebugIsEnabled())
                soc.debug.D.ebugPrintln("OUT L- " + SOCMessage.toMsg(s));

            prCli.put(s);

            return true;
        }

        /**
         * resend the last message (to the network)
         */
        public void resendNet()
        {
            if (lastMessage_N != null)
                putNet(lastMessage_N);
        }

        /**
         * resend the last message (to the practice server)
         * @since 1.1.00
         */
        public void resendPractice()
        {
            if (lastMessage_P != null)
                putPractice(lastMessage_P);
        }

        /**
         * For shutdown - Tell the server we're leaving all games.
         * If we've started a practice server, also tell that server.
         * If we've started a TCP server, tell all players on that server, and shut it down.
         *<P><em>
         * Since no other state variables are set, call this only right before
         * discarding this object or calling System.exit.
         *</em>
         * @return Can we still start practice games? (No local exception yet in {@link #ex_P})
         */
        public boolean putLeaveAll()
        {
            final boolean canPractice = (ex_P == null);  // Can we still start a practice game?

            SOCLeaveAll leaveAllMes = new SOCLeaveAll();
            putNet(leaveAllMes.toCmd());
            if ((prCli != null) && ! canPractice)
                putPractice(leaveAllMes.toCmd());

            shutdownLocalServer();

            return canPractice;
        }


        /**
         * A task to continuously read from the server socket.
         * Not used for talking to the practice server.
         */
        static class NetReadTask implements Runnable
        {
            final ClientNetwork net;
            final SOCPlayerClient client;

            public NetReadTask(SOCPlayerClient client, ClientNetwork net)
            {
                this.client = client;
                this.net = net;
            }

            /**
             * continuously read from the net in a separate thread;
             * not used for talking to the practice server.
             */
            public void run()
            {
                Thread.currentThread().setName("cli-netread");  // Thread name for debug
                try
                {
                    while (net.isConnected())
                    {
                        String s = net.in.readUTF();
                        client.treater.treat(SOCMessage.toMsg(s), false);
                    }
                }
                catch (IOException e)
                {
                    // purposefully closing the socket brings us here too
                    if (net.isConnected())
                    {
                        net.ex = e;
                        System.out.println("could not read from the net: " + net.ex);  // I18N: Not localizing console output yet
                        client.dispose();
                    }
                }
            }

        }  // nested class NetReadTask


        /**
         * For practice games, reader thread to get messages from the
         * practice server to be treated and reacted to.
         * @author jdmonin
         * @since 1.1.00
         */
        class SOCPlayerLocalStringReader implements Runnable
        {
            StringConnection locl;

            /**
             * Start a new thread and listen to practice server.
             *
             * @param prConn Active connection to practice server
             */
            protected SOCPlayerLocalStringReader (StringConnection prConn)
            {
                locl = prConn;

                Thread thr = new Thread(this);
                thr.setDaemon(true);
                thr.start();
            }

            /**
             * Continuously read from the practice string server in a separate thread.
             */
            public void run()
            {
                Thread.currentThread().setName("cli-stringread");  // Thread name for debug
                try
                {
                    while (locl.isConnected())
                    {
                        String s = locl.readNext();
                        SOCMessage msg = SOCMessage.toMsg(s);

                        client.treater.treat(msg, true);
                    }
                }
                catch (IOException e)
                {
                    // purposefully closing the socket brings us here too
                    if (locl.isConnected())
                    {
                        ex_P = e;
                        System.out.println("could not read from practice server: " + ex_P);  // I18N: Not localizing console output yet
                        client.dispose();
                    }
                }
            }

        }  // nested class SOCPlayerLocalStringReader

    }  // nested class ClientNetwork


    /** React to windowOpened, windowClosing events for GameAwtDisplay's Frame. */
    private static class ClientWindowAdapter extends WindowAdapter
    {
        private final GameAwtDisplay cli;

        public ClientWindowAdapter(GameAwtDisplay c)
        {
            cli = c;
        }

        /**
         * User has clicked window Close button.
         * Check for active games, before exiting.
         * If we are playing in a game, or running a local tcp server hosting active games,
         * ask the user to confirm if possible.
         */
        @Override
        public void windowClosing(WindowEvent evt)
        {
            SOCPlayerInterface piActive = null;

            // Are we a client to any active games?
            if (piActive == null)
                piActive = cli.findAnyActiveGame(false);

            if (piActive != null)
            {
                SOCQuitAllConfirmDialog.createAndShow(piActive.getGameDisplay(), piActive);
                return;
            }
            boolean canAskHostingGames = false;
            boolean isHostingActiveGames = false;

            // Are we running a server?
            ClientNetwork cnet = cli.getClient().getNet();
            if (cnet.isRunningLocalServer())
                isHostingActiveGames = cnet.anyHostedActiveGames();

            if (isHostingActiveGames)
            {
                // If we have GUI, ask whether to shut down these games
                Container c = cli.getParent();
                if ((c != null) && (c instanceof Frame))
                {
                    canAskHostingGames = true;
                    SOCQuitAllConfirmDialog.createAndShow(cli, (Frame) c);
                }
            }

            if (! canAskHostingGames)
            {
                // Just quit.
                cli.getClient().getNet().putLeaveAll();
                System.exit(0);
            }
        }

        /**
         * Set focus to Nickname field
         */
        @Override
        public void windowOpened(WindowEvent evt)
        {
            if (! cli.hasConnectOrPractice)
                cli.nick.requestFocus();
        }

    }  // nested class ClientWindowAdapter


    /**
     * TimerTask used soon after client connect, to prevent waiting forever for
     * {@link SOCGameOptionInfo game options info}
     * (assume slow connection or server bug).
     * Set up when sending {@link SOCGameOptionGetInfos GAMEOPTIONGETINFOS}.
     *<P>
     * When timer fires, assume no more options will be received. Call
     * {@link SOCPlayerClient.MessageTreater#handleGAMEOPTIONINFO(SOCGameOptionInfo, boolean) handleGAMEOPTIONINFO("-",false)}
     * to trigger end-of-list behavior at client.
     * @author jdmonin
     * @since 1.1.07
     */
    private static class GameOptionsTimeoutTask extends TimerTask
    {
        public GameAwtDisplay pcli;
        public ServerGametypeInfo srvOpts;

        public GameOptionsTimeoutTask (GameAwtDisplay c, ServerGametypeInfo opts)
        {
            pcli = c;
            srvOpts = opts;
        }

        /**
         * Called when timer fires. See class description for action taken.
         */
        @Override
        public void run()
        {
            pcli.gameOptsTask = null;  // Clear reference to this soon-to-expire obj
            srvOpts.noMoreOptions(false);
            pcli.getClient().treater.handleGAMEOPTIONINFO
                (new SOCGameOptionInfo(new SOCGameOption("-"), Version.versionNumber(), null), false);
        }

    }  // GameOptionsTimeoutTask


    /**
     * TimerTask used when new game is asked for, to prevent waiting forever for
     * {@link SOCGameOption game option defaults}.
     * (in case of slow connection or server bug).
     * Set up when sending {@link SOCGameOptionGetDefaults GAMEOPTIONGETDEFAULTS}
     * in {@link SOCPlayerClient.GameAwtDisplay#gameWithOptionsBeginSetup(boolean, boolean)}.
     *<P>
     * When timer fires, assume no defaults will be received.
     * Display the new-game dialog.
     * @author jdmonin
     * @since 1.1.07
     */
    private static class GameOptionDefaultsTimeoutTask extends TimerTask
    {
        public GameAwtDisplay pcli;
        public ServerGametypeInfo srvOpts;
        public boolean forPracticeServer;

        public GameOptionDefaultsTimeoutTask (GameAwtDisplay c, ServerGametypeInfo opts, boolean forPractice)
        {
            pcli = c;
            srvOpts = opts;
            forPracticeServer = forPractice;
        }

        /**
         * Called when timer fires. See class description for action taken.
         */
        @Override
        public void run()
        {
            pcli.gameOptsDefsTask = null;  // Clear reference to this soon-to-expire obj
            srvOpts.noMoreOptions(true);
            if (srvOpts.newGameWaitingForOpts)
                pcli.gameWithOptionsBeginSetup(forPracticeServer, false);
        }

    }  // GameOptionDefaultsTimeoutTask


}  // public class SOCPlayerClient<|MERGE_RESOLUTION|>--- conflicted
+++ resolved
@@ -4533,37 +4533,6 @@
             utype = PlayerClientListener.UpdateType.Settlement;
             break;
 
-<<<<<<< HEAD
-            case SOCPlayerElement.CLAY:
-                SOCDisplaylessPlayerClient.handlePLAYERELEMENT_numRsrc
-                    (mes, pl, Data.ResourceType.CLAY_VALUE);
-                utype = PlayerClientListener.UpdateType.Clay;
-                break;
-
-            case SOCPlayerElement.ORE:
-                SOCDisplaylessPlayerClient.handlePLAYERELEMENT_numRsrc
-                    (mes, pl, Data.ResourceType.ORE_VALUE);
-                utype = PlayerClientListener.UpdateType.Ore;
-                break;
-
-            case SOCPlayerElement.SHEEP:
-                SOCDisplaylessPlayerClient.handlePLAYERELEMENT_numRsrc
-                    (mes, pl, Data.ResourceType.SHEEP_VALUE);
-                utype = PlayerClientListener.UpdateType.Sheep;
-                break;
-
-            case SOCPlayerElement.WHEAT:
-                SOCDisplaylessPlayerClient.handlePLAYERELEMENT_numRsrc
-                    (mes, pl, Data.ResourceType.WHEAT_VALUE);
-                utype = PlayerClientListener.UpdateType.Wheat;
-                break;
-
-            case SOCPlayerElement.WOOD:
-                SOCDisplaylessPlayerClient.handlePLAYERELEMENT_numRsrc
-                    (mes, pl, Data.ResourceType.WOOD_VALUE);
-                utype = PlayerClientListener.UpdateType.Wood;
-                break;
-=======
         case SOCPlayerElement.CITIES:
             SOCDisplaylessPlayerClient.handlePLAYERELEMENT_numPieces
                 (pl, action, SOCPlayingPiece.CITY, amount);
@@ -4590,36 +4559,33 @@
                 pcl.largestArmyRefresh(oldLargestArmyPlayer, ga.getPlayerWithLargestArmy());
             }
 
-            break;
->>>>>>> c507b7e9
-
         case SOCPlayerElement.CLAY:
             SOCDisplaylessPlayerClient.handlePLAYERELEMENT_numRsrc
-                (pl, action, SOCResourceConstants.CLAY, amount);
+                (pl, action, Data.ResourceType.CLAY_VALUE, amount);
             utype = PlayerClientListener.UpdateType.Clay;
             break;
 
         case SOCPlayerElement.ORE:
             SOCDisplaylessPlayerClient.handlePLAYERELEMENT_numRsrc
-                (pl, action, SOCResourceConstants.ORE, amount);
+                (pl, action, Data.ResourceType.ORE_VALUE, amount);
             utype = PlayerClientListener.UpdateType.Ore;
             break;
 
         case SOCPlayerElement.SHEEP:
             SOCDisplaylessPlayerClient.handlePLAYERELEMENT_numRsrc
-                (pl, action, SOCResourceConstants.SHEEP, amount);
+                (pl, action, Data.ResourceType.SHEEP_VALUE, amount);
             utype = PlayerClientListener.UpdateType.Sheep;
             break;
 
         case SOCPlayerElement.WHEAT:
             SOCDisplaylessPlayerClient.handlePLAYERELEMENT_numRsrc
-                (pl, action, SOCResourceConstants.WHEAT, amount);
+                (pl, action, Data.ResourceType.WHEAT_VALUE, amount);
             utype = PlayerClientListener.UpdateType.Wheat;
             break;
 
         case SOCPlayerElement.WOOD:
             SOCDisplaylessPlayerClient.handlePLAYERELEMENT_numRsrc
-                (pl, action, SOCResourceConstants.WOOD, amount);
+                (pl, action, Data.ResourceType.WOOD_VALUE, amount);
             utype = PlayerClientListener.UpdateType.Wood;
             break;
 
@@ -4630,7 +4596,7 @@
              * then remove mes's unknown resources from player.
              */
             SOCDisplaylessPlayerClient.handlePLAYERELEMENT_numRsrc
-                (pl, action, SOCResourceConstants.UNKNOWN, amount);
+                (pl, action, Data.ResourceType.UNKNOWN_VALUE, amount);
             utype = PlayerClientListener.UpdateType.Unknown;
             break;
 
