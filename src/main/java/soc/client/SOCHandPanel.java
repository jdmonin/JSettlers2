/**
 * Java Settlers - An online multiplayer version of the game Settlers of Catan
 * Copyright (C) 2003  Robert S. Thomas <thomas@infolab.northwestern.edu>
 * Portions of this file Copyright (C) 2007-2020 Jeremy D Monin <jeremy@nand.net>
 * Portions of this file Copyright (C) 2012-2013 Paul Bilnoski <paul@bilnoski.net>
 *
 * This program is free software; you can redistribute it and/or
 * modify it under the terms of the GNU General Public License
 * as published by the Free Software Foundation; either version 3
 * of the License, or (at your option) any later version.
 *
 * This program is distributed in the hope that it will be useful,
 * but WITHOUT ANY WARRANTY; without even the implied warranty of
 * MERCHANTABILITY or FITNESS FOR A PARTICULAR PURPOSE.  See the
 * GNU General Public License for more details.
 *
 * You should have received a copy of the GNU General Public License
 * along with this program.  If not, see <http://www.gnu.org/licenses/>.
 *
 * The maintainer of this program can be reached at jsettlers@nand.net
 **/
package soc.client;

import soc.game.SOCBoard;
import soc.game.SOCDevCard;
import soc.game.SOCDevCardConstants;
import soc.game.SOCGame;
import soc.game.SOCGameOptionSet;
import soc.game.SOCInventory;
import soc.game.SOCInventoryItem;
import soc.game.SOCPlayer;
import soc.game.SOCPlayingPiece;
import soc.game.SOCResourceConstants;
import soc.game.SOCResourceSet;
import soc.game.SOCSpecialItem;
import soc.game.SOCTradeOffer;
import soc.message.SOCCancelBuildRequest;  // for INV_ITEM_PLACE_CANCEL constant
import soc.proto.Data;
import soc.util.SOCStringManager;

import java.awt.Color;
import java.awt.Component;
import java.awt.Dimension;
import java.awt.Font;
import java.awt.FontMetrics;
import java.awt.Insets;
import java.awt.MenuItem;
import java.awt.PopupMenu;
import java.awt.event.ActionEvent;
import java.awt.event.ActionListener;
import java.awt.event.KeyEvent;
import java.awt.event.MouseAdapter;
import java.awt.event.MouseEvent;
import java.awt.event.MouseListener;

import java.text.MessageFormat;
import java.util.ArrayList;
import java.util.MissingResourceException;
import java.util.Timer;  // For auto-roll
import java.util.TimerTask;

import javax.swing.AbstractAction;
import javax.swing.ActionMap;
import javax.swing.InputMap;
import javax.swing.JButton;
import javax.swing.DefaultListModel;
import javax.swing.JComponent;
import javax.swing.JLabel;
import javax.swing.JList;
import javax.swing.JPanel;
import javax.swing.JScrollPane;
import javax.swing.ListSelectionModel;
import javax.swing.SwingConstants;
import javax.swing.UIManager;


/**
 * This panel displays a player's information.
 * If the player is us, then more information is
 * displayed than in another player's hand panel.
 *<P>
 * To update most of the values shown in the handpanel,
 * call {@link #updateValue(PlayerClientListener.UpdateType)} after receiving
 * a {@link soc.message.SOCPlayerElement} message or after something
 * else changes the game state.
 *<P>
 * Has keyboard shortcuts for Roll and Done, since v2.3.00.
 * See {@link #addHotkeysInputMap()} for details if adding others.
 *<P>
 * Custom layout: see {@link #doLayout()}.
 * To set this panel's position or size, please use {@link #setBounds(int, int, int, int)},
 * because it is overridden to also update {@link #getBlankStandIn()}.
 */
@SuppressWarnings("serial")
/*package*/ class SOCHandPanel extends JPanel
    implements ActionListener, MouseListener
{
    /**
     * Minimum desired width, in pixels.
     * @since 1.1.00
     */
    public static final int WIDTH_MIN = 218;

    /** Items to update via {@link #updateValue(PlayerClientListener.UpdateType)};
     * for items not appearing in {@link soc.message.SOCPlayerElement}.
     * All these item numbers are negative, so they won't
     * conflict with any SOCPlayerElement element type.
     *<P>
     * </tt>NUMDEVCARDS</tt> won't appear in the client's handpanel, only in other players'.
     */
    public static final int
        NUMRESOURCES = -3,
        NUMDEVCARDS = -4,
        VICTORYPOINTS = -6,
        LONGESTROAD = -7,
        LARGESTARMY = -8,
        SPECIALVICTORYPOINTS = 9;

    /**
     * Auto-roll timer countdown, 5 seconds unless changed at program start.
     * @since 1.1.00
     */
    public static final int AUTOROLL_TIME = 5;

    /** Array of five zeroes, one per resource type; for {@link #sqPanel}. */
    protected static final int[] zero = { 0, 0, 0, 0, 0 };

    /** i18n text strings.
     *  @since 2.0.00 */
    private static final SOCStringManager strings = SOCStringManager.getClientManager();

    /**
     * Before game starts, use {@link #pname} to show if a seat is no-robots-allowed.
     * @since 1.1.00
     */
    protected static final String SITLOCKED = strings.get("hpan.sit.locked.norobot");  // "Locked: No robot"

    protected static final String SIT = strings.get("hpan.sit.here");  // "Sit Here"
    protected static final String START = strings.get("hpan.start.game");  // "Start Game"
    protected static final String ROBOT = strings.get("hpan.sit.robot");
    protected static final String TAKEOVER = strings.get("hpan.sit.takeover");  // "Take Over"
    private static final String SEAT_LOCKED = "* " + strings.get("hpan.seat.locked") + " *";  // "* Seat Locked *"
    protected static final String LOCKSEAT = strings.get("hpan.sit.lock");
    protected static final String UNLOCKSEAT = strings.get("hpan.sit.unlock");
    private static final String LOCKSEATTIP = strings.get("hpan.sit.lock.tip");
        // "Lock to prevent a robot from sitting here."
    private static final String UNLOCKSEATTIP = strings.get("hpan.sit.unlock.tip");
        // "Unlock to have a robot sit here when the game starts."
    protected static final String ROLL = strings.get("hpan.roll");
    protected static final String QUIT = strings.get("hpan.quit");
    protected static final String DONE = strings.get("hpan.done");

    /**
     * Text of Done button at end of game becomes Restart button.
     * If you set this, set {@link #doneButIsRestart}.
     * @since 1.1.00
     */
    protected static final String DONE_RESTART = strings.get("base.restart");

    protected static final String CLEAR = strings.get("hpan.trade.clear");
    protected static final String SEND = strings.get("hpan.trade.offer");
    protected static final String BANK = strings.get("hpan.trade.bankport");  // "Bank/Port"
    private static final String BANK_UNDO = strings.get("hpan.trade.undo");  // "Undo Trade"
    /** " Play Card " button label text for {@link #playCardBut} */
    private static final String CARD = " " + strings.get("hpan.devcards.play") + " ";
    /** "Cancel" button label text, used temporarily in some game states */
    private static final String CANCEL = strings.get("base.cancel");
    protected static final String GIVE = strings.get("hpan.trade.igive");  // No trailing space (room for wider colorsquares)
    protected static final String GET = strings.get("hpan.trade.iget");
    /** Dev card list prefix "*NEW* " - includes trailing space */
    private static final String DEVCARD_NEW = strings.get("hpan.devcards.prefix.new");
    private static final String RESOURCES = strings.get("hpan.rsrc") + " ";  // for other players (! playerIsClient)
    private static final String RESOURCES_TOTAL = strings.get("hpan.rsrc.total") + " ";  // "Total: " for playerIsClient

    /**
     * Auto-roll countdown text.
     * @since 1.1.00
     */
    protected static final String AUTOROLL_COUNTDOWN = strings.get("hpan.roll.auto_countdown");  // "Auto-Roll in: {0}"

    /**
     * Prompt text to roll or play a card.
     * @since 1.1.00
     */
    protected static final String ROLL_OR_PLAY_CARD = strings.get("hpan.roll.rollorplaycard");  // "Roll or Play Card"

    /**
     * Trade Offer button Tooltip text when enabled.
     * @since 1.1.00
     */
    private static final String OFFERBUTTIP_ENA = strings.get("hpan.trade.offer.tip.send");
        // "Send trade offer to other players"

    /**
     * Trade Offer button Tooltip text/hint message when disabled: "First, click resources".
     * @since 1.1.00
     */
    private static final String OFFERBUTTIP_DIS = strings.get("hpan.trade.offer.tip.first");
        // "To offer a trade, first click resources"

    private static final String ROBOTLOCKBUT_U = strings.get("hpan.sit.unlocked");
    private static final String ROBOTLOCKBUT_L = strings.get("hpan.sit.locked");
    private static final String ROBOTLOCKBUT_M = strings.get("hpan.sit.marked");  // for lockstate Clear on Reset
    private static final String ROBOTLOCKBUTTIP_L = strings.get("hpan.sit.locked.tip");
        // "Click to mark or unlock; is locked to prevent a human from taking over this robot."
    private static final String ROBOTLOCKBUTTIP_U = strings.get("hpan.sit.unlocked.tip");
        // "Click to lock or mark; is unlocked, a human can take over this robot."
    private static final String ROBOTLOCKBUTTIP_M = strings.get("hpan.sit.marked.tip");
        // "Click to unmark; is marked to remove this robot if the game is reset."
    private static final String ROBOTLOCKBUTTIP_L_OLD = strings.get("hpan.sit.locked.tip.nomark");
        // "Click to unlock; is locked to prevent a human from taking over this robot."
    private static final String ROBOTLOCKBUTTIP_U_OLD = strings.get("hpan.sit.unlocked.tip.nomark");
        // "Click to lock; is unlocked, a human can take over this robot."

    /**
     * Show that a non-client player is discarding resources after 7 is rolled.
     * Call {@link #setDiscardOrPickMsg(boolean)} to show.
     * Same methods are used by discard and by {@link #TRADEMSG_PICKING}.
     * @since 1.1.00
     */
    private static final String TRADEMSG_DISCARD = strings.get("hpan.discarding");  // "Discarding..."

    /**
     * Show that a non-client player is picking resources for the gold hex.
     * Uses same variables and methods as {@link #TRADEMSG_DISCARD}:
     * {@link #messageIsDiscardOrPick}, {@link #setDiscardOrPickMsg(boolean)}, etc.
     * @since 2.0.00
     */
    private static final String TRADEMSG_PICKING = strings.get("hpan.picking.rsrcs");  // "Picking\nResources..."

    /**
     * Panel text color, and player name color when not current player.
     * @since 1.1.00
     */
    protected static final Color COLOR_FOREGROUND = Color.BLACK;

    /**
     * If true, our constructor has set the Swing tooltip default font/foreground/background.
     * Currently SOCHandPanel is the only JSettlers class using Swing tooltips.
     * @since 2.0.00
     */
    private static boolean didSwingTooltipDefaults;

    /**
     * True if {@link #addHotkeysInputMap()} has already been called once from {@link #addPlayer(String)}.
     * @since 2.3.00
     */
    private boolean didHotkeyBindings;

    /**
     * Player name background color when current player (foreground does not change)
     * @since 1.1.00
     */
    protected Color pnameActiveBG;

    /**
     * Blank area which is normally hidden, except during addPlayer when handpanel is hidden.
     * This prevents a big black area on the display (which looks like a crash).
     * For perf/display-bugs during component layout (OSX firefox).
     * Added to PI's layout by {@link SOCPlayerInterface#initUIElements(boolean)}.
     * @since 1.1.06
     */
    private ColorSquare blankStandIn;

    /**
     * When player has joined but not sat, the "Sit Here" button.  After
     * they sit down, this button is used for the anti-robot "Lock" button.
     * ({@link #LOCKSEAT} / {@link #UNLOCKSEAT}, when {@link #sitButIsLock} true.)
     * Disappears when the game begins.
     * @see #renameSitButLock()
     * @see #sittingRobotLockBut
     */
    protected JButton sitBut;

    protected JButton robotBut;
    protected JButton startBut;
    protected JButton takeOverBut;

    /** Seat lock/unlock shown in robot handpanels during game play,
     *  to prevent/allow humans to join and take over a robot's seat.
     *  Used during different game states than {@link #sitBut}.
     *<P>
     *  Labels are {@link #ROBOTLOCKBUT_U}, {@link #ROBOTLOCKBUT_L}, {@link #ROBOTLOCKBUT_M}.
     *  Click method is {@link #clickRobotSeatLockButton(soc.game.SOCGame.SeatLockState)}.
     *  @see #sitBut
     */
    protected JButton sittingRobotLockBut;

    /** When true, the game is still forming, player has chosen a seat;
     *  "Sit Here" button is labeled as "Lock" or "Unlock".  Humans can
     *  use this to lock robots out of that seat, to start a game with
     *  fewer players and some vacant seats.
     *<P>
     *  Set by {@link #renameSitButLock()}, cleared elsewhere.
     *  This affects {@link #sitBut} and not {@link #sittingRobotLockBut}.
     *  @see #addPlayer(String)
     *  @see #updateSeatLockButton()
     *  @since 1.1.00
     */
    protected boolean sitButIsLock;

    /**
     * Face icon; can right-click/triple-click for face chooser popup.
     * @since 1.1.00
     */
    protected SOCFaceButton faceImg;

    /** Player name if {@link #inPlay}, otherwise blank or text like "Locked" */
    protected JLabel pname;

    protected JLabel vpLab;
    protected ColorSquare vpSq;

    /** Label for Special Victory Points.  Hidden if {@link SOCPlayer#getSpecialVP()} is 0.
     *  Null unless {@link SOCGame#hasSeaBoard}.
     *  @since 2.0.00
     */
    private JLabel svpLab;

    /** Special Victory Points, if > 0.  Hidden if 0.
     *  Null unless {@link SOCGame#hasSeaBoard}.
     *  @since 2.0.00
     */
    private ColorSquare svpSq;

    /** Largest Army label, usually invisible; placed to left of {@link #lroadLab} */
    protected JLabel larmyLab;
    /** Longest Road label, usually invisible; placed to right of {@link #larmyLab} */
    protected JLabel lroadLab;

    protected ColorSquare claySq;
    protected ColorSquare oreSq;
    protected ColorSquare sheepSq;
    protected ColorSquare wheatSq;
    protected ColorSquare woodSq;
    protected ColorSquare resourceSqDivLine;
    protected JLabel clayLab;
    protected JLabel oreLab;
    protected JLabel sheepLab;
    protected JLabel wheatLab;
    protected JLabel woodLab;

    /**
     * For right-click resource to trade - If playerIsClient, track cost
     * of bank/port trade per resource. Index 0 unused; index 1 is
<<<<<<< HEAD
     * {@link Data.ResourceType#CLAY_VALUE}, etc. Highest index is 5.
=======
     * {@link SOCResourceConstants#CLAY}, etc. Highest index is 5 {@link SOCResourceConstants#WOOD}.
>>>>>>> d77d73cc
     * Null, unless playerIsClient and addPlayer has been called.
     * @see #resourceTradeMenu
     * @since 1.1.00
     */
    protected int[] resourceTradeCost;

    /**
     * For right-click resource to trade - If playerIsClient, popup menus
     * to bank/port trade resources. Index 0 unused; index 1 is
<<<<<<< HEAD
     * {@link Data.ResourceType#CLAY_VALUE}, etc. Highest index is 5.
=======
     * {@link SOCResourceConstants#CLAY}, etc. Highest index is 5 {@link SOCResourceConstants#WOOD}.
>>>>>>> d77d73cc
     * Null, unless playerIsClient and addPlayer has been called.
     * @see #resourceTradeCost
     * @since 1.1.00
     */
    protected ResourceTradeTypeMenu[] resourceTradeMenu;

    protected ColorSquare settlementSq;
    protected ColorSquare citySq;
    protected ColorSquare roadSq;
    /** shipSq = the number of ships remaining, or null if not {@link SOCGame#hasSeaBoard}. @since 2.0.00 */
    protected ColorSquare shipSq;
    protected JLabel settlementLab;
    protected JLabel cityLab;
    protected JLabel roadLab;
    protected JLabel shipLab;
    /** Resource card count */
    protected ColorSquare resourceSq;
    protected JLabel resourceLab;
    /** Development card count */
    protected ColorSquare developmentSq;
    protected JLabel developmentLab;
    /** Soldier/Knight count */
    protected ColorSquare knightsSq;
    /**
     * Label for {@link #knightsSq}. This and related labels (settlements, cities, ...) are transparent-background
     * JLabels to avoid z-order overlap problems between the labels' padding and the count squares next to them
     * (seen during v2.0.00 development).
     */
    protected JLabel knightsLab;

    /**
     * Player's development card/inventory item names, from {@link #inventoryItems};
     * updated frequently by {@link #updateDevCards(boolean)}. Held within {@link #inventoryScroll}.
     */
    protected JList<String> inventory;

    /**
     * Player's development cards/inventory items, in same order as {@link #inventory};
     * updated frequently by {@link #updateDevCards(boolean)}
     */
    private ArrayList<SOCInventoryItem> inventoryItems;

    /**
     * Scrollpane holding {@link #inventory} on panel, for {@code doLayout()} to size.
     * @since 2.0.00
     */
    private JScrollPane inventoryScroll;

    /**
     * Play Card button for {@link #inventory}.
     *<P>
     * v2.0.00+: In state {@link SOCGame#PLACING_INV_ITEM} only, this button's label
     * becomes {@link #CANCEL}, and {@link #inventory} is disabled, while the player
     * places an item on the board.  They can hit Cancel to return the item to their
     * inventory instead.  In any other state, label text is {@link #CARD}.
     * Updated in {@link #updateRollDoneBankButtons()} which checks {@link #canCancelInvItemPlay}.
     */
    protected JButton playCardBut;

    /**
     * Flag for {@link #playCardBut} in state {@link SOCGame#PLACING_INV_ITEM}.
     * Checked in {@link #updateRollDoneBankButtons()}.
     * For details, see {@link #setCanCancelInvItemPlay(boolean)}.
     */
    private boolean canCancelInvItemPlay;

    /** Trade offer resource squares; visible only for client's own player */
    protected SquaresPanel sqPanel;

    /**
     * Cloth count, for scenario {@link SOCGameOptionSet#K_SC_CLVI _SC_CLVI}; null otherwise.
     * Appears in same area as {@link #wonderLab}.
     * @since 2.0.00
     */
    protected ColorSquare clothSq;
    protected JLabel clothLab;

    /**
     * Wonder Level label, for scenario {@link SOCGameOptionSet#K_SC_WOND _SC_WOND}; null otherwise.
     * Blank ("") if player has no current wonder level.
     * Appears in same areas as {@link #clothLab} and {@link #clothSq};
     * doLayout's topFaceAreaHeight calc assumes that area's on same row as svpLab.
     * @since 2.0.00
     */
    private JLabel wonderLab;

    // Trading interface

    /**
     * Game option NT: If true, only bank trading is allowed,
     * trading between players is disabled,
     * and {@link #offerPanel} and {@link #counterOfferPanel} are null.
     * @since 1.1.07
     */
    protected boolean playerTradingDisabled;

    protected JLabel giveLab;
    protected JLabel getLab;

    /** "Offer" button for player trading: send offer to server */
    protected JButton offerBut;

    /** Clear the current trade offer at client and server */
    protected JButton clearOfferBut;

    /**
     * Trade resources with the bank or port.
     * @see #bankGive
     * @see #bankGet
     * @see #bankUndoBut
     * @see SOCPlayerInterface#bankTradeWasFromTradePanel
     */
    protected JButton bankBut;

    /**
     * Bank or port trade's give/get resource info;
     * used for Undo.
     * @since 1.1.13
     */
    private SOCResourceSet bankGive, bankGet;

    /**
     * Undo previous trade with the bank or port
     * @see #bankBut
     * @since 1.1.13
     */
    protected JButton bankUndoBut;

    /**
     * Checkboxes to send to the other 3 or 5 players.
     * Enabled/disabled at removeStartBut().
     * Updated at start of each turn in {@link #clearOffer(boolean)}.
     *<P>
     * This is null if {@link #playerTradingDisabled}.
     *
     * @see #playerSendMap
     * @see #playerSendForPrevTrade
     */
    protected ColorSquare[] playerSend;

    /**
     * The {@link #playerSend} checkboxes selected during the
     * previous trade offer; if no previous offer, all are selected.
     *<P>
     * This is null if {@link #playerTradingDisabled}, because {@link #playerSend} is null.
     * @since 1.1.13
     */
    private boolean[] playerSendForPrevTrade;

    // end of most Trading interface fields; a few more below.

    /** displays auto-roll countdown, or prompts to roll/play card.
     * @see #setRollPrompt(String, boolean)
     * @since 1.1.00
     */
    protected JLabel rollPromptCountdownLab;

    /**
     * If true, roll prompt is not empty.
     * @see #setRollPrompt(String, boolean)
     * @since 1.1.00
     */
    protected boolean rollPromptInUse;

    /**
     * Reference to auto-roll timer when active, otherwise null.
     * Created each time {@link #autoRollSetupTimer()} is called.
     * @since 1.1.00
     */
    protected TimerTask autoRollTimerTask;

    protected JButton rollBut;

    /** "Done" with turn during play; also "Restart" for board reset at end of game */
    protected JButton doneBut;

    /**
     * True when {@link #doneBut}'s label is Restart ({@link #DONE_RESTART}).
     * @since 1.1.00
     */
    protected boolean doneButIsRestart;

    protected JButton quitBut;

    protected final SOCPlayerInterface playerInterface;
    protected final SOCPlayerClient client;
    private final GameMessageSender messageSender;
    protected final SOCGame game;

    /**
     * Our player; should use only when {@link #inPlay} and {@link SOCPlayer#getName()} is not null.
     * See {@link #getPlayer()}.
     * @see #playerNumber
     * @see #playerIsClient
     * @see #playerIsCurrent
     */
    protected final SOCPlayer player;

    /**
     * Our player number.  Set in constructor
     * to {@link #player}.{@link SOCPlayer#getPlayerNumber() getPlayerNumber()}.
     * @see #playerIsClient
     * @see #playerIsCurrent
     * @since 1.1.16
     */
    private final int playerNumber;

    /**
     * Does this panel represent our client's own hand?  If true, implies {@link #interactive}.
     * Updated by {@link #addPlayer(String)}, cleared by {@link #removePlayer()}.
     * @since 1.1.00
     */
    protected boolean playerIsClient;

    /**
     * Is this panel's player the game's current player?  Used for highlight - set in {@link #updateAtTurn()}.
     * @since 1.1.00
     */
    protected boolean playerIsCurrent;

    /**
     * Do we have any seated player? Set by {@link #addPlayer(String)}, cleared by {@link #removePlayer()}.
     * @see #player
     * @see #playerNumber
     */
    protected boolean inPlay;

    // More Trading interface/message balloon fields:

    /**
     * For non-client players, a text area for low-priority miscellaneous info.
     * Call {@link #showMiscInfo(String)} to set or clear text.
     * Currently used only to reveal VP cards at end of game,
     * when {@link #messagePanel} is always hidden.
     *<P>
     * Is {@code null} until needed.
     * Shares layout space with {@link #messagePanel}.
     * @since 2.2.00
     */
    private JLabel miscInfoArea;

    /** Three player numbers to send trade offers to.
     *  For i from 0 to 2, playerSendMap[i] is playerNumber for checkbox i.
     *  This is null if {@link #playerTradingDisabled}.
     *
     * @see #playerSend
     */
    protected int[] playerSendMap;

    /**
     * Panel to display this other player's trade offers to client player.
     * Usually hidden. When visible, row 1 and row 2 of the panel's trade resources
     * are labled "Gives You:", "They Get:". Client player can accept or reject
     * the trade offer, or use a button to show {@link #counterOfferPanel} to
     * make and send a counter-offer.
     *<P>
     * Null if {@link #playerTradingDisabled}.<BR>
     * Does not apply to client's hand panel ({@link #playerIsClient} == true).
     *<P>
     * If the handpanel is not tall enough, other controls will be obscured by this one.
     * This low height is indicated by {@link #offerHidesControls} and possibly {@link #offerCounterHidesFace}.
     *<P>
     * Before v2.0.00 this and {@link #counterOfferPanel} were both part of {@code soc.client.TradeOfferPanel}.
     */
    private final TradePanel offerPanel;

    /**
     * Panel to display this client player's counteroffer to other player's trade offer
     * shown in {@link #offerPanel}. Usually hidden. When visible, row 1 and row 2 of the
     * panel's trade resources are labled "They Get:", "Gives You:".
     * Client player can form and send their counteroffer, or hit Cancel to hide this panel.
     *<P>
     * Null if {@link #playerTradingDisabled}.<BR>
     * Does not apply to client's hand panel ({@link #playerIsClient} == true).
     *<P>
     * Before v2.0.00 this and {@link #offerPanel} were both part of {@code soc.client.TradeOfferPanel}.
     */
    private final TradePanel counterOfferPanel;

    /**
     * Text panel to show text for player's status or response, usually about trade offers.
     * Also used to display board-reset vote messages.
     * Normally hidden.
     *<P>
     * Does not apply to client's hand panel ({@link #playerIsClient} == true).
     *<P>
     * If the handpanel is not tall enough, other controls will be obscured by this one.
     * This low height is indicated by {@link #offerHidesControls} and possibly {@link #offerCounterHidesFace}.
     *<P>
     * Before v2.0.00 this was part of {@code TradeOfferPanel}.
     *
     * @see #messageIsReset
     * @see #messageIsDiscardOrPick
     * @see #miscInfoArea
     * @since 2.0.00
     */
    private final MessagePanel messagePanel;

    /**
     * If true, the handpanel isn't tall enough, so when {@link #messagePanel}
     * or {@link #offerPanel}/{@link #counterOfferPanel} are showing something,
     * we must hide other controls.
     *<P>
     * Not used with client's hand panel.
     *
     * @see #hideTradeMsgShowOthers(boolean)
     * @see #offerCounterHidingFace
     * @since 1.1.08
     */
    private boolean offerHidesControls, offerCounterHidesFace;

    /**
     * When handpanel isn't tall enough, are we currently in the situation described
     * at {@link #offerHidesControls} or {@link #offerCounterHidesFace}?
     * @see #hideTradeMsgShowOthers(boolean)
     * @since 1.1.08
     */
    private boolean offerHidingControls, offerCounterHidingFace;

    /**
     * Board-reset voting: If true, {@link #messagePanel} is holding a message related to a board-reset vote.
     *<P>
     * Before v2.0.00 this field was {@code offerIsResetMessage}.
     *
     * @see #messageIsDiscardOrPick
     * @see #offerIsHiddenByMessage
     * @since 1.1.00
     */
    protected boolean messageIsReset;

    /**
     * Board-reset voting: If true, {@link #messagePanel} is holding a discard message
     * ({@link #TRADEMSG_DISCARD}) or a gold hex pick-resources message
     * ({@link #TRADEMSG_PICKING}).
     * Set by {@link #setDiscardOrPickMsg(boolean)},
     * cleared by {@link #clearDiscardOrPickMsg()}.
     *<P>
     * Before v2.0.00 this field was {@code offerIsDiscardOrPickMessage}.
     *
     * @see #messageIsReset
     * @see #offerIsHiddenByMessage
     * @since 1.1.00
     */
    private boolean messageIsDiscardOrPick;

    /**
     * Board-reset voting: If true, {@link #offerPanel} was holding an active trade offer
     * before {@link #messageIsReset} or {@link #messageIsDiscardOrPick} was set
     * and the message was temporarily hidden.
     *<P>
     * Before v2.0.00 this field was {@code offerIsMessageWasTrade}.
     * @since 1.1.00
     */
    protected boolean offerIsHiddenByMessage;

    // End of Trading interface/message balloon fields.

    /**
     * When this flag is true, the panel is interactive.
     * If {@link #playerIsClient} true, implies interactive.
     */
    protected final boolean interactive;

    /**
     * Cached result for {@link #doLayout()} for width of resource labels.
     * @since 2.4.10
     */
    private int doLayout_resourceLabelsWidth;

    /**
     * Construct a new hand panel.
     * For details see {@link #SOCHandPanel(SOCPlayerInterface, SOCPlayer, boolean)}.
     *
     * @param pi  the interface that this panel is a part of
     * @param pl  the player associated with this panel; cannot be {@code null}.
     *     Remember that {@link SOCGame#getPlayer(int)} returns a non-null player
     *     even for an empty seat; that player object's {@link SOCPlayer#getName()} is updated
     *     during game formation when a player sits there.
     */
    public SOCHandPanel(final SOCPlayerInterface pi, final SOCPlayer pl)
    {
        this(pi, pl, true);
    }

    /**
     * Construct a new hand panel.
     * Calls {@link #removePlayer()}.
     *
     * @param pi  the interface that this panel is a part of
     * @param pl  the player associated with this panel; cannot be {@code null}.
     *     Remember that {@link SOCGame#getPlayer(int)} returns a non-null player
     *     even for an empty seat; that player object's {@link SOCPlayer#getName()} is updated
     *     during game formation when a player sits there.
     * @param isInteractive  true if is or might become interactive, with a seated player
     */
    public SOCHandPanel(final SOCPlayerInterface pi, final SOCPlayer pl, final boolean isInteractive)
    {
        super(null);

        playerInterface = pi;
        client = pi.getClient();
        messageSender = client.getGameMessageSender();
        game = pi.getGame();
        player = pl;
        playerNumber = player.getPlayerNumber();
        playerIsCurrent = false;
        playerIsClient = false;  // confirmed by call to removePlayer() at end of method.
        interactive = isInteractive;

        // Note no layout manager is used - custom layout, see doLayout().

        final String FONT_SKIP_FLAG = DONE;  // client property to not set a label's font in loop at bottom;
            // picked DONE for value because it's a defined arbitrary unique-to-handpanel string reference

        final int displayScale = pi.displayScale,
                  sqSize = ColorSquare.WIDTH * displayScale;
        final Color pcolor = playerInterface.getPlayerColor(playerNumber);
        final boolean isOSColorHighContrast = SwingMainDisplay.isOSColorHighContrast();
        if (! isOSColorHighContrast)
        {
            setBackground(pcolor);
            setForeground(COLOR_FOREGROUND);
            setOpaque(true);
        }
        setFont(new Font("SansSerif", Font.PLAIN, 10 * displayScale));

        blankStandIn = new ColorSquare
            (((isOSColorHighContrast) ? ColorSquare.GREY : pcolor),
             strings.get("hpan.one.moment"));  // "One moment..."
        blankStandIn.setVisible(false);
        // playerinterface.initInterfaceElements will add blankStandIn to its layout, and set its size/position.

        faceImg = new SOCFaceButton(playerInterface, playerNumber);
        if (isOSColorHighContrast)
            faceImg.setBackground(pcolor);  // only this bordered graphic will have the player color background
        add(faceImg);

        pname = new JLabel();
        pname.setFont(new Font("SansSerif", Font.PLAIN, 13 * displayScale));
        pname.setVerticalAlignment(JLabel.TOP);
        pname.putClientProperty(FONT_SKIP_FLAG, Boolean.TRUE);
        pname.addMouseListener(this);  // to select player in Debug Free Placement mode (like SOCFaceButton does)
        // pname uses panel's background color, except when current player (updateAtTurn):
        pname.setBackground(null);
        pname.setOpaque(true);
        add(pname);
        pnameActiveBG = null;  // Will be calculated at first turn

        startBut = new JButton(START);
        startBut.addActionListener(this);
        // this button always enabled
        add(startBut);

        vpLab = new JLabel(strings.get("hpan.points") + " ");  // "Points: "
        add(vpLab);
        vpSq = new ColorSquare(ColorSquare.GREY, 0, sqSize, sqSize);
        vpSq.setToolTipText(strings.get("hpan.points.total.opponent"));  // "Total victory points for this opponent"
        final String vp_close_to_win = strings.get("hpan.points.closetowin");  // "Close to winning"
        if (game.vp_winner <= 12)
        {
            vpSq.setToolTipHighWarningLevel(vp_close_to_win, game.vp_winner - 2);  // (win checked in SOCGame.checkForWinner)
        } else {
            vpSq.setToolTipHighWarningLevel(vp_close_to_win, game.vp_winner - 3);
        }
        add(vpSq);

        if (game.hasSeaBoard)
        {
            final String svp_tt = strings.get("hpan.svp.tt");  // "Special Victory Points, click for details"

            svpLab = new JLabel(strings.get("hpan.svp") + " ");  // "SVP: "
            svpLab.setVisible(false);
            svpLab.setToolTipText(svp_tt);
            add(svpLab);
            svpLab.addMouseListener(this);
            svpSq = new ColorSquare(ColorSquare.GREY, 0, sqSize, sqSize);
            svpSq.setVisible(false);
            svpSq.setToolTipText(svp_tt);
            add(svpSq);
            svpSq.addMouseListener(this);
        } else {
            svpLab = null;
            svpSq = null;
        }

        final Font DIALOG_PLAIN_10 = new Font("Dialog", Font.PLAIN, 10 * displayScale);

        larmyLab = new JLabel("", SwingConstants.CENTER);
        larmyLab.setFont(DIALOG_PLAIN_10);  // was bold 12pt SansSerif before v2.0.00 (i18n: needs room for more chars)
        add(larmyLab);

        lroadLab = new JLabel("", SwingConstants.RIGHT);
        lroadLab.setFont(DIALOG_PLAIN_10);  // was bold 12pt SansSerif before v2.0.00
        add(lroadLab);

        createAndAddResourceColorSquare(ColorSquare.CLAY, "resources.clay");
        clayLab = createColorSqRetLbl;   claySq = createColorSqRetSq;

        createAndAddResourceColorSquare(ColorSquare.ORE, "resources.ore");
        oreLab = createColorSqRetLbl;    oreSq = createColorSqRetSq;

        createAndAddResourceColorSquare(ColorSquare.SHEEP, "resources.sheep");
        sheepLab = createColorSqRetLbl;  sheepSq = createColorSqRetSq;

        createAndAddResourceColorSquare(ColorSquare.WHEAT, "resources.wheat");
        wheatLab = createColorSqRetLbl;  wheatSq = createColorSqRetSq;

        createAndAddResourceColorSquare(ColorSquare.WOOD, "resources.wood");
        woodLab = createColorSqRetLbl;   woodSq = createColorSqRetSq;

        createColorSqRetLbl = null;      createColorSqRetSq = null;  // done, clear refs

        resourceSqDivLine = new ColorSquare(Color.BLACK);
        resourceSqDivLine.setMinimumSize(new Dimension(20 * displayScale, displayScale));
            // for this narrow line, reduce usual minimum height
        add(resourceSqDivLine);

        //cardLab = new Label("Cards:");
        //add(cardLab);
        inventoryItems = new ArrayList<SOCInventoryItem>();
        inventory = new JList<String>(new DefaultListModel<String>());
        inventory.setVisibleRowCount(-1);  // show as many as possible, based on height from doLayout
        inventory.setSelectionMode(ListSelectionModel.SINGLE_SELECTION);
        inventory.setFont(getFont());
        // support double-click:
        inventory.addMouseListener(new MouseAdapter() {
            public void mouseClicked(MouseEvent e)
            {
                if (e.getClickCount() < 2)
                    return;
                e.consume();
                clickPlayCardButton();  // assumes first click has selected an item to play
            }
        });
        inventoryScroll = new JScrollPane(inventory);
        add(inventoryScroll);
        init_removeInventoryHotkeyCtrlA();
            // useless Ctrl-A binding conflicts with hotkey to Accept trade offer; see javadoc

        final String pieces_available_to_place = strings.get("hpan.pieces.available");

        roadSq = new ColorSquare(ColorSquare.GREY, 0, sqSize, sqSize);
        add(roadSq);
        roadSq.setToolTipText(pieces_available_to_place);
        roadSq.setToolTipLowWarningLevel(strings.get("hpan.roads.almostout"), 2);  // "Almost out of roads to place"
        roadSq.setToolTipZeroText(strings.get("hpan.roads.out"));  // "No more roads available"
        roadLab = new JLabel(strings.get("hpan.roads"));  // "Roads:"
        roadLab.setFont(DIALOG_PLAIN_10);
        add(roadLab);

        settlementSq = new ColorSquare(ColorSquare.GREY, 0, sqSize, sqSize);
        add(settlementSq);
        settlementSq.setToolTipText(pieces_available_to_place);
        settlementSq.setToolTipLowWarningLevel(strings.get("hpan.stlmts.almostout"), 1);
        settlementSq.setToolTipZeroText(strings.get("hpan.stlmts.out"));
        settlementLab = new JLabel(strings.get("hpan.stlmts"));  // "Stlmts:"
        settlementLab.setFont(DIALOG_PLAIN_10);
        add(settlementLab);

        citySq = new ColorSquare(ColorSquare.GREY, 0, sqSize, sqSize);
        add(citySq);
        citySq.setToolTipText(pieces_available_to_place);
        citySq.setToolTipLowWarningLevel(strings.get("hpan.cities.almostout"), 1);
        citySq.setToolTipZeroText(strings.get("hpan.cities.out"));
        cityLab = new JLabel(strings.get("hpan.cities"));  // "Cities:"
        cityLab.setFont(DIALOG_PLAIN_10);
        add(cityLab);

        if (game.hasSeaBoard)
        {
            shipSq = new ColorSquare(ColorSquare.GREY, 0, sqSize, sqSize);
            add(shipSq);
            shipSq.setToolTipText(pieces_available_to_place);
            shipSq.setToolTipLowWarningLevel(strings.get("hpan.ships.almostout"), 2);
            shipSq.setToolTipZeroText(strings.get("hpan.ships.out"));
            shipLab = new JLabel(strings.get("hpan.ships"));  // "Ships:"
            shipLab.setFont(DIALOG_PLAIN_10);
            add(shipLab);
        } else {
            // shipSq, shipLab already null
        }

        if (game.isGameOptionSet(SOCGameOptionSet.K_SC_CLVI))
        {
            clothLab = new JLabel(strings.get("hpan.cloth"));  // No trailing space (room for wider colorsquares at left)
            clothLab.setFont(DIALOG_PLAIN_10);
            add(clothLab);
            clothSq = new ColorSquare(ColorSquare.GREY, 0, sqSize, sqSize);
            add(clothSq);
            clothSq.setToolTipText(strings.get("hpan.cloth.amounttraded"));  // "Amount of cloth traded from villages"
        }
        else if (game.isGameOptionSet(SOCGameOptionSet.K_SC_WOND))
        {
            wonderLab = new JLabel("");  // Blank at wonder level 0; other levels' text set by updateValue(WonderLevel)
            wonderLab.setFont(DIALOG_PLAIN_10);  // same font as larmyLab, lroadLab
            add(wonderLab);
            wonderLab.addMouseListener(new MouseAdapter()
            {
                public void mouseClicked(MouseEvent e)
                {
                    pi.buildingPanel.clickWondersButton();
                }
            });
        } else {
            // clothSq, clothLab, wonderLab already null
        }

        knightsLab = new JLabel(strings.get("hpan.soldiers"));  // No trailing space (room for wider colorsquares at left)
        knightsLab.setFont(DIALOG_PLAIN_10);
        add(knightsLab);
        knightsSq = new ColorSquare(ColorSquare.GREY, 0, sqSize, sqSize);
        add(knightsSq);
        knightsSq.setToolTipText(strings.get("hpan.soldiers.sizearmy"));  // "Size of this army"

        resourceLab = new JLabel(RESOURCES);
        add(resourceLab);
        resourceSq = new ColorSquare(ColorSquare.GREY, 0, sqSize, sqSize);
        add(resourceSq);
        resourceSq.setToolTipText(strings.get("hpan.amounthand"));  // "Amount in hand"
        resourceSq.setToolTipHighWarningLevel(strings.get("hpan.rsrc.roll7discard"), 8); // "If 7 is rolled, would discard half these resources"

        developmentLab = new JLabel(strings.get("hpan.devcards") + " ");  // "Dev. Cards: "
        add(developmentLab);
        developmentSq = new ColorSquare(ColorSquare.GREY, 0, sqSize, sqSize);
        add(developmentSq);
        developmentSq.setToolTipText(strings.get("hpan.amounthand"));  // "Amount in hand"

        sittingRobotLockBut = new JButton(ROBOTLOCKBUT_U);  // button text will change soon in updateSeatLockButton()
        sittingRobotLockBut.addActionListener(this);
        sittingRobotLockBut.setEnabled(interactive);
        add(sittingRobotLockBut);

        takeOverBut = new JButton(TAKEOVER);
        takeOverBut.addActionListener(this);
        takeOverBut.setEnabled(interactive);
        add(takeOverBut);

        sitBut = new JButton(SIT);
        sitBut.addActionListener(this);
        sitBut.setEnabled(interactive);
        add(sitBut);
        sitButIsLock = false;

        robotBut = new JButton(ROBOT);
        robotBut.addActionListener(this);
        robotBut.setEnabled(interactive);
        add(robotBut);

        playCardBut = new JButton(CARD);
        playCardBut.addActionListener(this);
        playCardBut.setEnabled(interactive);
        add(playCardBut);

        playerTradingDisabled = game.isGameOptionSet("NT");

        giveLab = new JLabel(GIVE);
        add(giveLab);
        if (interactive)
            giveLab.setToolTipText(strings.get("hpan.trade.igive.tip"));
                // "Resources to give to other players or the bank"

        getLab = new JLabel(GET);
        add(getLab);
        if (interactive)
            getLab.setToolTipText(strings.get("hpan.trade.iget.tip"));
                // "Resources to get from other players or the bank"

        sqPanel = new SquaresPanel(interactive, this, displayScale);
        add(sqPanel);
        sqPanel.setVisible(false); // will become visible only for seated client player

        if (playerTradingDisabled)
        {
            offerBut = null;
        } else {
            offerBut = new JButton(SEND);
            offerBut.addActionListener(this);
            offerBut.setEnabled(interactive);
            add(offerBut);
            if (interactive)
                offerBut.setToolTipText(OFFERBUTTIP_ENA);
        }

        // clearOfferBut used by bank/port trade, and player trade
        clearOfferBut = new JButton(CLEAR);
        clearOfferBut.addActionListener(this);
        clearOfferBut.setEnabled(interactive);
        add(clearOfferBut);

        bankBut = new JButton(BANK);
        bankBut.addActionListener(this);
        bankBut.setEnabled(interactive);
        add(bankBut);
        if (interactive)
            bankBut.setToolTipText(strings.get("hpan.trade.bankport.tip"));
                // "Trade these resources with the bank or a port"

        bankUndoBut = new JButton(BANK_UNDO);
        bankUndoBut.addActionListener(this);
        bankUndoBut.setEnabled(false);
        add(bankUndoBut);
        if (interactive)
            bankUndoBut.setToolTipText(strings.get("hpan.trade.undo.tip"));  // "Undo the most recent Bank Trade"

        if (playerTradingDisabled)
        {
            // playerSend, playerSendMap, playerSendForPrevTrade already null
        } else {
            playerSend = new ColorSquare[game.maxPlayers-1];
            playerSendMap = new int[game.maxPlayers-1];
            playerSendForPrevTrade = new boolean[game.maxPlayers-1];

            // set the trade buttons correctly
            int cnt = 0;
            for (int pn = 0; pn < game.maxPlayers; pn++)
            {
                if (pn != playerNumber)
                {
                    Color color = playerInterface.getPlayerColor(pn);
                    playerSendMap[cnt] = pn;
                    playerSendForPrevTrade[cnt] = true;
                    playerSend[cnt] = new ColorSquare(ColorSquare.CHECKBOX, true, sqSize, sqSize, color);
                    playerSend[cnt].setColor(playerInterface.getPlayerColor(pn));
                    playerSend[cnt].setBoolValue(true);
                    add(playerSend[cnt]);
                    cnt++;
                }
            }
        }  // if(playerTradingDisabled)

        rollPromptCountdownLab = new JLabel(" ");
        add(rollPromptCountdownLab);
        rollPromptInUse = false;   // Nothing yet (no game in progress)
        autoRollTimerTask = null;  // Nothing yet

        rollBut = new JButton(ROLL);
        rollBut.addActionListener(this);
        rollBut.setEnabled(interactive);
        add(rollBut);

        doneBut = new JButton(DONE);
        doneBut.addActionListener(this);
        doneBut.setEnabled(interactive);
        doneButIsRestart = false;
        add(doneBut);

        quitBut = new JButton(QUIT);
        quitBut.addActionListener(this);
        quitBut.setEnabled(interactive);
        add(quitBut);

        // see also addHotkeysInputMap: ActionMap/InputMap setup for client player

        messagePanel = new MessagePanel(((isOSColorHighContrast) ? null : pcolor), displayScale);
        messagePanel.setVisible(false);
        add(messagePanel);

        // For trade between players, panels to show a non-client player's offer and make counteroffers.
        // Construct these only after setting handpanel's background color.

        if (playerTradingDisabled)
        {
            offerPanel = null;
            counterOfferPanel = null;
        } else {
            final Color[] colors = SwingMainDisplay.getForegroundBackgroundColors(true, false);
            final Color tradeInteriorColor =
                (colors != null) ? colors[2] : null; /* SwingMainDisplay.DIALOG_BG_GOLDENROD */

            offerPanel = new TradePanel
                (new String[]{ strings.get("trade.accept"), strings.get("trade.reject"), strings.get("trade.counter") },
                    // "Accept", "Reject", "Counter"
                 new String[]{  strings.get("trade.gives.you"), strings.get("trade.they.get"),
                    strings.get("trade.opponent.gives"), strings.get("trade.you.give") },
                    // "Gives You:", "They Get:", tooltips "Opponent gives to you", "You give to opponent"
                 false, true, this, tradeInteriorColor, new TradePanel.TPListener()
                 {
                     public void button1Clicked() { clickOfferAcceptButton(); }
                     public void button2Clicked() { clickOfferRejectButton(); }
                     public void button3Clicked() { clickOfferCounterButton(); }
                 }, displayScale);
            offerPanel.setVisible(false);
            add(offerPanel);

            counterOfferPanel = new TradePanel
                (new String[]{ strings.get("base.send"), strings.get("base.clear"), strings.get("base.cancel") },
                    // "Send", "Clear", "Cancel"
                 new String[]{ strings.get("trade.they.get"), strings.get("trade.gives.you"),
                    strings.get("trade.give.to.opponent"), strings.get("trade.opponent.gives") },
                    // "They Get:", "Gives You:", tooltips "Give to opponent", "Opponent gives to you"
                 true, false, this, tradeInteriorColor, new TradePanel.TPListener()
                 {
                     public void button1Clicked() { clickCounterOfferSendButton(); }
                     public void button2Clicked() { clickCounterOfferClearButton(); }
                     public void button3Clicked() { clickCounterOfferCancelButton(); }
                 }, displayScale);
            counterOfferPanel.setVisible(false);
            add(counterOfferPanel);

            offerPanel.setOfferCounterPartner(false, counterOfferPanel);
            counterOfferPanel.setOfferCounterPartner(true, offerPanel);
        }

        messageIsReset = false;

        // Set tooltip appearance to look like rest of SOCHandPanel; currently only this panel uses Swing tooltips
        if (! didSwingTooltipDefaults)
        {
            UIManager.put("ToolTip.foreground", COLOR_FOREGROUND);
            UIManager.put("ToolTip.background", Color.WHITE);
            UIManager.put("ToolTip.font", DIALOG_PLAIN_10);

            didSwingTooltipDefaults = true;
        }

        // Make all labels and buttons use panel's font and background color.
        // To not cut off wide button text, remove button margin since we're using custom layout anyway
        final int msize = 2 * displayScale;
        final Insets minMargin = new Insets(msize, msize, msize, msize);
        final Font panelFont = getFont();
        final Font buttonFont = ((displayScale > 1) && SOCPlayerClient.IS_PLATFORM_MAC_OSX)
            ? panelFont.deriveFont(0.9f * panelFont.getSize2D())  // smaller buttons to avoid text cutoff/ellipsis
            : panelFont;
        final boolean shouldClearButtonBGs
            = SOCPlayerClient.IS_PLATFORM_WINDOWS && ! SwingMainDisplay.isOSColorHighContrast();
        for (Component co : getComponents())
        {
            if (! ((co instanceof JLabel) || (co instanceof JButton)))
                continue;

            if ((co.getFont() != DIALOG_PLAIN_10) && (null == ((JComponent) co).getClientProperty(FONT_SKIP_FLAG)))
                co.setFont((co instanceof JButton) ? buttonFont : panelFont);

            if (co instanceof JLabel)
            {
                co.setForeground(null);  // inherit panel's color
                co.setBackground(null);
            } else {
                ((JButton) co).setMargin(minMargin);
                if (shouldClearButtonBGs)
                    co.setBackground(null);  // inherit panel's bg color; required on win32 to avoid gray corners
            }
        }

        // set the starting state of the panel
        removePlayer();
    }

    /** Color square label created by most recent call to {@link #createAndAddResourceColorSquare(Color, String)}. */
    private JLabel createColorSqRetLbl;

    /** Color square created by most recent call to {@link #createAndAddResourceColorSquare(Color, String)}. */
    private ColorSquare createColorSqRetSq;

    /**
     * Create a ColorSquare and its Label, with the given text key, and add them to the layout.
     * The new colorsquare and label will be "returned" by setting the
     * {@link #createColorSqRetSq} and {@link #createColorSqRetLbl} fields.
     *
     * @param rc      Color for the square, such as {@link ColorSquare#CLAY}
     * @param rtxtkey Text key for i18n, such as {@code "resources.clay"}.
     *                If this key gives the text "Clay", the label will be "Clay:" and the
     *                tooltip will be "Right-click to trade clay".
     * @since 2.0.00
     */
    private final void createAndAddResourceColorSquare(final Color rc, final String rtxtkey)
    {
        final String rtxt = strings.get(rtxtkey);
        createColorSqRetLbl = new JLabel(rtxt + ":");  // "Clay:"
        add(createColorSqRetLbl);
        final int sqSize = ColorSquare.WIDTH * playerInterface.displayScale;
        createColorSqRetSq = new ColorSquare(rc, 0, sqSize, sqSize);
        add(createColorSqRetSq);
        createColorSqRetSq.setToolTipText
            (strings.get("hpan.trade.rightclick", rtxt.toLowerCase()));  // "Right-click to trade clay with the bank"
    }

    /**
     * @return the player interface
     */
    public SOCPlayerInterface getPlayerInterface()
    {
        return playerInterface;
    }

    /**
     * Get our player; should use only after calling {@link #addPlayer(String)},
     * only when {@link SOCPlayer#getName()} is not null.
     * @return the player passed into constructor; never null
     */
    public SOCPlayer getPlayer()
    {
        return player;
    }

    /**
     * @return the client
     */
    public SOCPlayerClient getClient()
    {
        return client;
    }

    /**
     * @return the game
     */
    public SOCGame getGame()
    {
        return game;
    }

    /**
     * handle interaction
     */
    public void actionPerformed(ActionEvent e)
    {
        try {
        String target = e.getActionCommand();

        if (target == LOCKSEAT)
        {
            // Seat Lock while game forming (gamestate NEW); see below for ROBOTLOCKBUT_L etc
            messageSender.setSeatLock(game, playerNumber, SOCGame.SeatLockState.LOCKED);
        }
        else if (target == UNLOCKSEAT)
        {
            // Unlock while game forming
            messageSender.setSeatLock(game, playerNumber, SOCGame.SeatLockState.UNLOCKED);
        }
        else if (target == TAKEOVER)
        {
            messageSender.sitDown(game, playerNumber);
        }
        else if (target == SIT)
        {
            messageSender.sitDown(game, playerNumber);
        }
        else if ((target == START) && startBut.isVisible())
        {
            messageSender.startGame(game);

            // checks isVisible to guard against button action from hitting spacebar
            // when hidden but has focus because startBut is the first button added to panel;
            // this bug seen on OSX 10.9.1 (1.5.0 JVM)
        }
        else if (target == ROBOT)
        {
            // cf.cc.addRobot(cf.cname, playerNum);
        }
        else if (target == ROLL)
        {
            if (autoRollTimerTask != null)
            {
                autoRollTimerTask.cancel();
                autoRollTimerTask = null;
            }
            clickRollButton();
        }
        else if (target == QUIT)
        {
            SOCQuitConfirmDialog.createAndShow(playerInterface.getMainDisplay(), playerInterface);
        }
        else if (target == DONE)
        {
            clickDoneButton();
        }
        else if (target == DONE_RESTART)
        {
            playerInterface.resetBoardRequest(game.isPractice && ! game.isInitialPlacement());
        }
        else if (target == CLEAR)
        {
            clearOffer(true);    // Zero the square panel numbers, unless board-reset vote in progress
            if (game.getGameState() == SOCGame.PLAY1)
            {
                messageSender.clearOffer(game);
            }
        }
        else if (target == BANK)
        {
            int gstate = game.getGameState();
            if (gstate == SOCGame.PLAY1)
            {
                int[] give = new int[5];
                int[] get = new int[5];
                sqPanel.getValues(give, get);
                createSendBankTradeRequest(give, get, true);
            }
            else if (gstate == SOCGame.OVER)
            {
                String msg = game.gameOverMessageToPlayer(player);
                    // msg = "The game is over; you are the winner!";
                    // msg = "The game is over; <someone> won.";
                    // msg = "The game is over; no one won.";
                playerInterface.print("* " + msg);
            }
        }
        else if (target == BANK_UNDO)
        {
            if ((bankGive != null) && (bankGet != null))
            {
                messageSender.bankTrade(game, bankGet, bankGive);  // undo by reversing previous request
                bankGive = null;
                bankGet = null;
                bankUndoBut.setEnabled(false);
            }
        }
        else if (target == ROBOTLOCKBUT_L)
        {
            // Seat Lock while game in progress; see above for UNLOCKSEAT etc
            clickRobotSeatLockButton(SOCGame.SeatLockState.LOCKED);
        }
        else if (target == ROBOTLOCKBUT_U)
        {
            clickRobotSeatLockButton(SOCGame.SeatLockState.UNLOCKED);
        }
        else if (target == ROBOTLOCKBUT_M)
        {
            clickRobotSeatLockButton(SOCGame.SeatLockState.CLEAR_ON_RESET);
        }
        else if (target == SEND)
        {
            if (playerTradingDisabled)
                return;

            if (game.getGameState() == SOCGame.PLAY1)
            {
                int[] give = new int[5];
                int[] get = new int[5];
                int giveSum = 0;
                int getSum = 0;
                sqPanel.getValues(give, get);

                for (int i = 0; i < 5; i++)
                {
                    giveSum += give[i];
                    getSum += get[i];
                }

                SOCResourceSet giveSet = new SOCResourceSet(give);
                SOCResourceSet getSet = new SOCResourceSet(get);

                if (! player.getResources().contains(giveSet))
                {
                    playerInterface.print("*** " + strings.get("hpan.trade.msg.donthave"));
                        // "You can't offer what you don't have."
                }
                else if ((giveSum == 0) || (getSum == 0))
                {
                    playerInterface.print("*** " + strings.get("hpan.trade.msg.eachplayer"));
                        // "A trade must contain at least one resource from each player."
                }
                else
                {
                    // bool array elements begin as false
                    boolean[] to = new boolean[game.maxPlayers];
                    boolean toAny = false;

                    if (game.getCurrentPlayerNumber() == playerNumber)
                    {
                        for (int i = 0; i < (game.maxPlayers - 1); i++)
                        {
                            if (playerSend[i].getBoolValue() && ! game.isSeatVacant(playerSendMap[i]))
                            {
                                to[playerSendMap[i]] = true;
                                toAny = true;
                                playerSendForPrevTrade[i] = true;
                            } else {
                                playerSendForPrevTrade[i] = false;
                            }
                        }
                    }
                    else
                    {
                        // can only offer to current player
                        to[game.getCurrentPlayerNumber()] = true;
                        toAny = true;
                    }

                    if (! toAny)
                    {
                        playerInterface.print("*** " + strings.get("hpan.trade.msg.chooseoppo"));
                            // "Choose at least one opponent's checkbox."
                    }
                    else
                    {
                        SOCTradeOffer tradeOffer =
                            new SOCTradeOffer(game.getName(),
                                              playerNumber,
                                              to, giveSet, getSet);
                        messageSender.offerTrade(game, tradeOffer);
                        disableBankUndoButton();
                    }
                }
            } else {
                getPlayerInterface().print("* " + strings.get("hpan.trade.msg.notnow") + "\n");
                    // "You cannot trade at this time."
            }
        }
        else if ((e.getSource() == inventory) || (e.getSource() == playCardBut))
        {
            clickPlayCardButton();
        }
        } catch (Throwable th) {
            playerInterface.chatPrintStackTrace(th);
        }
    }

    /**
     * Handle clicks on {@link #svpSq} or {@link #svpLab} to get more info,
     * and player-name label during Debug Free Placement Mode to set placing player.
     * @since 2.0.00
     */
    public void mouseClicked(MouseEvent e)
    {
        if (e.getSource() == pname)
        {
            if (game.isDebugFreePlacement())
            {
                playerInterface.setDebugFreePlacementPlayer(playerNumber);
                e.consume();
            }

            return;  // <--- Early return ---
        }

        StringBuilder sb = new StringBuilder();
        sb.append(strings.get("hpan.svp.total", player.getSpecialVP()));  // "Total Special Victory Points: {0}"

        ArrayList<SOCPlayer.SpecialVPInfo> svpis = player.getSpecialVPInfo();
        if ((svpis != null) && (svpis.size() > 0))
        {
            sb.append("\n");

            // null shouldn't happen: server sends svp info when SVPs are awarded,
            //  or when the client joins a game in progress.
            for (SOCPlayer.SpecialVPInfo svpi : svpis)
            {
                sb.append("\n");
                sb.append(svpi.svp + ": " + svpi.desc);  // I18N: Server sends localized desc
            }
        }

        NotifyDialog.createAndShow(playerInterface.getMainDisplay(), playerInterface, sb.toString(), null, true);
    }

    /** required stub for MouseListener */
    public void mousePressed(MouseEvent e) {}

    /** required stub for MouseListener */
    public void mouseReleased(MouseEvent e) {}

    /** required stub for MouseListener */
    public void mouseEntered(MouseEvent e) {}

    /** required stub for MouseListener */
    public void mouseExited(MouseEvent e) {}

    /**
     * Create and send a bank/port trade request.
     * Remember the resources for the "undo" button.
     * If {@code isFromTradePanel} and we're also offering that trade to other players, clear the offer.
     * @param game  Our game
     * @param give  Resources to give, same format as {@link SOCResourceSet#SOCResourceSet(int[])}
     * @param get   Resources to get, same format as {@link SOCResourceSet#SOCResourceSet(int[])}
     * @param isFromTradePanel   If true, this bank/port trade request was sent from handpanel's Trade Offer panel.
     *     Otherwise was from some other UI element like a context menu.
     * @see #enableBankUndoButton()
     * @since 1.1.13
     */
    private void createSendBankTradeRequest
        (final int[] give, final int[] get, final boolean isFromTradePanel)
    {
        final boolean isOldServer = (client.getServerVersion(game) < SOCStringManager.VERSION_FOR_I18N);
            // old server version won't send SOCBankTrade if successful:
            // must take some actions now instead of when that message is received

        if (isFromTradePanel && (isOldServer || (player.getCurrentOffer() != null)))
            messageSender.clearOffer(game);

        SOCResourceSet giveSet = new SOCResourceSet(give);
        SOCResourceSet getSet = new SOCResourceSet(get);
        messageSender.bankTrade(game, giveSet, getSet);

        bankGive = giveSet;
        bankGet = getSet;
        if (isOldServer)
            bankUndoBut.setEnabled(true);

        playerInterface.bankTradeWasFromTradePanel = isFromTradePanel;
    }

    /**
     * Disable the bank/port trade undo button.
     * Call when a non-trade game action is sent by the client.
     * @see #enableBankUndoButton()
     * @since 1.1.13
     */
    public void disableBankUndoButton()
    {
        if (bankGive == null)
            return;

        bankGive = null;
        bankGet = null;
        bankUndoBut.setEnabled(false);
    }

    /**
     * Enable the bank/port trade undo button.
     * Call when server has announced a successful bank/port trade.
     * Will not enable if the give/get resource fields weren't initialized during send
     * ({@link #createSendBankTradeRequest(int[], int[], boolean)} does so):
     * To use the undo button, the give/get resources must be known.
     *
     * @see #disableBankUndoButton()
     * @since 2.0.00
     */
    public void enableBankUndoButton()
    {
        if (bankGive == null)
            return;

        bankUndoBut.setEnabled(true);
    }

    /**
     * During game play, handle a click on a sitting robot's Lock/Unlock/Mark button,
     * ask the server to advance to the next seat lock state.
     * Called from {@link #actionPerformed(ActionEvent)}.
     * @param current  Current lock state/button label
     * @since 2.0.00
     */
    private final void clickRobotSeatLockButton(SOCGame.SeatLockState current)
    {
        final SOCGame.SeatLockState slNext;
        switch (current)
        {
        case UNLOCKED:  slNext = SOCGame.SeatLockState.LOCKED;  break;

        case CLEAR_ON_RESET:  slNext = SOCGame.SeatLockState.UNLOCKED;  break;

        default:  // == case LOCKED:
            if (game.isPractice || (client.sVersion >= 2000))
                slNext = SOCGame.SeatLockState.CLEAR_ON_RESET;
            else
                slNext = SOCGame.SeatLockState.UNLOCKED;  // old servers don't support CLEAR_ON_RESET

            break;
        }

        messageSender.setSeatLock(game, playerNumber, slNext);
    }


    /**
     * Handle a click on the "play card" button, or double-click
     * on an item in the inventory/list of cards held.
     *<P>
     * Inventory items are almost always {@link SOCDevCard}s.
     * Some scenarios may place other items in the player's inventory,
     * such as a "gift" port being moved in {@link SOCGameOptionSet#K_SC_FTRI _SC_FTRI}.
     * If one of these is chosen, this method calls {@link #clickPlayInventorySpecialItem(SOCInventoryItem)}.
     *<P>
     * Called from actionPerformed()
     * @since 1.1.00
     */
    public void clickPlayCardButton()
    {
        // Check first for "Cancel"
        if (game.getGameState() == SOCGame.PLACING_INV_ITEM)
        {
            messageSender.cancelBuildRequest(game, SOCCancelBuildRequest.INV_ITEM_PLACE_CANCEL);
            return;
        }

        String itemText;
        int itemNum;  // Which one to play from list?
        SOCInventoryItem itemObj = null;  // SOCDevCard or special item

        setRollPrompt(null, false);  // Clear prompt if Play Card clicked (instead of Roll clicked)

        final DefaultListModel<String> invModel = (DefaultListModel<String>) inventory.getModel();
        itemNum = inventory.getSelectedIndex();
        itemText = inventory.getSelectedValue();

        if ((itemText == null) || (itemText.length() == 0))
        {
            if (invModel.size() == 1)
            {
                // No card selected, but only one to choose from
                itemText = invModel.get(0);
                itemNum = 0;
                if (itemText.length() == 0)
                    return;
                itemObj = inventoryItems.get(0);
            } else {
                /**
                 * No card selected, multiple are in the list.
                 * See if only one card isn't a "(VP)" card, isn't new.
                 * If more than one, but they're all same type (ex.
                 * unplayed Robbers), pretend there's only one.
                 */
                itemNum = -1;  // Nothing yet
                String itemNumText = null;
                for (int i = invModel.size() - 1; i >= 0; --i)
                {
                    itemText = invModel.get(i);
                    if ((itemText != null) && (itemText.length() > 0))
                    {
                        SOCInventoryItem item = inventoryItems.get(i);
                        if (item.isPlayable())
                        {
                            // Playable (not VP card, not new) item found
                            if (itemObj == null)
                            {
                                itemNum = i;
                                itemNumText = itemText;
                                itemObj = item;
                            }
                            else if (itemObj.itype != item.itype)
                            {
                                itemNum = -1;  // More than one found, and they aren't the same type;
                                break;         // we can't auto-pick among them, so stop looking through the list.
                            }
                        }
                    }
                }

                if ((itemNum == -1) || (itemObj == null))
                {
                    playerInterface.printKeyed("hpan.devcards.clickfirst");  // * "Please click a card first to select it."
                    return;
                }

                itemText = itemNumText;
            }
        } else {
            // get selected item's Card object
            if (itemNum < inventoryItems.size())
                itemObj = inventoryItems.get(itemNum);
        }

        // At this point, itemNum is the index of the card we want,
        // and item is its text string.
        // itemCard is its SOCDevCard object (card type and new/old flag).

        if ((! playerIsCurrent) || (itemObj == null))
        {
            return;  // <--- Early Return: Not current player ---
        }

        if (itemObj.isVPItem())
        {
            playerInterface.print("*** " + strings.get("hpan.devcards.vp.secretlyplayed"));
                // "You secretly played this VP card when you bought it."
            itemNum = inventory.getSelectedIndex();
            if (itemNum >= 0)
                inventory.clearSelection();

            return;  // <--- Early Return: Can't play a VP card ---
        }

        if (itemObj.isNew())
        {
            playerInterface.print("*** " + strings.get("hpan.devcards.wait"));  // "Wait a turn before playing new cards."
            return;  // <--- Early Return: Card is new ---
        }

        if (! (itemObj instanceof SOCDevCard))
        {
            clickPlayInventorySpecialItem(itemObj);
            return;  // <--- Early Return: Special item, not a dev card ---
        }

        if (player.hasPlayedDevCard())
        {
            playerInterface.print("*** " + strings.get("hpan.devcards.oneperturn"));  // "You may play only one card per turn."
            playCardBut.setEnabled(false);
            return;
        }

        int cardTypeToPlay = -1;

        switch (itemObj.itype)
        {
        case SOCDevCardConstants.KNIGHT:
            if (game.canPlayKnight(playerNumber))
            {
                cardTypeToPlay = SOCDevCardConstants.KNIGHT;
            }
            else if (game.isGameOptionSet(SOCGameOptionSet.K_SC_PIRI))
            {
                playerInterface.printKeyed("hpan.devcards.warship.cannotnow");
                    // "You cannot convert a ship to a warship right now."
            }
            break;

        case SOCDevCardConstants.ROADS:
            if (game.canPlayRoadBuilding(playerNumber))
            {
                cardTypeToPlay = SOCDevCardConstants.ROADS;
            }
            else if (player.getNumPieces(SOCPlayingPiece.ROAD) == 0)
            {
                if (game.hasSeaBoard && (player.getNumPieces(SOCPlayingPiece.SHIP) == 0))
                    playerInterface.printKeyed("hpan.devcards.roads_ships.none");
                        // "You have no roads or ships left to place."
                else
                    playerInterface.printKeyed("hpan.devcards.roads.none");
                        // "You have no roads left to place."
            }
            break;

        case SOCDevCardConstants.DISC:
            if (game.canPlayDiscovery(playerNumber))
            {
                cardTypeToPlay = SOCDevCardConstants.DISC;
            }
            break;

        case SOCDevCardConstants.MONO:
            if (game.canPlayMonopoly(playerNumber))
            {
                cardTypeToPlay = SOCDevCardConstants.MONO;
            }
            break;

        default:
            playerInterface.printKeyed("hpan.devcards.interror.ctype", itemObj.itype, itemText);
                // "Internal error: Unknown card type {0,number}: {1}"

        }

        if (cardTypeToPlay != -1)
        {
            messageSender.playDevCard(game, cardTypeToPlay);
            disableBankUndoButton();
        }
    }

    /**
     * Handle a click on a special inventory item (not a {@link SOCDevCard}).
     * Used only in certain scenarios.
     * @param item  Special item picked by player
     * @since 2.0.00
     */
    private final void clickPlayInventorySpecialItem(final SOCInventoryItem item)
    {
        if (item.isPlayable())
            messageSender.playInventoryItem(game, item.itype);
        // else isKept, or is new;
        // clickPlayCardButton checks these and prints a message to the user.
    }

    /**
     * Handle a click on the Roll button. Assumes button is enabled.
     * Called from actionPerformed(), the auto-roll timer task, and the hotkey InputMap/ActionMap.
     * @since 1.1.00
     */
    public final void clickRollButton()
    {
        if (rollPromptInUse)
            setRollPrompt(null, false);  // Clear it
        messageSender.rollDice(game);
        rollBut.setEnabled(false);  // Only one roll per turn
    }

    /**
     * Handle a click on the Done button. Assumes button is enabled.
     * Called from actionPerformed() and the hotkey InputMap/ActionMap.
     * @since 2.3.00
     */
    private void clickDoneButton()
    {
        messageSender.endTurn(game);
    }

    /**
     * Handle a click on the trade offer Accept button. Check if player can accept the offer,
     * given their resources. If not, print a message and return. Otherwise:
     * Hide trade offer panel(s), call {@link GameMessageSender#acceptOffer(SOCGame, int)}.
     *<P>
     * Before v2.0.00 this was handled in {@code TradeOfferPanel.OfferPanel.actionPerformed}.
     * @since 2.0.00
     */
    /* package */ void clickOfferAcceptButton()
    {
        if (! offerPanel.canPlayerGiveTradeResources())
        {
            // This is here just in case but shouldn't be needed, because
            // TradePanel should have disabled or hid Accept when player
            // doesn't have the resources to accept the offer. So, we "borrow"
            // a localized message that's meant for a related task.

            playerInterface.print("*** " + strings.get("trade.msg.cant.offer.dont_have"));
                // "You can't offer what you don't have."
            return;
        }

        offerPanel.setVisible(false);
        counterOfferPanel.setVisible(false);  // might already be hidden
        checkTradePanelLayoutSize();

        client.getGameMessageSender().acceptOffer(game, playerNumber);
        disableBankUndoButton();
    }

    /**
     * Handle a click on the trade offer Reject button.
     * Hide trade offer panel(s), call {@link #rejectOfferAtClient()}.
     *<P>
     * Before v2.0.00 this was handled in {@code TradeOfferPanel.OfferPanel.actionPerformed}.
     * @since 2.0.00
     */
    /* package */ void clickOfferRejectButton()
    {
        offerPanel.setVisible(false);
        counterOfferPanel.setVisible(false);  // might already be hidden
        checkTradePanelLayoutSize();

        rejectOfferAtClient();
    }

    /**
     * Handle a click on the trade offer Counter button by showing the counter-offer panel
     * and clearing the auto-reject countdown (if any).
     *<P>
     * Before v2.0.00 this was handled in {@code TradeOfferPanel.OfferPanel.actionPerformed}.
     * @since 2.0.00
     */
    /* package */ void clickOfferCounterButton()
    {
        counterOfferPanel.setVisible(true);
        offerPanel.setButtonRowVisible(false, true);
        checkTradePanelLayoutSize();
    }

    /**
     * Handle a click on the trade counter-offer Send button.
     * Check resources and, if possible, make the trade offer.
     *<P>
     * Before v2.0.00 this was handled in {@code TradeOfferPanel.OfferPanel.actionPerformed}.
     * @since 2.0.00
     */
    private void clickCounterOfferSendButton()
    {
        // cancelRejectCountdown();  -- TODO soon

        final SOCPlayer cliPlayer = playerInterface.getClientPlayer();

        if (game.getGameState() != SOCGame.PLAY1)
            return;  // send button should've been disabled

        final SOCResourceSet giveSet, getSet;  // what client player gives and gets in the counter-offer
        {
            SOCResourceSet[] giveget = counterOfferPanel.getTradeResources();  // "They Get:", "Gives You:"
            giveSet = giveget[0];
            getSet  = giveget[1];
        }

        if (! cliPlayer.getResources().contains(giveSet))
        {
            playerInterface.print("*** " + strings.get("trade.msg.cant.offer.dont_have"));
                // "You can't offer what you don't have."
        }
        else if ((giveSet.getKnownTotal() == 0) || (getSet.getKnownTotal() == 0))
        {
            playerInterface.print("*** " + strings.get("trade.msg.must.contain"));
                // "A trade must contain at least one resource from each player." (v1.x.xx: ... resource card ...)
        }
        else
        {
            // offer to only the player that made the original offer
            boolean[] to = new boolean[game.maxPlayers];
            to[playerNumber] = true;

            client.getGameMessageSender().offerTrade
                (game, new SOCTradeOffer
                    (game.getName(), cliPlayer.getPlayerNumber(), to, giveSet, getSet));
        }
    }

    /**
     * Handle a click on the trade counter-offer Clear button.
     *<P>
     * Before v2.0.00 this was handled in {@code TradeOfferPanel.OfferPanel.actionPerformed}.
     * @since 2.0.00
     */
    private void clickCounterOfferClearButton()
    {
        counterOfferPanel.setTradeResources(null, null);
    }

    /**
     * Handle a click on the trade counter-offer Cancel button by hiding the counter-offer panel.
     *<P>
     * Before v2.0.00 this was handled in {@code TradeOfferPanel.OfferPanel.actionPerformed}.
     * @since 2.0.00
     */
    private void clickCounterOfferCancelButton()
    {
        counterOfferPanel.setVisible(false);
        offerPanel.setButtonRowVisible(true, false);
        checkTradePanelLayoutSize();
    }

    /**
     * Re-checks trade panel size vs rest of the hand panel.
     * Call after showing/hiding the trade panel or counter-offer panel.
     * If needed, will invalidate layout.
     * @since 2.0.00
     */
    private void checkTradePanelLayoutSize()
    {
        if (offerPanel == null)
            return;

        final boolean isCounterVis = counterOfferPanel.isVisible();
        if (offerPanel.isVisible() || isCounterVis || ! faceImg.isVisible())
            offerCounterOfferVisibleChanged(isCounterVis);  // call validate(), repaint()

        // TODO check visibility of tradepanel, messagepanel, counteroffer;
        // check flags like offerHidesControls, offerCounterHidesFace, offerHideingControls, offerCounterHidingFace.
        // If need to call invalidate/validate, try to do so on AWT/UI thread.
    }

    /**
     * Add the "lock" button for when a robot is currently playing in this position.
     * This is not the large "lock" button seen in empty positions when the
     * game is forming, which prevents a robot from sitting down. That button
     * is actually {@link #sitBut} with a different label.
     *<P>
     * This method was <tt>addSeatLockBut()</tt> before 1.1.07.
     */
    public void addSittingRobotLockBut()
    {
        final String lbl, tipText;
        switch (game.getSeatLock(playerNumber))
        {
        case LOCKED:
            lbl = ROBOTLOCKBUT_L;
            if (game.isPractice || (client.sVersion >= 2000))
                tipText = ROBOTLOCKBUTTIP_L;
            else
                tipText = ROBOTLOCKBUTTIP_L_OLD;
            break;

        case CLEAR_ON_RESET:
            lbl = ROBOTLOCKBUT_M;
            tipText = ROBOTLOCKBUTTIP_M;
            break;

        default:  // == case UNLOCKED:
            lbl = ROBOTLOCKBUT_U;
            if (game.isPractice || (client.sVersion >= 2000))
                tipText = ROBOTLOCKBUTTIP_U;
            else
                tipText = ROBOTLOCKBUTTIP_U_OLD;
            break;
        }

        sittingRobotLockBut.setText(lbl);
        sittingRobotLockBut.setVisible(true);
        sittingRobotLockBut.setToolTipText(tipText);
    }

    /**
     * DOCUMENT ME!
     */
    public void addTakeOverBut()
    {
        takeOverBut.setVisible(true);
    }

    /**
     * Add the "Sit Here" button. If this button has been used as
     * a "lock" button to keep out a robot, revert the label to "Sit Here"
     * unless clientHasSatAlready.
     *<P>
     * If the game's already started (state {@link SOCGame#START2A} or later),
     * the player can't sit there; this method will hide the Sit button
     * if {@code ! clientHasSatAlready}.
     *<P>
     * <b>Note:</b> Does not check if the seat is vacant (in case we're
     * removing a player, and game state is not yet updated);
     * please call {@link SOCGame#isSeatVacant(int)} before calling this.
     *
     * @param clientHasSatAlready Is the client seated in this game?
     *   If so, button label should be "lock"/"unlock" (about robots).
     *   (Added in 1.1.07)
     * @see #renameSitButLock()
     */
    public void addSitButton(boolean clientHasSatAlready)
    {
        if (! clientHasSatAlready)
        {
            if (game.getGameState() >= SOCGame.START2A)
            {
                sitBut.setVisible(false);
                return;  // <--- Early return ---
            }

            if (sitButIsLock)
            {
                sitBut.setText(SIT);
                sitButIsLock = false;
            }
        }
        else if (clientHasSatAlready && ! sitButIsLock)
        {
            renameSitButLock();
        }

        sitBut.setVisible(true);
    }

    /**
     * DOCUMENT ME!
     */
    public void addRobotButton()
    {
        robotBut.setVisible(true);
    }

    /**
     * Change the face image
     *
     * @param id  the id of the image
     */
    public void changeFace(int id)
    {
        faceImg.setFace(id);
    }


    /**
     * remove this player.
     * To prevent inconsistencies, call this <em>before</em> calling
     * {@link SOCGame#removePlayer(String, boolean)}.
     * Also called from constructor, before {@link #doLayout()}.
     * @see #addPlayer(String)
     */
    public void removePlayer()
    {
        if (blankStandIn != null)
            blankStandIn.setVisible(true);
        setVisible(false);

        //D.ebugPrintln("REMOVE PLAYER");
        //D.ebugPrintln("NAME = "+player.getName());
        vpLab.setVisible(false);
        vpSq.setVisible(false);
        if (svpSq != null)
        {
            svpLab.setVisible(false);
            svpSq.setVisible(false);
        }
        faceImg.setVisible(false);
        pname.setVisible(false);
        pname.setText("");
        roadSq.setVisible(false);
        roadLab.setVisible(false);
        settlementLab.setVisible(false);
        settlementSq.setVisible(false);
        cityLab.setVisible(false);
        citySq.setVisible(false);
        if (shipSq != null)
        {
            shipSq.setVisible(false);
            shipLab.setVisible(false);
        }
        knightsSq.setVisible(false);
        knightsLab.setVisible(false);
        if (clothSq != null)
        {
            clothLab.setVisible(false);
            clothSq.setVisible(false);
        }
        else if (wonderLab != null)
        {
            wonderLab.setVisible(false);
        }

        if (offerPanel != null)
        {
            offerPanel.setVisible(false);
            counterOfferPanel.setVisible(false);
        }

        larmyLab.setVisible(false);
        lroadLab.setVisible(false);
        resourceLab.setVisible(false);
        resourceSq.setVisible(false);
        resourceSqDivLine.setVisible(false);

        offerHidingControls = false;
        offerCounterHidingFace = false;

        if (playerIsClient)
        {
            // Clean up, since we're leaving the game
            if (playerInterface.getClientHand() == this)
            {
                playerInterface.setClientHand(null);

                if (! playerTradingDisabled)
                {
                    // clear trade panels' designated "player", since trades are
                    // presented from client player's viewpoint

                    for (int pn = 0; pn < game.maxPlayers; ++pn)
                    {
                        if (pn == playerNumber)
                            continue;

                        final SOCHandPanel hpan = playerInterface.getPlayerHandPanel(pn);
                        hpan.offerPanel.setPlayer(null, 0);
                        hpan.counterOfferPanel.setPlayer(null, 0);
                    }
                }
            }

            playerIsClient = false;
            faceImg.clearFacePopupPreviousChooser();
        }
        else if (game.getGameState() == SOCGame.NEW)
        {
            // Un-hide "Sit Here" or "Lock" button
            boolean clientAlreadySitting = (playerInterface.getClientHand() != null);
            addSitButton(clientAlreadySitting);
        }

        /* Hide items in case this was our hand */
        claySq.setVisible(false);
        clayLab.setVisible(false);
        oreSq.setVisible(false);
        oreLab.setVisible(false);
        sheepSq.setVisible(false);
        sheepLab.setVisible(false);
        wheatSq.setVisible(false);
        wheatLab.setVisible(false);
        woodSq.setVisible(false);
        woodLab.setVisible(false);

        resourceTradeCost = null;
        if (resourceTradeMenu != null)
        {
            for (int i = 0; i < resourceTradeMenu.length; ++i)
            {
                if (resourceTradeMenu[i] != null)
                {
                    resourceTradeMenu[i].destroy();
                    resourceTradeMenu[i] = null;
                }
            }
            resourceTradeMenu = null;
        }

        //cardLab.setVisible(false);
        inventoryScroll.setVisible(false);
        playCardBut.setVisible(false);

        giveLab.setVisible(false);
        getLab.setVisible(false);
        sqPanel.setVisible(false);
        clearOfferBut.setVisible(false);
        bankBut.setVisible(false);
        bankUndoBut.setVisible(false);

        if (! playerTradingDisabled)
        {
            offerBut.setVisible(false);
            for (int i = 0; i < (game.maxPlayers - 1); i++)
            {
                playerSend[i].setVisible(false);
            }
        }

        rollBut.setVisible(false);
        doneBut.setVisible(false);
        quitBut.setVisible(false);

        setRollPrompt(null, true);  // Clear it, and cancel autoRollTimerTask if running

        /* other player's hand */
        developmentLab.setVisible(false);
        developmentSq.setVisible(false);
        faceImg.removeFacePopupMenu();  // Also disables left-click to change

        removeTakeOverBut();
        removeSittingRobotLockBut();

        inPlay = false;

        validate();  // doLayout() will lay things out for empty seat
        if (blankStandIn != null)
            blankStandIn.setVisible(false);
        setVisible(true);
        repaint();
    }

    /**
     * From constructor, try to remove {@link #inventory} JList's Ctrl-A hotkey binding (Select All):
     * It conflicts with the hotkey to Accept a trade offer, and is useless because
     * inventory items are used one at a time, never all at once.
     *<P>
     * Once the client player has double-clicked an inventory item to play it, inventory becomes focused
     * and its Ctrl-A binding is active and interferes with the trade offer hotkey.
     *<P>
     * Also removes Cmd-A on MacOSX or Alt-A on Windows.
     *
     * @see #addHotkeysInputMap()
     * @since 2.3.00
     */
    private void init_removeInventoryHotkeyCtrlA()
    {
        SOCPlayerInterface.removeHotkeysInputMap_one
            (inventory.getInputMap(JComponent.WHEN_FOCUSED), KeyEvent.VK_A);
        SOCPlayerInterface.removeHotkeysInputMap_one
            (inventory.getInputMap(JComponent.WHEN_ANCESTOR_OF_FOCUSED_COMPONENT), KeyEvent.VK_A);
    }

    /**
     * Add hotkey bindings to the panel's InputMap and ActionMap,
     * as part of first time adding player when {@link #playerIsClient}.
     *<P>
     * Other hotkeys affecting {@code SOCHandPanel}:
     * Trade offer Accept/reJect/Counter-offer ({@link KeyEvent#VK_A}, {@code VK_J}, {@code VK_C})
     * set up by {@link SOCPlayerInterface#addHotkeysInputMap()}.
     *<P>
     * Does nothing if already called.
     * @see #init_removeInventoryHotkeyCtrlA()
     * @since 2.3.00
     */
    private void addHotkeysInputMap()
    {
        if (didHotkeyBindings)
            return;

        final ActionMap am = getActionMap();
        am.put("hotkey_roll", new AbstractAction()
        {
            public void actionPerformed(ActionEvent ae)
            {
                if (! rollBut.isEnabled())
                    return;

                if (autoRollTimerTask != null)
                {
                    autoRollTimerTask.cancel();
                    autoRollTimerTask = null;
                }
                clickRollButton();
            }
        });
        am.put("hotkey_done", new AbstractAction()
        {
            public void actionPerformed(ActionEvent ae)
            {
                if (doneBut.isEnabled())
                    clickDoneButton();
            }
        });

        final InputMap im = getInputMap(JComponent.WHEN_IN_FOCUSED_WINDOW);
        SOCPlayerInterface.addHotkeysInputMap_one(im, KeyEvent.VK_R, "hotkey_roll", rollBut);
        SOCPlayerInterface.addHotkeysInputMap_one(im, KeyEvent.VK_D, "hotkey_done", doneBut);

        didHotkeyBindings = true;
    }

    /**
     * Remove elements to clean up this panel.
     * Calls removePlayer() as part of cleanup.
     * @see #gameDisconnected()
     * @since 1.1.00
     */
    public void destroy()
    {
        removePlayer();
        removeAll();
    }

    /**
     * Game was deleted or a server/network error occurred;
     * disable all buttons to stop playing.
     * @see #destroy()
     * @since 1.2.01
     */
    public void gameDisconnected()
    {
        removeSitBut();
        removeTakeOverBut();

        JButton[] inPlayButtons
            = new JButton[] { playCardBut, offerBut, bankBut, bankUndoBut, rollBut, doneBut, sittingRobotLockBut };
        for (JButton b : inPlayButtons)
            if ((b != null) && b.isVisible() && b.isEnabled())
                b.setEnabled(false);
    }

    /**
     * Add a player (human or robot) at this currently-vacant seat position.
     * Update controls at this handpanel. Also calls {@link #addHotkeysInputMap()}.
     *<P>
     * Also update ALL OTHER handpanels in our {@link #playerInterface} this way:
     * Remove all of the sit and take over buttons.
     * If game still forming, can lock seats (for fewer players/robots).
     * If client player is sitting down, calls {@link SOCPlayerInterface#setClientHand(SOCHandPanel)}.
     *
     * @param name Name of player to add
     * @see #removePlayer()
     */
    public void addPlayer(String name)
    {
        // hide temporarily to avoid flicker
        if (blankStandIn != null)
            blankStandIn.setVisible(true);
        setVisible(false);

        /* Items which are visible for any hand, client player or opponent */

        if (! game.isBoardReset())
            faceImg.setDefaultFace();
        else
            changeFace(player.getFaceId());
        faceImg.setVisible(true);

        pname.setText(name);
        pname.setVisible(true);

        larmyLab.setVisible(true);
        lroadLab.setVisible(true);

        roadSq.setVisible(true);
        roadLab.setVisible(true);
        settlementSq.setVisible(true);
        settlementLab.setVisible(true);
        citySq.setVisible(true);
        cityLab.setVisible(true);
        if (shipSq != null)
        {
            shipSq.setVisible(true);
            shipLab.setVisible(true);
        }
        knightsLab.setVisible(true);
        knightsSq.setVisible(true);
        if (clothSq != null)
        {
            clothLab.setVisible(true);
            clothSq.setVisible(true);
        }
        else if (wonderLab != null)
        {
            wonderLab.setText("");
            wonderLab.setVisible(true);
            updateValue(PlayerClientListener.UpdateType.WonderLevel);
            // alignment is set below, after playerIsClient is known
        }

        resourceLab.setVisible(true);
        resourceSq.setVisible(true);

        if (svpSq != null)
        {
            final int newSVP = player.getSpecialVP();
            svpSq.setIntValue(newSVP);
            final boolean vis = (newSVP != 0);
            svpSq.setVisible(vis);
            svpLab.setVisible(vis);
        }

        playerIsCurrent = (game.getCurrentPlayerNumber() == playerNumber);

        final boolean showResourceDetails;
        if (player.getName().equals(playerInterface.getClientNickname()))
        {
            // this is our hand

            playerIsClient = true;
            playerInterface.setClientHand(this);

            knightsSq.setToolTipText(strings.get("hpan.soldiers.sizeyourarmy"));  // "Size of your army"
            vpSq.setToolTipText(strings.get("hpan.points.total.yours"));  // "Your victory point total"

            // show 'Victory Points' and hide "Start Button" if game in progress
            if (game.getGameState() == SOCGame.NEW)
            {
                startBut.setVisible(true);
            }
            else
            {
                vpLab.setVisible(true);
                vpSq.setVisible(true);
            }

            faceImg.addFacePopupMenu();  // Also enables left-click to change

            showResourceDetails = true;

            resourceTradeCost = new int[6];
            if (resourceTradeMenu != null)
            {
                // Must have forgot to call removePlayer;
                //   clean it up now
                for (int i = 0; i < resourceTradeMenu.length; ++i)
                {
                    if (resourceTradeMenu[i] != null)
                    {
                        resourceTradeMenu[i].destroy();
                        resourceTradeMenu[i] = null;
                    }
                }
            }
            else
            {
                resourceTradeMenu = new ResourceTradeTypeMenu[6];
            }
            updateResourceTradeCosts(true);

            //cardLab.setVisible(true);
            canCancelInvItemPlay = false;
            inventory.setEnabled(true);
            inventoryScroll.setVisible(true);
            playCardBut.setVisible(true);

            giveLab.setVisible(true);
            getLab.setVisible(true);
            sqPanel.setVisible(true);

            clearOfferBut.setVisible(true);
            bankBut.setVisible(true);
            if (game.isPractice || (client.sVersion >= 1113))  // server version 1.1.13 and up
                bankUndoBut.setVisible(true);

            if (! playerTradingDisabled)
            {
                offerBut.setVisible(true);
                for (int i = 0; i < (game.maxPlayers - 1); i++)
                {
                    playerSend[i].setBoolValue(true);
                    playerSend[i].setEnabled(true);
                    playerSend[i].setVisible(true);
                }
            }
            rollBut.setVisible(true);
            doneButIsRestart = ((game.getGameState() <= SOCGame.START3B)
                 || (game.getGameState() == SOCGame.OVER));
            if (doneButIsRestart)
                doneBut.setText(DONE_RESTART);
            else
                doneBut.setText(DONE);
            doneBut.setVisible(true);
            quitBut.setVisible(true);

            // Remove all of the sit and take over buttons.
            // If game still forming, can lock seats (for fewer players/robots).
            boolean gameForming = (game.getGameState() == SOCGame.NEW);
            for (int pn = 0; pn < game.maxPlayers; ++pn)
            {
                final SOCHandPanel hpan = playerInterface.getPlayerHandPanel(pn);

                hpan.removeTakeOverBut();
                if (gameForming && (pn != playerNumber) && game.isSeatVacant(pn))
                    hpan.renameSitButLock();
                else
                    hpan.removeSitBut();

                if ((! playerTradingDisabled) && (pn != playerNumber))
                {
                    // set it to client player, since trades are presented from client player's viewpoint
                    hpan.offerPanel.setPlayer(player, 1);
                    hpan.counterOfferPanel.setPlayer(player, 1);
                }
            }

            updateButtonsAtAdd();  // Enable,disable the proper buttons
            addHotkeysInputMap();
        }
        else
        {
            /* This is another player's hand */

            final boolean isRobot = player.isRobot();

            knightsSq.setToolTipText(strings.get("hpan.soldiers.sizeoppoarmy"));  // "Size of this opponent's army"

            // To see if client already sat down at this game,
            // we can't call playerInterface.getClientHand() or .getClientPlayer() yet
            // because it may not have been set at this point.
            // Use game.getPlayer(clientNickname) instead:

            final boolean clientIsASeatedPlayer = (game.getPlayer(playerInterface.getClientNickname()) != null);

            if (isRobot && (! clientIsASeatedPlayer)
                && (game.getSeatLock(playerNumber) != SOCGame.SeatLockState.LOCKED))
            {
                addTakeOverBut();
            }

            if (isRobot && clientIsASeatedPlayer)
            {
                addSittingRobotLockBut();
            }
            else
            {
                removeSittingRobotLockBut();
            }

            vpLab.setVisible(true);
            vpSq.setVisible(true);
            showResourceDetails = playerInterface.isGameFullyObservable;
            if (counterOfferPanel != null)
                counterOfferPanel.setLine1Text
                    (strings.get("trade.counter.to.x", player.getName()));  // "Counter to {0}:"

            developmentLab.setVisible(true);
            developmentSq.setVisible(true);

            if (playerInterface.isGameObservableVP)
            {
                inventory.setEnabled(false);
                inventoryScroll.setVisible(true);
            }

            removeSitBut();
            removeRobotBut();
        }

        if (showResourceDetails)
        {
            claySq.setVisible(true);
            clayLab.setVisible(true);
            oreSq.setVisible(true);
            oreLab.setVisible(true);
            sheepSq.setVisible(true);
            sheepLab.setVisible(true);
            wheatSq.setVisible(true);
            wheatLab.setVisible(true);
            woodSq.setVisible(true);
            woodLab.setVisible(true);
            resourceSqDivLine.setVisible(true);
            resourceSq.setBorderColor(ColorSquare.ORE);  // dark gray
            resourceLab.setText(RESOURCES_TOTAL);
        } else {
            resourceSq.setBorderColor(Color.BLACK);
            resourceLab.setText(RESOURCES);
        }

        if (wonderLab != null)
            wonderLab.setHorizontalAlignment(SwingConstants.RIGHT);

        inPlay = true;

        validate();  // doLayout() will lay things out for our hand or other player's hand
        if (blankStandIn != null)
            blankStandIn.setVisible(false);
        setVisible(true);
        repaint();
    }

    /** Player is client, is current, and has no playable cards,
     *  so begin auto-roll countdown.
     *
     * Called by autoRollOrPromptPlayer when that condition is met.
     * Countdown begins with AUTOROLL_TIME seconds.
     *
     * @see #autoRollOrPromptPlayer()
     * @since 1.1.00
     */
    protected void autoRollSetupTimer()
    {
        Timer piTimer = playerInterface.getEventTimer();
        if (autoRollTimerTask != null)
            autoRollTimerTask.cancel();  // cancel any previous
        if (! game.canRollDice(playerNumber))
            return;

        // Set up to run once per second, it will cancel
        //   itself after AUTOROLL_TIME seconds.
        autoRollTimerTask = new HandPanelAutoRollTask();
        piTimer.scheduleAtFixedRate(autoRollTimerTask, 0, 1000 /* ms */ );
    }

    /**
     * Handpanel interface updates at start of each turn (not just our turn).
     * Calls {@link #updateTakeOverButton()}, and checks if current player (for hilight).
     * Called from client when server sends {@link soc.message.SOCMessage#TURN}.
     * Called also at start of game by {@link SOCPlayerInterface#updateAtGameState()},
     * because the server sends no TURN between the last road (gamestate START2B)
     * and the first player's turn (state ROLL_OR_CARD).
     * @since 1.1.00
     */
    public void updateAtTurn()
    {
        playerIsCurrent = (game.getCurrentPlayerNumber() == playerNumber);
        if (playerIsCurrent)
        {
            if (pnameActiveBG == null)
                pnameCalcColors();

            if (playerIsClient)
                updateRollDoneBankButtons();
        }

        // show current player, or for debugging, current Free Placement player
        {
            boolean showAsCurrent;
            if (! game.isDebugFreePlacement())
            {
                showAsCurrent = playerIsCurrent;
            } else {
                showAsCurrent =
                    (playerNumber == playerInterface.getBoardPanel().getPlayerNumber());
                if (pnameActiveBG == null)
                    pnameCalcColors();
            }

            if (showAsCurrent)
                pname.setBackground(pnameActiveBG);
            else
                pname.setBackground(null);  // use panel's bg color
        }

        updateTakeOverButton();
        if (playerIsClient)
        {
            final int gs = game.getGameState();
            boolean normalTurnStarting = (gs == SOCGame.ROLL_OR_CARD || gs == SOCGame.PLAY1);
            clearOffer(normalTurnStarting);  // Zero the square panel numbers, etc. (TODO) better descr.
                // at any player's turn, not just when playerIsCurrent.
            if (! playerIsCurrent)
            {
                rollBut.setEnabled(false);
                doneBut.setEnabled(false);
            }

            if (doneButIsRestart)
            {
                if (normalTurnStarting)
                {
                    doneBut.setText(DONE);
                    doneButIsRestart = false;
                } else {
                    doneBut.setEnabled(true);  // "Restart" during game-start (label DONE_RESTART)
                }
            }
            normalTurnStarting = normalTurnStarting && playerIsCurrent;
            playCardBut.setEnabled(normalTurnStarting && ! ((DefaultListModel<?>) inventory.getModel()).isEmpty());
        }

        bankGive = null;
        bankGet = null;
        if (bankUndoBut.isEnabled())
            bankUndoBut.setEnabled(false);

        // Although this method is called at the start of our turn,
        // the call to autoRollOrPromptPlayer() is not made here.
        // That call is made when the server says it's our turn to
        // roll, via a SOCRollDicePrompt message.
        // We can then avoid tracking the game's current and
        // previous states in various places in the UI;
        // the server sends such messages at other times (states)
        // besides start-of-turn.
    }

    /**
     * Client is current player; state changed.
     * Enable or disable the Roll, Done and Bank buttons.
     *<P>
     * Should not be called except by client's playerinterface.
     * Call only when if player is client and is current player.
     *<P>
     * Before v1.2.01 this method was {@code updateAtPlay1()}.
     *
     * @since 1.1.00
     */
    void updateAtOurGameState()
    {
        if (! playerIsClient)
            return;

        updateRollDoneBankButtons();
    }

    /**
     * Enable, disable the proper buttons
     * when the client (player) is added to a game.
     * Call only if {@link #playerIsClient}.
     * @since 1.1.00
     */
    private void updateButtonsAtAdd()
    {
        if (playerIsCurrent)
        {
            updateRollDoneBankButtons();
        }
        else
        {
            rollBut.setEnabled(false);
            doneBut.setEnabled(false);
            playCardBut.setEnabled(false);
            bankBut.setEnabled(false);  // enabled by updateAtOurGameState()
        }

        bankUndoBut.setEnabled(false);
        clearOfferBut.setEnabled(false);  // No trade offer has been set yet
        if (! playerTradingDisabled)
        {
            offerBut.setEnabled(false);
            offerBut.setToolTipText(OFFERBUTTIP_DIS);
        }
    }

    /**
     * During this player's first turn, calculate the player name label's
     * background color for current player.
     * @since 1.1.00
     */
    protected void pnameCalcColors()
    {
        if (pnameActiveBG != null)
            return;
        pnameActiveBG = SOCPlayerInterface.makeGhostColor(getBackground());
    }

    /**
     * If trade offer is set/cleared, enable/disable buttons accordingly.
     * @since 1.1.00
     */
    public void sqPanelZerosChange(boolean notAllZero)
    {
        int gs = game.getGameState();
        clearOfferBut.setEnabled(notAllZero);
        if (playerTradingDisabled)
            return;

        final boolean enaOfferBut = notAllZero && ((gs == SOCGame.ROLL_OR_CARD) || (gs == SOCGame.PLAY1));
        offerBut.setEnabled(enaOfferBut);
        offerBut.setToolTipText((enaOfferBut) ? (OFFERBUTTIP_ENA) : OFFERBUTTIP_DIS);
    }

    /**
     * Callback from {@link TradePanel} buttons when counter-offer is shown or hidden.
     * For players who aren't the client:
     * If this handpanel shows/hides the counter offer,
     * may need to rearrange or hide controls under it.
     * This should be called only when showing a trade offer.
     *<P>
     * After any component show/hide and rearrangement, calls {@link #validate()} and {@link #repaint()};
     * this is necessary on win32 to avoid layout cutoff/repaint problems on Swing.
     *
     * @param counterVisible Is the counter-offer showing?
     * @since 1.1.08
     */
    public void offerCounterOfferVisibleChanged(final boolean counterVisible)
    {
        invalidate();
        if (offerCounterHidesFace || offerHidingControls || offerCounterHidingFace)
        {
            hideTradeMsgShowOthers(false);  // move 'offer' around if needed, hide/show faceImg
        }
        validate();
        repaint();
    }

    /**
     * If the player (client) has no playable
     * cards, begin auto-roll countdown,
     * Otherwise, prompt them to roll or pick a card.
     *<P>
     * Call only if panel's player is the client, and the game's current player.
     *<P>
     * Called when server sends a
     * {@link soc.message.SOCRollDicePrompt ROLLDICEPROMPT} message.
     *
     * @see #updateAtTurn()
     * @see #autoRollSetupTimer()
     * @since 1.1.00
     */
    public void autoRollOrPromptPlayer()
    {
        updateAtTurn();  // Game state may have changed
        if (player.hasUnplayedDevCards()
                && ! player.hasPlayedDevCard())
            setRollPrompt(ROLL_OR_PLAY_CARD, false);
        else
            autoRollSetupTimer();
    }

    /**
     * Update a player's displayed dev card/inventory item info.
     *
     *<H3>For non-client player:</H3>
     *
     * Calls {@link #updateValue(soc.client.PlayerClientListener.UpdateType) updateValue}
     * ({@link soc.client.PlayerClientListener.UpdateType#DevCards DevCards}).
     *<P>
     * If game state is {@link SOCGame#OVER}, show a list of the player's revealed VP cards.
     *
     *<H3>For client player:</H3>
     *
     * Updates the displayed list of player's development cards and other inventory items,
     * and enable or disable the "Play Card" button.
     *<P>
     * Enables the "Play Card" button for {@link SOCInventory#PLAYABLE PLAYABLE} cards,
     * and also for {@link SOCInventory#KEPT KEPT} cards (VP cards) so the user can
     * pick those and get a message that that they've already been played, instead of
     * wondering why they're listed but can't be played.
     *<P>
     * Updates {@link #inventory} and {@link #inventoryItems} to keep them in sync.
     * @param addedPlayable  True if the update added a dev card or item that's playable now
     */
    public void updateDevCards(final boolean addedPlayable)
    {
        if (! (playerIsClient || playerInterface.isGameObservableVP))
        {
            updateValue(PlayerClientListener.UpdateType.DevCards);

            if (game.getGameState() == SOCGame.OVER)
            {
                StringBuffer sb = new StringBuffer();

                for (SOCInventoryItem item : player.getInventory().getByState(SOCInventory.KEPT))
                {
                    if (! item.isVPItem())
                        continue;

                    sb.append((sb.length() != 0)
                        ? "<br>"
                        : "<html><B>" + strings.get("game.end.player.vpcards") + "</B><br>"); // "Victory Point cards:"
                    sb.append(item.getItemName(game, false, strings));
                }

                if (sb.length() > 0)
                    showMiscInfo(sb.toString());
            }

            return;
        }

        final SOCInventory items = player.getInventory();

        boolean hasOldCards = false;

        final DefaultListModel<String> invModel = (DefaultListModel<String>) inventory.getModel();
        synchronized (inventory.getTreeLock())
        {
            invModel.clear();
            inventoryItems.clear();

            if (addedPlayable && playerIsClient && ! inventory.isEnabled())
                inventory.setEnabled(true);  // can become disabled in game state PLACING_INV_ITEM

            // show all new cards first, then all playable, then all kept (VP cards)
            for (int cState = SOCInventory.NEW; cState <= SOCInventory.KEPT; ++cState)
            {
                final boolean isNew = (cState == SOCInventory.NEW);

                for (final SOCInventoryItem item : items.getByState(cState))  // almost always instanceof SOCDevCard
                {
                    String itemText;
                    if (isNew)
                    {
                        itemText = DEVCARD_NEW + item.getItemName(game, false, strings);
                    } else {
                        itemText = item.getItemName(game, false, strings);
                        hasOldCards = true;
                    }

                    invModel.addElement(itemText);
                    inventoryItems.add(item);
                }
            }
        }

        playCardBut.setEnabled(hasOldCards && playerIsClient && playerIsCurrent);
    }

    /**
     * Remove the "lock" button seen when a robot is currently playing in this position.
     *<P>
     * This method was <tt>removeSeatLockBut()</tt> before 1.1.07.
     *
     * @see #addSittingRobotLockBut()
     * @see #removeSitBut()
     * @since 1.1.00
     */
    public void removeSittingRobotLockBut()
    {
        sittingRobotLockBut.setVisible(false);
    }

    /**
     * DOCUMENT ME!
     */
    public void removeTakeOverBut()
    {
        takeOverBut.setVisible(false);
    }

    /**
     * Remove the sit-here / lockout-robot button.
     * If it's currently "lockout", revert button text to "sit-here",
     * and hide the "locked, no robot" text label.
     * @see #renameSitButLock()
     * @see #addSittingRobotLockBut()
     */
    public void removeSitBut()
    {
        if (sitBut.isVisible())
            sitBut.setVisible(false);
        if (sitButIsLock)
        {
            sitBut.setText(SIT);
            sitButIsLock = false;
            if ((player == null) || (player.getName() == null))
                pname.setVisible(false);  // Hide "Locked: No robot" text
        }
    }

    /**
     * Remove the sit-here/lockout-robot button, only if its label
     * is currently "lockout". (sitButIsLock == true).  This button
     * is also used for newly joining players to choose a seat.  If the
     * button label is "sit here", our interface is a newly joining
     * player to a game that's already started; otherwise they arrived
     * while the game was forming, and now it's started, so clean up the window.
     * @since 1.1.00
     */
    public void removeSitLockoutBut()
    {
        if (sitButIsLock)
            removeSitBut();
    }

    /**
     * If game is still forming (state NEW), and player has
     * just chosen a seat, can lock empty seats for a game
     * with fewer players/robots. This uses the same server-interface as
     * the "lock" button shown when robot is playing in the position,
     * but a different button in the client (the sit-here button).
     * @see #addSitButton(boolean)
     * @see #updateSeatLockButton()
     * @since 1.1.00
     */
    public void renameSitButLock()
    {
        if (game.getGameState() != SOCGame.NEW)
            return;  // TODO consider IllegalStateException
        final String buttonText, ttipText;
        if (game.getSeatLock(playerNumber) == SOCGame.SeatLockState.LOCKED)
        {
            buttonText = UNLOCKSEAT;  // actionPerformed target becomes UNLOCKSEAT
            ttipText = UNLOCKSEATTIP;
            pname.setText(SITLOCKED);
            pname.setVisible(true);
        }
        else
        {
            buttonText = LOCKSEAT;
            ttipText = LOCKSEATTIP;
        }
        sitBut.setText(buttonText);
        sitBut.setToolTipText(ttipText);
        sitButIsLock = true;
        validate();  // sitBut minimum width may change with text
        sitBut.repaint();
    }

    /**
     * DOCUMENT ME!
     * @since 1.1.00
     */
    public void removeRobotBut()
    {
        robotBut.setVisible(false);
    }

    /**
     * Internal mechanism to remove start button (if visible) and add VP label.
     * Also refreshes status of "send-offer" checkboxes vs. vacant seats.
     * @since 1.1.00
     */
    public void removeStartBut()
    {
        // First, hide or show victory-point buttons
        {
            final boolean seatTaken = ! game.isSeatVacant(playerNumber);
            vpLab.setVisible(seatTaken);
            vpSq.setVisible(seatTaken);
        }

        startBut.setVisible(false);

        // Update the player-trading checkboxes
        if (! playerTradingDisabled)
        {
            for (int i = 0; i < (game.maxPlayers - 1); i++)
            {
                final int pn = playerSendMap[i];
                boolean seatTaken = ! game.isSeatVacant(pn);
                playerSend[i].setBoolValue(seatTaken);
                playerSend[i].setEnabled(seatTaken);
                if (seatTaken)
                {
                    String sendPName = game.getPlayer(pn).getName();
                    if (sendPName != null)
                        playerSend[i].setToolTipText(sendPName);
                }
            }
        }
    }

    /**
     * Display or update this player's trade offer, or hide if none.
     * If a game reset request is in progress, don't show the offer, because
     * their components overlap visually in the handpanel.  In that case
     * the trade offer will be refreshed after the reset is cancelled.
     *<P>
     * Does not display if playerIsClient. Does nothing if {@link #playerTradingDisabled}.
     *
     * @param isNewOffer  If true this is for a newly made trade offer,
     *    not a refresh based on other game or player info.
     * @param resourcesOnly  If true, instead of updating the entire offer,
     *    only show or hide "Accept" button based on the client player's current resources.
     *    Calls {@link TradePanel#updateOfferButtons()}.
     *    If no offer is currently visible, does nothing.
     * @see #isShowingOfferToClientPlayer()
     */
    public void updateCurrentOffer(final boolean isNewOffer, final boolean resourcesOnly)
    {
        if (playerTradingDisabled)
            return;

        if (inPlay)
        {
            if (resourcesOnly)
            {
                offerPanel.updateOfferButtons();
                if (counterOfferPanel.isVisible())
                    counterOfferPanel.updateOfferButtons();

                return;
            }

            SOCTradeOffer currentOffer = player.getCurrentOffer();

            if (currentOffer != null)
            {
                if (! (messageIsReset || messageIsDiscardOrPick))
                {
                    if (! playerIsClient)
                    {
                        messagePanel.setVisible(false);
                        offerPanel.setTradeOffer(currentOffer);
                        offerPanel.setVisible(true);
                        if (offerHidesControls)
                            hideTradeMsgShowOthers(false);
                        checkTradePanelLayoutSize();
                        offerPanel.repaint();

                        if (isNewOffer && offerPanel.isOfferToPlayer())
                            playerInterface.playSound(SOCPlayerInterface.SOUND_OFFERED_TRADE);
                    }
                }
                else
                    offerIsHiddenByMessage = true;  // Will show after voting
            }
            else
            {
                clearOffer(false);
            }
        }
    }

    /**
     * Is this handpanel currently showing a trade offered to the client player?
     * @return true if this is a non-client-player hand panel that's currently showing a trade offer
     *     and {@link TradePanel#isOfferToPlayer()}.
     * @see #updateCurrentOffer(boolean, boolean)
     * @since 2.3.00
     */
    /* package */ boolean isShowingOfferToClientPlayer()
    {
        return inPlay && (! playerIsClient) && offerPanel.isOfferToPlayer();
    }

    /**
     * Show that this player (who isn't the client) has rejected another player's offer.
     * For robots, do nothing unless {@link SOCGame#hasTradeOffers()}, because the bots
     * will sometimes reject another player's offer after a bank trade.
     */
    public void rejectOfferShowNonClient()
    {
        if (playerIsClient)
            return;
        if (player.isRobot() && ! game.hasTradeOffers())
            return;

        if (offerHidesControls)
            hideTradeMsgShowOthers(false);
        offerPanel.setVisible(false);
        counterOfferPanel.setVisible(false);
        messagePanel.setText(strings.get("base.no.thanks.sentenc"));  // "No thanks."
        messagePanel.setVisible(true);

        //validate();
        repaint();
    }

    /**
     * Client is rejecting the current offer from another player.
     * Send to the server, hide the trade message, trigger a repaint.
     * @since 1.1.08
     */
    public void rejectOfferAtClient()
    {
        messageSender.rejectOffer(game);
        messagePanel.setText(null);
        messagePanel.setVisible(false);
        offerPanel.setVisible(false);
        counterOfferPanel.setVisible(false);
        if (offerHidesControls)
            hideTradeMsgShowOthers(true);

        repaint();
    }

    /**
     * If the message panel is showing a message
     * (not a trade offer), clear and hide it.
     *<P>
     * Does nothing if client player's hand, because message panel is never shown.
     *<P>
     * Before v2.0.00 this method was {@code clearTradeMsg}.
     *
     * @see #showMessage(String)
     */
    public void hideMessage()
    {
        if (messagePanel.isVisible()
            && ! (messageIsReset || messageIsDiscardOrPick))
        {
            messagePanel.setText(null);
            messagePanel.setVisible(false);
            if (offerHidesControls)
                hideTradeMsgShowOthers(true);

            repaint();
        }
    }

    /**
     * If non-client player's handpanel isn't tall enough, when the {@link #messagePanel}
     * or {@link #offerPanel}/{@link #counterOfferPanel} showing, we must hide
     * other controls like {@link #knightsLab} and {@link #resourceSq}.
     *<P>
     * This method does <b>not</b> hide/show the trade offer;
     * other methods do that, and then if {@link #offerHidesControls},
     * call this method to show/hide the controls that would be obscured by it.
     *<P>
     * If {@link #offerCounterHidesFace}, will check if counter-offer is visible
     * and redo layout (to hide/move) if needed.
     *
     * @param hideTradeMsg True if hiding the trade offer message panel and should show other controls;
     *     false if showing trade offer and should hide others
     * @see #showMessage(String)
     * @see #hideMessage()
     * @see #offerHidesControls
     * @since 1.1.08
     */
    private void hideTradeMsgShowOthers(final boolean hideTradeMsg)
    {
        if ((! offerHidesControls) && resourceSq.isVisible() && faceImg.isVisible())
            return;

        if (offerHidingControls == hideTradeMsg)
        {
            knightsLab.setVisible(hideTradeMsg);
            knightsSq.setVisible(hideTradeMsg);
            if (clothSq != null)
            {
                clothLab.setVisible(hideTradeMsg);
                clothSq.setVisible(hideTradeMsg);
            }
            else if (wonderLab != null)
            {
                wonderLab.setVisible(hideTradeMsg);
            }
            resourceLab.setVisible(hideTradeMsg);
            resourceSq.setVisible(hideTradeMsg);
            developmentLab.setVisible(hideTradeMsg);
            developmentSq.setVisible(hideTradeMsg);
            roadSq.setVisible(hideTradeMsg);
            roadLab.setVisible(hideTradeMsg);
            settlementSq.setVisible(hideTradeMsg);
            settlementLab.setVisible(hideTradeMsg);
            citySq.setVisible(hideTradeMsg);
            cityLab.setVisible(hideTradeMsg);
            if (shipSq != null)
            {
                shipSq.setVisible(hideTradeMsg);
                shipLab.setVisible(hideTradeMsg);
            }
            if (playerInterface.isGameObservableVP)
            {
                inventoryScroll.setVisible(hideTradeMsg);
                if (playerInterface.isGameFullyObservable)
                    for (JComponent resComp : new JComponent[]
                        {claySq, clayLab, oreSq, oreLab, sheepSq, sheepLab,
                         wheatSq, wheatLab, woodSq, woodLab, resourceSqDivLine})
                        resComp.setVisible(hideTradeMsg);
            }

            if (inPlay && player.isRobot())
            {
                final boolean clientAlreadySat = (null != playerInterface.getClientHand());

                if (clientAlreadySat)
                    sittingRobotLockBut.setVisible(hideTradeMsg);
                else if (game.getSeatLock(playerNumber) != SOCGame.SeatLockState.LOCKED)
                    takeOverBut.setVisible(hideTradeMsg);
            }

            offerHidingControls = ! hideTradeMsg;
        }

        final boolean faceHidden = ! faceImg.isVisible();
        if (faceHidden && ! offerCounterHidingFace)
        {
            offerCounterHidingFace = true;  // correct the flag field; don't return
        }
        else if (! (faceHidden || offerCounterHidesFace))
        {
            return;
        }

        final boolean counterIsShowing = (counterOfferPanel != null) && counterOfferPanel.isVisible();
        if (offerCounterHidingFace != counterIsShowing)
        {
            faceImg.setVisible(! counterIsShowing);
            pname.setVisible(! counterIsShowing);
            vpLab.setVisible(! counterIsShowing);
            vpSq.setVisible(! counterIsShowing);
            larmyLab.setVisible(! counterIsShowing);
            lroadLab.setVisible(! counterIsShowing);
            if (svpSq != null)
            {
                final boolean vis = (! counterIsShowing) && (player.getSpecialVP() > 0);

                svpLab.setVisible(vis);
                svpSq.setVisible(vis);

                // SC_WOND: wonderLab is next to svpSq
                if (wonderLab != null)
                    wonderLab.setVisible(vis);
            }

            offerCounterHidingFace = counterIsShowing;
            invalidate();
            validate();  // must move offer panel
            repaint();
        }
    }

    /**
     * Clear the current offer.
     * If player is client, clear the numbers in the resource "offer" squares,
     * and disable the "offer" and "clear" buttons (since no resources are selected).
     * Otherwise just hide the last-displayed offer.
     *
     * @param updateSendCheckboxes If true, and player is client, update the
     *    selection checkboxes for which opponents are sent the offer.
     *    If it's currently our turn, check all boxes where the seat isn't empty.
     *    Otherwise, check only the box for the opponent whose turn it is.
     */
    public void clearOffer(boolean updateSendCheckboxes)
    {
        messagePanel.setText(null);
        messagePanel.setVisible(false);

        if (! (messageIsReset || playerTradingDisabled))
        {
            offerPanel.setVisible(false);
            offerPanel.setTradeOffer(null);
            counterOfferPanel.setVisible(false);
            counterOfferPanel.setTradeResources(null, null);
        }

        if (playerIsClient)
        {
            // clear the squares panel
            sqPanel.setValues(zero, zero);

            // reset the send squares (checkboxes)
            if (updateSendCheckboxes && ! playerTradingDisabled)
            {
                final int pcurr = game.getCurrentPlayerNumber();  // current player number
                final boolean pIsCurr = (pcurr == playerNumber);  // are we current?
                for (int i = 0; i < game.maxPlayers - 1; i++)
                {
                    boolean canSend, wantSend;
                    if (pIsCurr)
                    {
                        // send to any occupied seat
                        canSend = ! game.isSeatVacant(playerSendMap[i]);
                        wantSend = canSend && playerSendForPrevTrade[i];
                    } else {
                        // send only to current player
                        canSend = (pcurr == playerSendMap[i]);
                        wantSend = canSend;
                    }
                    playerSend[i].setBoolValue(wantSend);
                    playerSend[i].setEnabled(canSend);
                }
            }

            clearOfferBut.setEnabled(false);
            if (! playerTradingDisabled)
            {
                offerBut.setEnabled(false);
                offerBut.setToolTipText(OFFERBUTTIP_DIS);
            }
        }
        else if (offerHidesControls)
        {
            hideTradeMsgShowOthers(true);
        }

        validate();
        repaint();
    }

    /**
     * Show or hide a message in our {@link MessagePanel}.
     * Not for use with client player's hand, only other players.
     * Sets {@link #offerIsHiddenByMessage}, but does not set boolean modes
     * ({@link #messageIsReset}, {@link #messageIsDiscardOrPick}, etc.)
     * Will clear the boolean modes if message is {@code null}.
     *<P>
     * Before v2.0.00 this method was {@code tradeSetMessage}.
     *
     * @param message Message to show, or null to hide (and return tradepanel to previous display, if any).
     *      Message can be 1 line, or 2 lines with <tt>'\n'</tt>;
     *      will not automatically wrap based on message length.
     * @see #hideMessage()
     * @see #showMiscInfo(String)
     * @since 1.1.00
     */
    private void showMessage(String message)
    {
        if (playerIsClient)
            return;

        if (message != null)
        {
            offerIsHiddenByMessage = (offerPanel != null) && offerPanel.isVisible();
            messagePanel.setText(message);

            if (offerHidesControls)
                hideTradeMsgShowOthers(false);
            if (offerPanel != null)
            {
                offerPanel.setVisible(false);
                counterOfferPanel.setVisible(false);
            }
            messagePanel.setVisible(true);
            repaint();
        } else {
            // restore previous state of offer panel
            messagePanel.setVisible(false);
            messageIsDiscardOrPick = false;
            messageIsReset = false;
            if ((! offerIsHiddenByMessage) || (! inPlay))
                hideMessage();
            else
                updateCurrentOffer(false, false);
        }
    }

    /**
     * Show or hide a message related to board-reset voting.
     *
     * @param message Message to show, or null to hide
     * @throws IllegalStateException if offerIsDiscardMessage true when called
     * @since 1.1.00
     */
    public void resetBoardSetMessage(String message)
        throws IllegalStateException
    {
        if (! inPlay)
            return;
        if (messageIsDiscardOrPick)
            throw new IllegalStateException("Cannot call resetmessage when discard msg");

        showMessage(message);
        messageIsReset = (message != null);
    }

    /**
     * Show the "discarding..." or "picking resources..." message in the trade panel.
     * Indicates discard on a 7, or picking resources on a gold hex.
     * Assumes player can't be discarding and asking for board-reset at same time.
     * Not called for the client player, only for other players.
     *<P>
     * Normally, this will be cleared by {@link #updateValue(PlayerClientListener.UpdateType)} for NUMRESOURCES,
     * because that's what the server sends all other players on the player's discard or pick.
     *
     * @see #clearDiscardOrPickMsg()
     * @see SOCPlayerInterface#discardOrPickTimerSet(boolean)
     * @param isDiscard  True to show {@link #TRADEMSG_DISCARD}, false for {@link #TRADEMSG_PICKING}.
     * @return true if set, false if not set because was in reset-mode already.
     * @since 1.1.00
     */
    public boolean setDiscardOrPickMsg(final boolean isDiscard)
    {
        if (! inPlay)
            return false;
        if (messageIsReset)
            return false;

        showMessage(isDiscard ? TRADEMSG_DISCARD : TRADEMSG_PICKING);
        messageIsDiscardOrPick = true;
        return true;
    }

    /**
     * Clear the "discarding..." or "picking resources..." message in the panel.
     * Assumes player can't be discarding and asking for board-reset at same time.
     * If wasn't in discardMessage mode, do nothing.
     * @see #setDiscardOrPickMsg(boolean)
     * @since 1.1.00
     */
    public void clearDiscardOrPickMsg()
    {
        if (! messageIsDiscardOrPick)
            return;

        showMessage(null);
        messageIsDiscardOrPick = false;
    }

    /**
     * For a non-client player, show miscellaneous info in {@link #miscInfoArea} or clear it.
     * Will be visible only if {@link #messagePanel} is hidden.
     * @param info  Info text, or {@code null} to clear and hide.
     *    Since {@code miscInfoArea} is a {@link JLabel}, any newlines must be formatted as HTML:
     *    Caller must start text with <tt>&lt;html&gt;</tt> tag and replace
     *    newlines with <tt>&lt;br&gt;</tt>
     * @throws IllegalStateException if {@link #playerIsClient}
     * @see #showMessage(String)
     * @since 2.2.00
     */
    private void showMiscInfo(final String info)
        throws IllegalStateException
    {
        if (playerIsClient)
            throw new IllegalStateException("playerIsClient");

        if (miscInfoArea == null)
        {
            JLabel la = new JLabel(info != null ? info : "");
            miscInfoArea = la;
            la.setFont(vpLab.getFont());
            la.setVerticalAlignment(JLabel.TOP);
            la.setForeground(null);  // inherit panel's colors
            la.setBackground(null);
            add(la);
        }

        if ((info == null) || info.isEmpty())
        {
            miscInfoArea.setText("");
            miscInfoArea.setVisible(false);
        } else {
            miscInfoArea.setText(info);
            invalidate();  // doLayout will setVisible(true)
        }
    }

    /**
     * update the takeover button so that it only
     * allows takover when it's not the robot's turn
     */
    public void updateTakeOverButton()
    {
        if ((game.getSeatLock(playerNumber) != SOCGame.SeatLockState.LOCKED) &&
            ((game.getCurrentPlayerNumber() != playerNumber)
             || (game.getGameState() == SOCGame.NEW)
             || (game.getGameState() == SOCGame.LOADING)))
        {
            takeOverBut.setText(TAKEOVER);
        } else {
            takeOverBut.setText(SEAT_LOCKED);
        }
    }

    /**
     * Client is current player; enable or disable buttons according to game state:
     * {@link #rollBut}, {@link #doneBut}, {@link #bankBut}.
     * Call only if {@link #playerIsCurrent} and {@link #playerIsClient}.
     *<P>
     * v2.0.00+: In game state {@link SOCGame#PLACING_INV_ITEM}, the Play Card button's label
     * becomes {@link #CANCEL}, and {@link #inventory} is disabled, while the player places
     * an item on the board.  They can hit Cancel to return the item to their inventory instead.
     * (Checks the flag set in {@link #setCanCancelInvItemPlay(boolean)}.)
     * Once that state is over, button and inventory return to normal.
     *<P>
     * Before v1.2.01 this method was {@code updateRollButton()}.
     *
     * @since 1.1.00
     */
    private void updateRollDoneBankButtons()
    {
        final int gs = game.getGameState();
        rollBut.setEnabled(gs == SOCGame.ROLL_OR_CARD);
        doneBut.setEnabled
            ((gs <= SOCGame.START3B) || doneButIsRestart || game.canEndTurn(playerNumber));
        bankBut.setEnabled(gs == SOCGame.PLAY1);

        if (game.hasSeaBoard)
        {
            if (gs == SOCGame.PLACING_INV_ITEM)
            {
                // in this state only, "Play Card" becomes "Cancel"
                SOCInventoryItem placing = game.getPlacingItem();
                if (placing != null)
                    canCancelInvItemPlay = placing.canCancelPlay;
                inventory.setEnabled(false);
                playCardBut.setText(CANCEL);
                playCardBut.setEnabled(canCancelInvItemPlay);
            } else {
                if (! inventory.isEnabled())
                    inventory.setEnabled(true);  // note, may still visually appear disabled; repaint doesn't fix it

                if (playCardBut.getText().equals(CANCEL))
                {
                    playCardBut.setText(CARD);  // " Play Card "
                    playCardBut.setEnabled(! inventoryItems.isEmpty());
                }
            }
        }
    }

    /**
     * update the seat lock button so that it
     * allows a player to lock an unlocked seat
     * and vice versa. Called from client when server
     * sends a SETSEATLOCK message. Updates both
     * buttons: The robot-seat-lock (when robot playing at
     * this position) and the robot-lockout (game forming,
     * seat vacant, no robot here please) buttons.
     * @since 1.1.00
     */
    public void updateSeatLockButton()
    {
        final SOCGame.SeatLockState sl = game.getSeatLock(playerNumber);

        final String lbl, tipText;
        switch (sl)
        {
        case LOCKED:
            lbl = ROBOTLOCKBUT_L;
            if (game.isPractice || (client.sVersion >= 2000))
                tipText = ROBOTLOCKBUTTIP_L;
            else
                tipText = ROBOTLOCKBUTTIP_L_OLD;
            break;

        case CLEAR_ON_RESET:
            lbl = ROBOTLOCKBUT_M;
            tipText = ROBOTLOCKBUTTIP_M;
            break;

        default:  // == case UNLOCKED:
            lbl = ROBOTLOCKBUT_U;
            if (game.isPractice || (client.sVersion >= 2000))
                tipText = ROBOTLOCKBUTTIP_U;
            else
                tipText = ROBOTLOCKBUTTIP_U_OLD;
            break;
        }

        sittingRobotLockBut.setText(lbl);
        sittingRobotLockBut.setToolTipText(tipText);

        if (sitButIsLock)
        {
            // game is still forming, so update the other "lock" button.

            boolean noPlayer = (player == null) || (player.getName() == null);
            final String buttonText, ttipText;
            if (sl == SOCGame.SeatLockState.LOCKED)
            {
                buttonText = UNLOCKSEAT;
                ttipText = UNLOCKSEATTIP;
                if (noPlayer)
                {
                    pname.setText(SITLOCKED);
                    pname.setVisible(true);
                }
            }
            else
            {
                buttonText = LOCKSEAT;
                ttipText = LOCKSEATTIP;
                if (noPlayer)
                {
                    pname.setText(" ");
                    pname.setVisible(false);
                }
            }
            sitBut.setText(buttonText);
            sitBut.setToolTipText(ttipText);

            validate();  // sitBut minimum width may change with text
            repaint();
        }
    }

    /**
     * turn the "largest army" label on or off
     *
     * @param haveIt  true if this player has the largest army
     */
    protected void setLArmy(boolean haveIt)
    {
        larmyLab.setText(haveIt ? strings.get("hpan.L.army") : "");  // "L. Army"
        larmyLab.setToolTipText(haveIt ? strings.get("hpan.L.army.tip") : null);  // "Largest Army"
    }

    /**
     * Turn the "longest road" label on or off.  If the game uses the large sea board,
     * the label shows "L. Route" instead of "L. Road".
     *
     * @param haveIt  true if this player has the longest road
     */
    protected void setLRoad(boolean haveIt)
    {
        lroadLab.setText(haveIt ? (game.hasSeaBoard ? strings.get("hpan.L.route") : strings.get("hpan.L.road")) : "");
            // "L. Route" / "L. Road"
        lroadLab.setToolTipText
            (haveIt ? (game.hasSeaBoard ? strings.get("hpan.L.route.tip") : strings.get("hpan.L.road.tip")) : null);
            // "Longest Trade Route" / "Longest Road"
    }

    /**
     * This player is playing or placing a special {@link SOCInventoryItem}, such as a gift
     * trade port in scenario {@link SOCGameOptionSet#K_SC_FTRI _SC_FTRI}.  Set a flag that
     * indicates if this play or placement can be canceled (returned to player's inventory).
     *<P>
     * Should be called only for our own client player, not other players.
     *<P>
     * Should be called before entering game state {@link SOCGame#PLACING_INV_ITEM PLACING_INV_ITEM}.
     * In that state, {@link #updateRollDoneBankButtons()} checks this flag to see if the
     * "Cancel" button should be enabled.
     *
     * @param canCancel  True if {@link SOCInventoryItem#canCancelPlay}
     */
    void setCanCancelInvItemPlay(final boolean canCancel)
    {
        canCancelInvItemPlay = canCancel;

        if (playerIsClient && playCardBut.getText().equals(CANCEL))  // should not be Cancel yet; check just in case
            playCardBut.setEnabled(canCancel);
    }

    /**
     * update the value of a player element.
     * Call this after updating game data.
     *<P>
     * If {@link #VICTORYPOINTS} is updated, and game state is {@link SOCGame#OVER}, check for winner
     * and update (player name label, victory-points tooltip, disable bank/trade btn)
     *
     * @param utype  the type of value update, such as {@link #VICTORYPOINTS}
     *            or {@link PlayerClientListener.UpdateType#Sheep}.
     */
    @SuppressWarnings("fallthrough")
    public void updateValue(PlayerClientListener.UpdateType utype)
    {
        boolean updateTotalResCount = false;

        /**
         * We say that we're getting the total vp, but
         * for other players this will automatically get
         * the public vp because we will assume their
         * dev card vp total is zero.
         */
        switch (utype)
        {
        case VictoryPoints:
            {
                int newVP = player.getTotalVP();
                vpSq.setIntValue(newVP);
                if (game.getGameState() == SOCGame.OVER)
                {
                    if (game.getPlayerWithWin() == player)
                    {
                        vpSq.setToolTipText(strings.get("hpan.winner.label.ttwithvp", newVP));  // "Winner with 12 victory points"
                        pname.setText(strings.get("hpan.winner.label", player.getName()));  // "X - Winner"
                    }
                    if (interactive)
                    {
                        bankBut.setEnabled(false);
                        bankUndoBut.setEnabled(false);
                        playCardBut.setEnabled(false);
                    }
                    doneBut.setText(DONE_RESTART);
                    doneBut.setEnabled(true);  // In case it's another player's turn
                    doneButIsRestart = true;
                }
            }
            break;

        case SpecialVictoryPoints:
            if (svpSq != null)
            {
                final int newSVP = player.getSpecialVP();
                svpSq.setIntValue(newSVP);
                final boolean vis = (newSVP != 0) && ! offerCounterHidingFace;
                svpSq.setVisible(vis);
                svpLab.setVisible(vis);
            }
            break;

        case LongestRoad:
            setLRoad(player.hasLongestRoad());
            break;

        case LargestArmy:
            setLArmy(player.hasLargestArmy());
            break;

        case Clay:
            claySq.setIntValue(player.getResources().getAmount(Data.ResourceType.CLAY_VALUE));
            updateTotalResCount = true;
            break;

        case Ore:
            oreSq.setIntValue(player.getResources().getAmount(Data.ResourceType.ORE_VALUE));
            updateTotalResCount = true;
            break;

        case Sheep:
            sheepSq.setIntValue(player.getResources().getAmount(Data.ResourceType.SHEEP_VALUE));
            updateTotalResCount = true;
            break;

        case Wheat:
            wheatSq.setIntValue(player.getResources().getAmount(Data.ResourceType.WHEAT_VALUE));
            updateTotalResCount = true;
            break;

        case Wood:
            woodSq.setIntValue(player.getResources().getAmount(Data.ResourceType.WOOD_VALUE));
            updateTotalResCount = true;
            break;

        case ResourceTotalAndDetails:
            if (playerIsClient || playerInterface.isGameFullyObservable)
            {
                // Update the 5 individual ones too, not just the total count
                final SOCResourceSet rsrc = player.getResources();
                claySq.setIntValue (rsrc.getAmount(Data.ResourceType.CLAY_VALUE));
                oreSq.setIntValue  (rsrc.getAmount(Data.ResourceType.ORE_VALUE));
                sheepSq.setIntValue(rsrc.getAmount(Data.ResourceType.SHEEP_VALUE));
                wheatSq.setIntValue(rsrc.getAmount(Data.ResourceType.WHEAT_VALUE));
                woodSq.setIntValue (rsrc.getAmount(Data.ResourceType.WOOD_VALUE));
            }
            // fall through to case Resources

        case Resources:
            updateTotalResCount = true;
            break;

        case Road:
            roadSq.setIntValue(player.getNumPieces(SOCPlayingPiece.ROAD));
            break;

        case Settlement:
            settlementSq.setIntValue(player.getNumPieces(SOCPlayingPiece.SETTLEMENT));
            if (playerIsClient)
                updateResourceTradeCosts(false);
            break;

        case City:
            citySq.setIntValue(player.getNumPieces(SOCPlayingPiece.CITY));
            break;

        case Ship:
            if (shipSq != null)
                shipSq.setIntValue(player.getNumPieces(SOCPlayingPiece.SHIP));
            break;

        case DevCards:
            developmentSq.setIntValue(player.getInventory().getTotal());
            break;

        case Knight:
            knightsSq.setIntValue(player.getNumKnights());
            break;

        case Cloth:
            if (clothSq != null)
                clothSq.setIntValue(player.getCloth());
            break;

        case WonderLevel:
            if (wonderLab != null)
            {
                SOCSpecialItem pWond = player.getSpecialItem(SOCGameOptionSet.K_SC_WOND, 0);
                final int pLevel = (pWond != null) ? pWond.getLevel() : 0;
                if (pLevel == 0)
                {
                    wonderLab.setText("");
                    wonderLab.setToolTipText(null);
                } else {
                    String ofWonder = null;
                    try {
                        String sv = pWond.getStringValue();  // "w3"
                        if (sv != null)
                            ofWonder = strings.get("game.specitem.sc_wond.of_" + sv);  // "of the Monument"
                    } catch (MissingResourceException e) {
                        try {
                            ofWonder = strings.get("game.specitem.sc_wond.of_fallback");  // "of a Wonder"
                        }
                        catch (MissingResourceException e2) {
                            ofWonder = "of a Wonder";
                        }
                    }
                    wonderLab.setText(strings.get("hpan.wonderlevel", pLevel));  // "Wonder Level: #"
                    wonderLab.setToolTipText
                        (strings.get("hpan.wonderlevel.tip", pLevel, SOCSpecialItem.SC_WOND_WIN_LEVEL, ofWonder));
                        // "Built # of # levels of the Monument"
                }
            }
            break;

        case GoldGains:
        case Warship:
        case Unknown:
            // do nothing (avoid compiler enum warning).
            //    We don't use a default case, so that future enum values will be considered when the warning appears.
        }

        if (updateTotalResCount)
        {
            resourceSq.setIntValue(player.getResources().getTotal());

            if (messageIsDiscardOrPick)
            {
                final int gs = game.getGameState();
                if (gs != SOCGame.WAITING_FOR_PICK_GOLD_RESOURCE)
                {
                    clearDiscardOrPickMsg();
                } else {
                    // Clear pick-resources message is handled above
                    // by updateValue(NUM_PICK_GOLD_HEX_RESOURCES)
                }
            }
        }
    }

    /**
     * This player must pick this many gold hex resources, or no longer needs to pick them.
     * Called after {@link SOCPlayer#setNeedToPickGoldHexResources(int)}.
     * Informational only: do not display a {@link SOCDiscardOrGainResDialog}.
     *<P>
     * "Clear" is handled here (has picked, numPick == 0, no longer needs to pick some).
     * "Set" (numPick &gt; 0) is handled in {@link SOCPlayerInterface#updateAtGameState()}
     * which will display "Picking resources..." in the handpanel for any non-client
     * players who need to pick.
     */
    public void updatePickGoldHexResources()
    {
        if (messageIsDiscardOrPick && (0 == player.getNeedToPickGoldHexResources()))
        {
            clearDiscardOrPickMsg();
            // Clear is handled here.
            // Set is handled in SOCPlayerInterface.updateAtGameState
            // by setting a timer: SOCPlayerInterface.discardOrPickTimerSet(false)
        }
    }

    /**
     * Re-read player's resource info and victory points, update the
     * display and resource trade costs and resourceTradeMenu text.
     * @since 1.1.00
     */
    public void updateResourcesVP()
    {
        updateValue(PlayerClientListener.UpdateType.ResourceTotalAndDetails);

        if (playerIsClient)
            updateResourceTradeCosts(false);

        updateValue(PlayerClientListener.UpdateType.VictoryPoints);
    }

    /**
     * If playerIsClient, update cost of bank/port trade per resource.
     * Update resourceTradeCost numbers and resourceTradeMenu text.
     *
     * @param doInit If true, fill resourceTradeMenu[] with newly constructed menus.
     * @since 1.1.00
     */
    public void updateResourceTradeCosts(boolean doInit)
    {
        boolean has3Port = player.getPortFlag(SOCBoard.MISC_PORT);

        for (int i = Data.ResourceType.CLAY_VALUE;
             i <= Data.ResourceType.WOOD_VALUE; ++i)
        {
            int oldCost = resourceTradeCost[i];
            int newCost;
            if (player.getPortFlag(i))
                newCost = 2;
            else if (has3Port)
                newCost = 3;
            else
                newCost = 4;

            if (doInit || (newCost != oldCost))
            {
                resourceTradeCost[i] = newCost;

                /**
                 * Update menu text
                 */
                if (! doInit)
                {
                    resourceTradeMenu[i].updateCost(newCost);
                }
                else
                {
                    ColorSquare resSq;
                    switch (i)
                    {
                    case Data.ResourceType.CLAY_VALUE:
                        resSq = claySq;  break;
                    case Data.ResourceType.ORE_VALUE:
                        resSq = oreSq;   break;
                    case Data.ResourceType.SHEEP_VALUE:
                        resSq = sheepSq; break;
                    case Data.ResourceType.WHEAT_VALUE:
                        resSq = wheatSq; break;
                    case Data.ResourceType.WOOD_VALUE:
                        resSq = woodSq;  break;
                    default:
                        // Should not happen
                        resSq = null;
                    }
                    resourceTradeMenu[i] = new
                        ResourceTradeTypeMenu(this, i, resSq, newCost);
                }
            }
        }
    }

    /**
     * Is this panel showing the client's player?
     * @see #isClientAndCurrentPlayer()
     * @see SOCPlayerInterface#getClientHand()
     * @since 1.1.00
     */
    public boolean isClientPlayer()
    {
        return (playerIsClient);
    }

    /**
     * Is this panel showing the client's player,
     * and is that player the game's current player?
     *<P>
     * Note that because of the order of network messages,
     * after this player's turn, there's a brief time when
     * the state becomes ROLL_OR_CARD again, before the current player
     * is changed to the next player.  So, it appears that
     * this player can roll again, but they cannot.
     * To guard against this, use {@link #isClientAndCurrentlyCanRoll()} instead.
     *
     * @see SOCPlayerInterface#clientIsCurrentPlayer()
     * @since 1.1.00
     */
    public boolean isClientAndCurrentPlayer()
    {
        return (playerIsClient && playerIsCurrent);
    }

    /**
     * Is this panel showing the client's player,
     * and is that player the game's current player,
     * and are they able to roll the dice right now?
     * @since 1.1.09
     */
    public boolean isClientAndCurrentlyCanRoll()
    {
        return playerIsClient && playerIsCurrent
           && (rollBut != null) && rollBut.isEnabled();
    }

    /** Set or clear the roll prompt / auto-roll countdown display.
     *
     * @param prompt The message to display, or null to clear it.
     * @param cancelTimer Cancel {@link #autoRollTimerTask}, for use with null prompt
     * @since 1.1.00
     */
    protected void setRollPrompt(String prompt, final boolean cancelTimer)
    {
        boolean wasUse = rollPromptInUse;
        rollPromptInUse = (prompt != null);
        if (rollPromptInUse)
        {
            rollPromptCountdownLab.setText(prompt);
            rollPromptCountdownLab.repaint();
        }
        else if (wasUse)
        {
            rollPromptCountdownLab.setText(" ");
            rollPromptCountdownLab.repaint();
        }

        if (cancelTimer)
        {
            if (autoRollTimerTask != null)
            {
                autoRollTimerTask.cancel();
                autoRollTimerTask = null;
            }
        }
    }

    /**
     * For {@link SOCPlayerInterface}'s use, to set its size and position
     * @return the stand-in blank colorsquare: not a subcomponent, but shows up when handpanel is hidden
     * @see #setBounds(int, int, int, int)
     * @since 1.1.06
     */
    public ColorSquare getBlankStandIn()
    {
        return blankStandIn;
    }

    /**
     * Overriden to also update {@link #getBlankStandIn()} bounds.
     * @since 1.1.06
     */
    @Override
    public void setBounds(int x, int y, int width, int height)
    {
        super.setBounds(x, y, width, height);
        if (blankStandIn != null)
            blankStandIn.setBounds(x, y, width, height);
    }

    /**
     * Custom layout for player hand panel.
     * Different arrangements for our hand, other player's hand, or empty seat.
     * See comments for arrangement details.
     */
    @Override
    public void doLayout()
    {
        final Dimension dim = getSize();
        final int displayScale = playerInterface.displayScale;
        final int inset = 3 * displayScale;  // margin from edge of panel; was 8 before 1.1.08
        final int space = 2 * displayScale;  // vertical and horizontal spacing between most items

        final FontMetrics fm = this.getFontMetrics(this.getFont());
        final int lineH = ColorSquare.HEIGHT * displayScale;  // layout's basic line height; most rows have a ColorSquare

        faceImg.setLocation(inset, inset);
            // setLocation even if ! inPlay (hidden), so it doesn't visibly move when player sits

        if (! inPlay)
        {
            /* just show the 'sit' button */
            /* and the 'robot' button     */
            /* and pname label, centered  */

            final int sitW;
            if (fm == null)
                sitW = 70 * displayScale;
            else if (sitButIsLock)
            {
                final int wLock = fm.stringWidth(LOCKSEAT),
                          wUnlock = fm.stringWidth(UNLOCKSEAT);
                sitW = 24 * displayScale + ((wLock > wUnlock) ? wLock : wUnlock);
            } else {
                sitW = 24 * displayScale + fm.stringWidth(sitBut.getText());
            }

            sitBut.setBounds((dim.width - sitW) / 2, (dim.height - (55 * displayScale)) / 2, sitW, 40 * displayScale);
                // slightly above center: when truly centered, looks too low
            pname.setHorizontalAlignment(SwingConstants.CENTER);
            pname.setBounds(inset, inset, dim.width - (2*inset), lineH);
        }
        else
        {
            final int faceW = 40 * displayScale;  // face icon width
            final int pnameW = dim.width - (inset + faceW + inset + inset);  // player name width, to right of face
            final int sqSize = ColorSquare.WIDTH * displayScale;

            // Top of panel: Face icon, player name to right (left-aligned)
            // (faceImg is already positioned)
            pname.setHorizontalAlignment(SwingConstants.LEFT);
            pname.setBounds(inset + faceW + inset, inset, pnameW, lineH);

            // To right of face, below player name:
            // Victory Points count, Largest Army, Longest Road
            final int vpW = fm.stringWidth(vpLab.getText().replace(' ','_'));
                // Bug in stringWidth does not give correct size for ' ' in some versions
            int y = inset + lineH + 2*space;
            vpLab.setBounds(inset + faceW + inset, y, vpW, lineH);
            vpSq.setLocation(inset + faceW + inset + vpW + space, y);

            final int topStuffW = inset + faceW + inset + vpW + space + sqSize + space;
            int topFaceAreaHeight = y + lineH;

            // always position these: though they may not be visible
            larmyLab.setBounds(topStuffW, y, (dim.width - (topStuffW + inset + space)) / 2, lineH);
            lroadLab.setBounds(topStuffW + ((dim.width - (topStuffW + inset + space)) / 2) + space, y,
                (dim.width - (topStuffW + inset + space)) / 2, lineH);

            // SVP goes below Victory Points count; usually unused or 0, thus invisible
            if (svpSq != null)
            {
                y += (lineH + displayScale);
                topFaceAreaHeight += (lineH + displayScale);

                svpLab.setBounds(inset + faceW + inset, y, vpW, lineH);
                svpSq.setLocation(inset + faceW + inset + vpW + space, y);

                if (wonderLab != null)
                {
                    // SC_WOND: Show Wonder Level next to svpSq.
                    // Since SC_WOND requires game.hasSeaBoard, svpSq != null for SC_WOND.
                    final int x = svpSq.getX() + sqSize + space;
                    wonderLab.setBounds(x, y, dim.width - x - space, lineH);
                }
            }

            if (topFaceAreaHeight < (inset + faceW + inset))
                topFaceAreaHeight = inset + faceW + inset;

            // If nonzero, should lay out per-resource count squares & dev card inventory starting at this Y-position
            int resourceInventoryTop = 0;

            //if (true) {
            if (playerIsClient)
            {
                /* This is our hand */

                // Top area has rows for:
                // - Player name
                // - VP count, largest army, longest road
                //   (If game hasn't started yet, "Start Game" button is here instead of that row)
                // - SVP if applicable, info for wonder or cloth scenario
                // topFaceAreaHeight = height of all that top area
                // To left below top area: Trade area
                //   (Give/Get and SquaresPanel; below that, Offer button and checkboxes, then Clear/Bank buttons)
                // To left below trade area: Resource counts
                //   (Clay, Ore, Sheep, Wheat, Wood, Total)
                // To right below top area: Piece counts
                //   (Soldiers, Roads, Settlements, Cities, Ships)
                // To right below piece counts: Dev card list, Play button
                // Bottom of panel: 1 button row: Quit to left; Roll, Restart to right

                final Dimension sqpDim = sqPanel.getSize();  // Trading SquaresPanel (doesn't include Give/Get labels)
                final int labelspc = fm.stringWidth("_") / 3;  // Bug in stringWidth does not give correct size for ' '
                final int giveW;  // width of trading Give/Get labels
                {
                    final int gv = fm.stringWidth(GIVE), gt = fm.stringWidth(GET);
                    giveW = ((gv > gt) ? gv : gt) + labelspc + 2 * displayScale;
                }
                // int clearW = fm.stringWidth(CLEAR.replace(' ','_'));
                // int bankW = fm.stringWidth(BANK.replace(' ','_'));
                final int resCardsH = 6 * (lineH + space);   // Clay,Ore,Sheep,Wheat,Wood,Total
                final int tradeH = sqpDim.height + space + (2 * (lineH + space));  // sqPanel + 2 rows of buttons
                final int sectionSpace = (dim.height - (topFaceAreaHeight + resCardsH + tradeH + inset)) / 5;
                    // will use 1x sectionSpace above trade area, and 2x above & below resource/inventory area
                final int tradeY = topFaceAreaHeight + sectionSpace;  // top of trade area
                final int devCardsY = tradeY + tradeH + (2 * sectionSpace);  // top of resources/dev card list

                // Always reposition everything
                startBut.setBounds
                    (inset + faceW + inset, inset + lineH + space, dim.width - (inset + faceW + inset + inset), lineH);

                // Below face, player name, VP count, etc:
                // Section spacer, then:
                // Trade area to left; item counts to right (soldiers,roads,settlements,cities,ships)

                // Trading: Give,Get labels to left of SquaresPanel
                giveLab.setBounds(inset, tradeY, giveW, lineH);
                getLab.setBounds(inset, tradeY + ColorSquareLarger.HEIGHT_L * displayScale, giveW, lineH);
                sqPanel.setLocation(inset + giveW + space, tradeY);

                // 3 rows of buttons right below SquaresPanel:
                // - Offer button, playerSend checkboxes (3 or 5)
                // - Clear, Bank/Port
                // - Undo button (below Bank/Port, leaving room on left for resource card counts)

                final int tbW = ((giveW + sqpDim.width) / 2);
                final int tbX = inset;
                int tbY = tradeY + sqpDim.height + space;
                if (offerBut != null)
                {
                    if (game.maxPlayers == 4)
                        offerBut.setBounds(tbX, tbY, tbW, lineH);
                    else  // 6-player: leave room for 5 checkboxes
                        offerBut.setBounds(tbX, tbY, (2 * tbW) + space - (5 * (1 + sqSize)), lineH);
                }
                clearOfferBut.setBounds(tbX, tbY + lineH + space, tbW, lineH);
                bankBut.setBounds(tbX + tbW + space, tbY + lineH + space, tbW, lineH);
                bankUndoBut.setBounds(tbX + tbW + space, tbY + 2 * (lineH + space), tbW, lineH);

                if (! playerTradingDisabled)
                {
                    // Checkboxes to select players to send trade offers
                    if (game.maxPlayers == 4)
                    {
                        playerSend[0].setLocation(tbX + tbW + space, tbY);
                        playerSend[1].setLocation(tbX + tbW + space + ((tbW - sqSize) / 2), tbY);
                        playerSend[2].setLocation((tbX + tbW + space + tbW) - sqSize, tbY);
                    } else {
                        // 6-player: 5 checkboxes
                        int px = tbX + (2 * (space + tbW)) - sqSize - 1;
                        for (int pi = 4; pi >=0; --pi, px -= (sqSize + 1))
                            playerSend[pi].setLocation(px, tbY);
                    }
                }

                // Calc knightsW minimum width needed from label texts
                final int knightsW;
                {
                    int wmax = 0;
                    JLabel[] labs = new JLabel[]{clothLab, knightsLab, roadLab, settlementLab, cityLab, shipLab};
                    for (JLabel L : labs)
                    {
                        if (L == null)
                            continue;
                        int w = fm.stringWidth(L.getText());
                        if (w > wmax)
                            wmax = w;
                    }
                    wmax += 2;  // +2 because Label text is inset from column 0

                    // make sure not more than half panel width
                    int wHalf = (dim.width - sqSize - (8 * displayScale)) / 2;
                    if (wmax > wHalf)
                        wmax = wHalf;

                    knightsW = wmax;
                }

                // Various item counts, to the right of give/get/offer/trade area
                int x = dim.width - inset - sqSize;  // squares' x-pos; labels will be to their left
                if (clothSq != null)
                {
                    clothLab.setBounds(x - knightsW - space, tradeY - (lineH + space), knightsW, lineH);
                    clothSq.setLocation(x, tradeY - (lineH + space));
                }
                knightsLab.setBounds(x - knightsW - space, tradeY, knightsW, lineH);
                knightsSq.setLocation(x, tradeY);
                roadLab.setBounds(x - knightsW - space, tradeY + lineH + space, knightsW, lineH);
                roadSq.setLocation(x, tradeY + lineH + space);
                settlementLab.setBounds(x - knightsW - space, tradeY + (2 * (lineH + space)), knightsW, lineH);
                settlementSq.setLocation(x, tradeY + (2 * (lineH + space)));
                cityLab.setBounds(x - knightsW - space, tradeY + (3 * (lineH + space)), knightsW, lineH);
                citySq.setLocation(x, tradeY + (3 * (lineH + space)));
                if (shipSq != null)
                {
                    shipLab.setBounds(x - knightsW - space, tradeY + (4 * (lineH + space)), knightsW, lineH);
                    shipSq.setLocation(x, tradeY + (4 * (lineH + space)));
                }

                // Position the player's resource counts and dev card inventory
                // in middle vertical area between bottom of Clear button, top of Quit button
                resourceInventoryTop = devCardsY;

                // Bottom of panel:
                // 1 row of buttons: Quit to left; Roll, Restart to right
                final int bbW = 50 * displayScale;
                tbY = dim.height - lineH - inset;
                // Label lines up over Roll button
                rollPromptCountdownLab.setBounds
                    (dim.width - (bbW + space + bbW + inset), tbY - lineH, dim.width - 2*inset, lineH);
                quitBut.setBounds(inset, tbY, bbW, lineH);
                rollBut.setBounds(dim.width - (bbW + space + bbW + inset), tbY, bbW, lineH);
                doneBut.setBounds(dim.width - inset - bbW, tbY, bbW, lineH);

                offerHidesControls = false;  // since it won't ever be showing
                offerCounterHidesFace = false;
            }
            else
            {
                /* This is another player's hand */

                // Top area has rows for:
                // - Player name
                // - VP count, largest army, longest road
                // - SVP if applicable, info for wonder or cloth scenario
                // topFaceAreaHeight = height of all that top area
                // MessagePanel or Trade offer/counteroffer appears in center when a trade is active
                // Bottom has columns of item counts on left, right, having 3 or 4 rows:
                //   Cloth (if that scenario), Soldiers, Res, Dev Cards to left;
                //   Ships (if sea board), Roads, Settlements, Cities to right
                //   Robot lock button (during play) in bottom center

                final boolean wasHidesControls = offerHidesControls;  // if changes here, will call hideTradeMsgShowOthers

                boolean hasTakeoverBut = false, hasSittingRobotLockBut = false;
                if (player.isRobot())
                {
                    // "Take Over" button if client is observer (not seated at this game),
                    // otherwise Lock/Unlock button during play (sittingRobotLockBut):
                    // Just above the lower-left, lower-right columns of item counts

                    int lowerY = dim.height - ((4 * (lineH + space)) + inset);
                    int yb = lowerY - (5 * displayScale);
                    if (game.hasSeaBoard)
                        yb -= (lineH + space);

                    final int pix9 = 9 * displayScale;
                    if (playerInterface.getClientPlayer() == null)
                    {
                        takeOverBut.setBounds(pix9, yb, dim.width - 2 * pix9, lineH + space);
                        hasTakeoverBut = true;
                    }
                    else if (sittingRobotLockBut.isVisible())
                    {
                        sittingRobotLockBut.setBounds(pix9, yb, dim.width - 2 * pix9, lineH + space);
                        hasSittingRobotLockBut = true;
                    }
                }

                // Are we tall enough for room, under trading panel(s), for other controls?
                // If not, they will be hid when offer is visible.
                final boolean isCounterOfferMode = (counterOfferPanel != null) && counterOfferPanel.isVisible();
                final Dimension offerPrefSize = (offerPanel != null)
                    ? offerPanel.getPreferredSize()
                    : null;  // if player trading disabled, won't use offerPrefSize for messagePanel
                int offerMinHeight = (offerPrefSize != null)
                        ? offerPrefSize.height
                        : ColorSquare.HEIGHT,  // small stand-in
                    counterOfferHeight = (counterOfferPanel != null)
                        ? counterOfferPanel.getPreferredHeight(false)
                        : ColorSquare.HEIGHT;  // small stand-in
                if (isCounterOfferMode)
                    offerMinHeight += counterOfferHeight + space;

                int numBottomLines = (hasTakeoverBut || hasSittingRobotLockBut) ? 5 : 4;
                if (game.hasSeaBoard)
                    ++numBottomLines;  // ship count
                final int resInventoryHeight = (playerInterface.isGameObservableVP) ? (6 * (lineH + space)) : 0;
                final int availHeightNoHide =
                    (dim.height - topFaceAreaHeight - resInventoryHeight - (numBottomLines * (lineH + space)));
                int miy = 0, mih = 0;  // miscInfoArea y and height, if visible

                if ((availHeightNoHide < offerMinHeight) && ! playerTradingDisabled)
                {
                    // Use compact mode; maybe won't have to hide other controls.
                    // Update trade panel width/height vars

                    int[] prefSz = offerPanel.getCompactPreferredSize();
                    offerPrefSize.width = prefSz[0];
                    offerPrefSize.height = prefSz[1];
                    offerMinHeight = prefSz[1];
                    if (isCounterOfferMode)
                    {
                        prefSz = counterOfferPanel.getCompactPreferredSize();
                        counterOfferHeight = prefSz[1];
                        offerMinHeight += counterOfferHeight + space;
                    }
                }

                offerHidesControls = offerHidingControls
                    || ((availHeightNoHide < offerMinHeight) && ! playerTradingDisabled);
                if (offerHidesControls && ! playerTradingDisabled)
                {
                    // This flag is set here based on newly calculated layout,
                    // for use later when changing offerCounterHidingFace
                    offerCounterHidesFace =
                        (dim.height - offerMinHeight) < topFaceAreaHeight;

                    final int offerW = Math.min(dim.width - (2 * inset), offerPrefSize.width);
                    final int py, ph;

                    // This is a dynamic flag, set by hideTradeMsgShowOthers
                    // when the user clicks button to show/hide the counter-offer.
                    // If true now, hideTradeMsgShowOthers has already hid faceImg,
                    // pname, vpLab and vpSq, to make room for it.
                    if (offerCounterHidingFace)
                    {
                        py = inset;
                        ph = Math.min(dim.height - (2 * inset), offerPrefSize.height);
                        // messagePanel is hidden, since offerCounterHidingFace.
                        offerPanel.setBounds(inset, py, offerW, ph);
                        counterOfferPanel.setBounds
                            (inset, py + ph + space, offerW, counterOfferHeight);
                    } else {
                        py = topFaceAreaHeight;
                        ph = Math.min(dim.height - (py + space), offerPrefSize.height);
                        messagePanel.setBounds(inset, py, offerW, ph);
                        offerPanel.setBounds
                            (inset, py, offerW, ph);
                        counterOfferPanel.setBounds
                            (inset, py + ph + space, offerW, counterOfferHeight);
                    }

                    if (miscInfoArea != null)
                    {
                        if ((messagePanel != null) && messagePanel.isVisible())
                        {
                            miscInfoArea.setVisible(false);
                        } else {
                            miy = py;
                            mih = ph + counterOfferHeight;
                        }
                    }

                } else {
                    // usual size & position

                    int py = topFaceAreaHeight;

                    if (resInventoryHeight > 0)
                        // position those just above bottom area
                        resourceInventoryTop = dim.height - resInventoryHeight - (numBottomLines * (lineH + space));

                    if (offerPanel != null)
                    {
                        messagePanel.setBounds(inset, py, offerPrefSize.width, offerPrefSize.height);
                        offerPanel.setBounds(inset, py, offerPrefSize.width, offerPrefSize.height);

                        if (isCounterOfferMode)
                        {
                            py += offerPrefSize.height + space;
                            counterOfferPanel.setBounds
                                (inset, py, offerPrefSize.width, counterOfferHeight);
                        }
                    } else {
                        Dimension msgPrefSize = messagePanel.getPreferredSize();
                        if (msgPrefSize.width > (dim.width - inset))
                            msgPrefSize.width = (dim.width - inset);
                        if (msgPrefSize.height > availHeightNoHide)
                            msgPrefSize.height = availHeightNoHide;

                        messagePanel.setBounds(inset, py, msgPrefSize.width, msgPrefSize.height);
                    }

                    if (miscInfoArea != null)
                    {
                        if ((messagePanel != null) && messagePanel.isVisible())
                        {
                            miscInfoArea.setVisible(false);
                        } else {
                            miy = py + space;
                            mih = availHeightNoHide - inset - space;
                        }
                    }

                    offerCounterHidesFace = false;
                }
                if (mih != 0)
                {
                    if (mih < lineH)
                        mih = lineH;
                    miscInfoArea.setBounds(inset, miy, dim.width - 2 * inset, mih);
                    miscInfoArea.setVisible(true);
                }
                if (offerPanel != null)
                {
                    offerPanel.validate();
                    if (isCounterOfferMode)
                        counterOfferPanel.validate();
                }
                messagePanel.validate();

                // Calc stlmtsW, dcardsW minimum widths needed from label texts
                final int stlmtsW;
                {
                    int wmax = 0, w;
                    JLabel[] labs = new JLabel[]{shipLab, roadLab, settlementLab, cityLab};
                    for (JLabel L : labs)
                    {
                        if (L == null)
                            continue;
                        w = fm.stringWidth(L.getText());
                        if (w > wmax)
                            wmax = w;
                    }

                    wmax += 10 * displayScale;  // for inset before and spacing after label

                    // make sure not more than half panel width
                    int wHalf = (dim.width - sqSize - (8 * displayScale)) / 2;
                    if (wmax > wHalf)
                        wmax = wHalf;

                    stlmtsW = wmax;
                }
                final int dcardsW;
                {
                    // developmentLab

                    int wmax = 0, w;
                    JLabel[] labs = new JLabel[]{clothLab, knightsLab};
                    for (JLabel L : labs)
                    {
                        if (L == null)
                            continue;
                        w = fm.stringWidth(L.getText());
                        if (w > wmax)
                            wmax = w;
                    }
                    w = fm.stringWidth(resourceLab.getText());  // is Label, not JLabel like the labs above
                    if (w > wmax)
                        wmax = w;
                    w = fm.stringWidth(developmentLab.getText());
                    if (w > wmax)
                        wmax = w;

                    wmax += 2;  // for insets within label

                    // make sure not more than half panel width
                    int wHalf = (dim.width - sqSize - (8 * displayScale)) / 2;
                    if (wmax > wHalf)
                        wmax = wHalf;

                    dcardsW = wmax;
                }

                final int lowerY = dim.height - ((4 * (lineH + space)) + inset);

                // Lower-left: Column of item counts:
                // Cloth, Soldiers, Resources, Dev Cards
                resourceLab.setBounds(inset, lowerY + (2 * (lineH + space)), dcardsW, lineH);
                resourceSq.setLocation(inset + dcardsW + space, lowerY + (2 * (lineH + space)));
                developmentLab.setBounds(inset, lowerY + (3 * (lineH + space)), dcardsW, lineH);
                developmentSq.setLocation(inset + dcardsW + space, lowerY + (3 * (lineH + space)));
                knightsLab.setBounds(inset, lowerY + (lineH + space), dcardsW, lineH);
                knightsSq.setLocation(inset + dcardsW + space, lowerY + (lineH + space));
                if (clothSq != null)
                {
                    clothLab.setBounds(inset, lowerY, dcardsW, lineH);
                    clothSq.setLocation(inset + dcardsW + space, lowerY);
                }

                // Lower-right: Column of piece counts:
                // Roads, Settlements, Cities, Ships
                int x = dim.width - inset - sqSize;  // squares' x-pos; labels will be to their left
                y = lowerY;
                if (shipSq == null)
                    y += (lineH + space);
                roadLab.setBounds(x - stlmtsW - space, y, stlmtsW, lineH);
                roadSq.setLocation(x, y);
                y += (lineH + space);
                settlementLab.setBounds(x - stlmtsW - space, y, stlmtsW, lineH);
                settlementSq.setLocation(x, y);
                y += (lineH + space);
                cityLab.setBounds(x - stlmtsW - space, y, stlmtsW, lineH);
                citySq.setLocation(x, y);
                if (shipSq != null)
                {
                    y += (lineH + space);
                    shipLab.setBounds(x - stlmtsW - space, y, stlmtsW, lineH);
                    shipSq.setLocation(x, y);
                }

                if (((wasHidesControls != offerHidesControls) || (offerCounterHidingFace != offerCounterHidesFace))
                    && (messagePanel.isVisible() || ((offerPanel != null) && offerPanel.isVisible())))
                    hideTradeMsgShowOthers(false);
            }

            if (resourceInventoryTop != 0)
            {
                // Client player's hand panel, or observable game:
                // Player's resource counts and dev card inventory
                // - Left side: Resource count squares take up 6 rows of (lineH + space)
                // - Right: Inventory takes 5 rows, so is + 1/2 lineH from resources

                int sheepW = doLayout_resourceLabelsWidth;  // width of longest localized string clay/sheep/ore/wheat/wood
                if (sheepW == 0)
                {
                    final int labelspc = fm.stringWidth("_") / 3;  // Bug in old stringWidth does not give correct size for ' '
                    int wmax = 0;
                    final JLabel[] rLabs = { clayLab, oreLab, sheepLab, wheatLab, woodLab };
                    for (int i = 0; i < rLabs.length; ++i)
                    {
                        final JLabel rl = rLabs[i];
                        if (rl != null)
                        {
                            final String txt = rl.getText();
                            if (txt != null)
                            {
                                final int w = fm.stringWidth(rl.getText());
                                if (w > wmax)
                                    wmax = w;
                            }
                        }
                    }
                    if (wmax == 0)
                        wmax = fm.stringWidth("Sheep:");  // fallback

                    sheepW = wmax + labelspc;
                    doLayout_resourceLabelsWidth = sheepW;
                }

                int tbY;
                if (playerIsClient || playerInterface.isGameFullyObservable)
                {
                    tbY = resourceInventoryTop;

                    clayLab.setBounds(inset, tbY, sheepW, lineH);
                    claySq.setLocation(inset + sheepW + space, tbY);
                    tbY += (lineH + space);
                    oreLab.setBounds(inset, tbY, sheepW, lineH);
                    oreSq.setLocation(inset + sheepW + space, tbY);
                    tbY += (lineH + space);
                    sheepLab.setBounds(inset, tbY, sheepW, lineH);
                    sheepSq.setLocation(inset + sheepW + space, tbY);
                    tbY += (lineH + space);
                    wheatLab.setBounds(inset, tbY, sheepW, lineH);
                    wheatSq.setLocation(inset + sheepW + space, tbY);
                    tbY += (lineH + space);
                    woodLab.setBounds(inset, tbY, sheepW, lineH);
                    woodSq.setLocation(inset + sheepW + space, tbY);
                    // Line between woodSq, resourceSq
                    tbY += (lineH + space);
                    resourceSqDivLine.setBounds(inset + space, tbY - displayScale, sheepW + sqSize, displayScale);
                    // Total Resources
                    ++tbY;
                    resourceLab.setBounds(inset, tbY, sheepW, lineH);
                    resourceSq.setLocation(inset + sheepW + space, tbY);
                }

                // To the right of resource counts:
                // Development Card list, Play button below
                final int clW = dim.width - (inset + sheepW + space + sqSize + (4 * space) + inset);
                final int clX = inset + sheepW + space + sqSize + (4 * space);
                final int pcW = 10 * displayScale + fm.stringWidth(CARD.replace(' ','_')); // Play Card; bug in stringWidth(" ")
                tbY = resourceInventoryTop + ((lineH + space) / 2);
                inventoryScroll.setBounds
                    (clX, tbY, clW, (4 * (lineH + space)) - 2 * displayScale);
                playCardBut.setBounds
                    (((clW - pcW) / 2) + clX, tbY + (4 * (lineH + space)), pcW, lineH);
            }
        }
    }


    /**
     * Used for countdown before auto-roll of the current player.
     * Updates on-screen countdown, fires auto-roll at 0.
     *
     * @see SOCHandPanel#AUTOROLL_TIME
     * @see SOCHandPanel#autoRollSetupTimer()
     *
     * @author Jeremy D Monin &lt;jeremy@nand.net&gt;
     * @since 1.1.00
     */
    protected class HandPanelAutoRollTask extends java.util.TimerTask
    {
        int timeRemain;  // seconds displayed, seconds at start of "run" tick

        protected HandPanelAutoRollTask()
        {
            timeRemain = AUTOROLL_TIME;
        }

        @Override
        public void run()
        {
            // for debugging
            if (Thread.currentThread().getName().startsWith("Thread-"))
            {
                try {
                    Thread.currentThread().setName("timertask-autoroll");
                }
                catch (Throwable th) {}
            }

            // autoroll function
            try
            {
                if (timeRemain > 0)
                {
                    setRollPrompt(MessageFormat.format(AUTOROLL_COUNTDOWN, Integer.valueOf(timeRemain)), false);
                } else {
                    clickRollButton();  // Clear prompt, click Roll
                    cancel();  // End of countdown for this timer
                }
            }
            catch (Throwable thr)
            {
                playerInterface.chatPrintStackTrace(thr);
            }
            finally
            {
                --timeRemain;  // for next tick
            }
        }

    }  // inner class HandPanelAutoRollTask

    /**
     * Menu item for right-click on resource square to trade with bank/port.
     *
     * @see soc.client.SOCHandPanel.ResourceTradePopupMenu
     * @author Jeremy D Monin &lt;jeremy@nand.net&gt;
     * @since 1.1.00
     */
    protected static class ResourceTradeMenuItem extends MenuItem
    {
        private static final Integer INT_1 = Integer.valueOf(1);  // resource quantity for string formats

        private final SOCGame game;  // needed only for SOCStringManager.getSpecial
        private int tradeFrom, tradeTo;
        private int tradeNum;
        private boolean shortTxt;

        /**
         * Create a bank/port trade MenuItem, with text such as "Trade 2 brick for 1 wheat".
         *
         * @param game     Game reference, needed for {@link SOCStringManager#getSpecial(SOCGame, String, Object...)}
         * @param numFrom  Number of resources to trade for 1 resource
         * @param typeFrom Source resource type, as in {@link SOCResourceConstants}.
         * @param typeTo   Target resource type, as in {@link SOCResourceConstants}.
         *                 If typeFrom == typeTo, menuitem will be disabled.
         * @param shortText If true, short ("For 1 wheat") vs full "Trade 2 brick for 1 wheat"
         */
        public ResourceTradeMenuItem(final SOCGame game, int numFrom, int typeFrom, int typeTo, boolean shortText)
        {
            super( (shortText
                    ? strings.getSpecial(game, "board.trade.for.1.rsrc", INT_1, typeTo)     // "For 1 sheep"
                    : strings.getSpecial(game, "board.trade.trade.x.rsrcs.for.1.rsrc", numFrom, typeFrom, INT_1, typeTo)
                    // "Trade 3 wheat for 1 sheep"
                    ) );
            this.game = game;
            tradeNum = numFrom;
            tradeFrom = typeFrom;
            tradeTo = typeTo;
            shortTxt = shortText;
            if (tradeFrom == tradeTo)
                setEnabled(false);
        }

        /**
         * Update menu item text to new cost of trade.
         * @param numFrom Trade this many resources;
         *                if the number is unchanged, the text is not updated.
         */
        public void setCost(int numFrom)
        {
            if (tradeNum == numFrom)
                return;
            tradeNum = numFrom;
            if (shortTxt)
                setLabel(strings.getSpecial(game, "board.trade.for.1.rsrc", INT_1, tradeTo));     // "For 1 sheep"
            else
                setLabel(strings.getSpecial
                    (game, "board.trade.trade.x.rsrcs.for.1.rsrc", numFrom, tradeFrom, INT_1, tradeTo));
                    // "Trade 3 wheat for 1 sheep"
        }

        /**
         * Enable or disable this menu item.
         * If from-to resources are same, always disabled.
         */
        @Override
        public void setEnabled(boolean enable)
        {
            if (tradeFrom == tradeTo)
                enable = false;
            super.setEnabled(enable);
        }

        /**
         * @return the resource type to trade from, shown in this menu item text
         */
        public int getTradeFrom()
        {
            return tradeFrom;
        }

        /**
         * @return the resource type to trade to, shown in this menu item text
         */
        public int getTradeTo()
        {
            return tradeTo;
        }

        /**
         * Create a bank-trade-request, send to the server.
         */
        public void createBankTradeRequest(SOCHandPanel hp)
        {
            // Code like actionPerformed for BANK button
            if (game.getGameState() != SOCGame.PLAY1)
            {
                hp.getPlayerInterface().print("* " + strings.get("hpan.trade.msg.notnow") + "\n");
                    // "You cannot trade at this time."
                return;
            }

            int[] give = new int[5];
            int[] get = new int[5];
            give[tradeFrom - 1] = tradeNum;
            get[tradeTo - 1] = 1;
            hp.createSendBankTradeRequest(give, get, false);
        }

    }  // ResourceTradeMenuItem

    /**
     * Menu for right-click on resource square to trade with bank/port.
     *
     * @see SOCHandPanel.ResourceTradeTypeMenu
     * @see SOCBoardPanel.ResourceTradeAllMenu
     * @author Jeremy D Monin &lt;jeremy@nand.net&gt;
     * @since 1.1.00
     */
    /*package*/ abstract static class ResourceTradePopupMenu extends PopupMenu
    {
        protected SOCHandPanel hpan;

        protected ResourceTradePopupMenu(SOCHandPanel hp, String title)
        {
            super(title);
            hpan = hp;
        }

        /**
         * Show menu at this position. Before showing, enable or
         * disable based on gamestate and player's resources.
         *
         * @param x   Mouse x-position relative to colorsquare
         * @param y   Mouse y-position relative to colorsquare
         *
         * @see #setEnabledIfCanTrade(boolean)
         */
        public abstract void show(int x, int y);

        /**
         * Enable or disable based on gamestate and player's resources.
         *
         * @param itemsOnly If true, enable/disable items, instead of the menu itself.
         */
        public abstract void setEnabledIfCanTrade(boolean itemsOnly);

        /** Cleanup, for removing this menu. */
        public abstract void destroy();

    }  /* static nested class ResourceTradePopupMenu */

    /**
     * Menu for right-click on resource square to trade one resource type with bank/port.
     *
     * @author Jeremy D Monin &lt;jeremy@nand.net&gt;
     * @since 1.1.00
     */
    /* package-access */ static class ResourceTradeTypeMenu extends ResourceTradePopupMenu
        implements java.awt.event.MouseListener, java.awt.event.ActionListener
    {
        private ColorSquare resSq;
        private int resTypeFrom;
        private int costFrom;
        boolean isForThree1;
        private ResourceTradeMenuItem[] tradeForItems;

        /** Menu attached to a resource colorsquare in the client player's handpanel */
        public ResourceTradeTypeMenu(SOCHandPanel hp, int typeFrom, ColorSquare sq, int numFrom)
        {
          super(hp, strings.get("board.trade.bank.port.trade"));  // "Bank/Port Trade"
          init(typeFrom, hp.game, sq, numFrom, false);
        }

        /**
         * One-time-use menu for board popup menu.
         *
         * @param hp  Handpanel with player's information (including trade costs)
         * @param typeFrom Resource type from which to trade
         * @param forThree1 Is part of a 3-for-1 port trade menu, with all resource types
         *
         * @throws IllegalStateException If client not current player
         */
        public ResourceTradeTypeMenu(SOCHandPanel hp, int typeFrom, boolean forThree1)
            throws IllegalStateException
        {
            super(hp, strings.get("board.trade.trade.port"));  // "Trade Port"
            if (! hp.getPlayerInterface().clientIsCurrentPlayer())
                throw new IllegalStateException("Not current player");
            init(typeFrom, hp.game, null, hp.resourceTradeCost[typeFrom], forThree1);
        }

        /** Common to both constructors */
        private void init(int typeFrom, final SOCGame ga, ColorSquare sq, int numFrom, boolean forThree1)
        {
          resSq = sq;
          resTypeFrom = typeFrom;
          costFrom = numFrom;
          isForThree1 = forThree1;
          if (forThree1)
              setLabel(strings.getSpecial(ga, "board.trade.trade.x.rsrcs", costFrom, typeFrom));  // "Trade 3 wheat"

          if (resSq != null)
          {
              resSq.add(this);
              resSq.addMouseListener(this);
          }
          tradeForItems = new ResourceTradeMenuItem[5];
          for (int i = 0; i < 5; ++i)
          {
              tradeForItems[i] = new ResourceTradeMenuItem(ga, numFrom, typeFrom, i+1, forThree1);
              add(tradeForItems[i]);
              tradeForItems[i].addActionListener(this);
          }
        }

        /**
         * Show menu at this position. Before showing, enable or
         * disable based on gamestate and player's resources.
         *
         * @param x   Mouse x-position relative to colorsquare
         * @param y   Mouse y-position relative to colorsquare
         */
        @Override
        public void show(int x, int y)
        {
            setEnabledIfCanTrade(true);  // enable/disable each item
            super.show(resSq, x, y);
        }

        /**
         * Enable or disable based on gamestate and player's resources.
         *
         * @param itemsOnly If true, enable/disable items, instead of the menu itself.
         */
        @Override
        public void setEnabledIfCanTrade(boolean itemsOnly)
        {
            final SOCPlayer p = hpan.player;
            boolean canTrade = (hpan.getGame().getGameState() == SOCGame.PLAY1)
                && (hpan.getGame().getCurrentPlayerNumber() == hpan.playerNumber)
                && (costFrom <= p.getResources().getAmount(resTypeFrom));
            if (itemsOnly)
            {
                for (int i = 0; i < 5; ++i)
                    tradeForItems[i].setEnabled(canTrade);
            }
            else
            {
                setEnabled(canTrade);
            }
        }

        /** Update cost of trade; update menu item text. */
        public void updateCost(int newCost)
        {
            if (costFrom == newCost)
                return;
            costFrom = newCost;
            for (int i = 0; i < 5; ++i)
                tradeForItems[i].setCost(newCost);
        }

        /**
         * @return the resource type number from which this menu trades
         */
        public int getResourceType()
        {
            return resTypeFrom;
        }

        /**
         * @return the cost to trade this resource (3-for-1 returns 3, etc)
         */
        public int getResourceCost()
        {
            return costFrom;
        }

        /** Handling the menu item **/
        public void actionPerformed(ActionEvent e)
        {
            try
            {
                Object src = e.getSource();
                ResourceTradeMenuItem mi = null;
                for (int i = 0; i < 5; ++i)
                {
                    if (src == tradeForItems[i])
                    {
                        mi = tradeForItems[i];
                        break;
                    }
                }
                if (mi == null)
                    return;

                mi.createBankTradeRequest(hpan);

            } catch (Throwable th) {
                hpan.getPlayerInterface().chatPrintStackTrace(th);
            }
        }

        /**
         * Handle popup-click on resource colorsquare.
         * mousePressed has xwindows/OS-X popup trigger.
         */
        public void mousePressed(MouseEvent evt)
        {
            mouseClicked(evt);  // same desired code: react to isPopupTrigger
        }

        /**
         * Handle popup-click on resource colorsquare.
         */
        public void mouseClicked(MouseEvent evt)
        {
            try {
                if ((resSq == evt.getSource()) && evt.isPopupTrigger())
                {
                    evt.consume();
                    show(evt.getX(), evt.getY());
                }
            } catch (Throwable th) {
                hpan.getPlayerInterface().chatPrintStackTrace(th);
            }
        }

        /**
         * Handle popup-click on resource colorsquare.
         * mouseReleased has win32 popup trigger.
         */
        public void mouseReleased(MouseEvent evt)
        {
            mouseClicked(evt);  // same desired code: react to isPopupTrigger
        }

        /** Stub required for MouseListener */
        public void mouseEntered(MouseEvent evt) {}

        /** Stub required for MouseListener */
        public void mouseExited(MouseEvent evt) {}

        /** Cleanup, for removing this menu. */
        @Override
        public void destroy()
        {
            for (int i = 0; i < 5; ++i)
            {
                if (tradeForItems[i] != null)
                {
                    ResourceTradeMenuItem mi = tradeForItems[i];
                    tradeForItems[i] = null;
                    mi.removeActionListener(this);
                }
            }
            hpan = null;
            if (resSq != null)
            {
                resSq.remove(this);
                resSq.removeMouseListener(this);
                resSq = null;
            }
            removeAll();
        }

    }  /* static nested class ResourceTradeTypeMenu */

}  // class SOCHandPanel<|MERGE_RESOLUTION|>--- conflicted
+++ resolved
@@ -343,11 +343,7 @@
     /**
      * For right-click resource to trade - If playerIsClient, track cost
      * of bank/port trade per resource. Index 0 unused; index 1 is
-<<<<<<< HEAD
-     * {@link Data.ResourceType#CLAY_VALUE}, etc. Highest index is 5.
-=======
-     * {@link SOCResourceConstants#CLAY}, etc. Highest index is 5 {@link SOCResourceConstants#WOOD}.
->>>>>>> d77d73cc
+     * {@link Data.ResourceType#CLAY_VALUE}, etc. Highest index is 5 {@link Data.ResourceType#WOOD_VALUE}.
      * Null, unless playerIsClient and addPlayer has been called.
      * @see #resourceTradeMenu
      * @since 1.1.00
@@ -357,11 +353,7 @@
     /**
      * For right-click resource to trade - If playerIsClient, popup menus
      * to bank/port trade resources. Index 0 unused; index 1 is
-<<<<<<< HEAD
-     * {@link Data.ResourceType#CLAY_VALUE}, etc. Highest index is 5.
-=======
-     * {@link SOCResourceConstants#CLAY}, etc. Highest index is 5 {@link SOCResourceConstants#WOOD}.
->>>>>>> d77d73cc
+     * {@link Data.ResourceType#CLAY_VALUE}, etc. Highest index is 5 {@link Data.ResourceType#WOOD_VALUE}.
      * Null, unless playerIsClient and addPlayer has been called.
      * @see #resourceTradeCost
      * @since 1.1.00
