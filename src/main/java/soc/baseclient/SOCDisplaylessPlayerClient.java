/**
 * Java Settlers - An online multiplayer version of the game Settlers of Catan
 * Copyright (C) 2003  Robert S. Thomas <thomas@infolab.northwestern.edu>
 * Portions of this file Copyright (C) 2007-2017 Jeremy D Monin <jeremy@nand.net>
 * Portions of this file Copyright (C) 2012 Paul Bilnoski <paul@bilnoski.net>
 *
 * This program is free software; you can redistribute it and/or
 * modify it under the terms of the GNU General Public License
 * as published by the Free Software Foundation; either version 3
 * of the License, or (at your option) any later version.
 *
 * This program is distributed in the hope that it will be useful,
 * but WITHOUT ANY WARRANTY; without even the implied warranty of
 * MERCHANTABILITY or FITNESS FOR A PARTICULAR PURPOSE.  See the
 * GNU General Public License for more details.
 *
 * You should have received a copy of the GNU General Public License
 * along with this program.  If not, see <http://www.gnu.org/licenses/>.
 *
 * The maintainer of this program can be reached at jsettlers@nand.net
 **/
package soc.baseclient;

import soc.disableDebug.D;

import soc.game.SOCBoard;
import soc.game.SOCBoardLarge;
import soc.game.SOCCity;
import soc.game.SOCDevCardConstants;
import soc.game.SOCFortress;
import soc.game.SOCGame;
import soc.game.SOCGameOption;
import soc.game.SOCInventory;
import soc.game.SOCInventoryItem;
import soc.game.SOCPlayer;
import soc.game.SOCPlayingPiece;
import soc.game.SOCResourceConstants;
import soc.game.SOCResourceSet;
import soc.game.SOCRoad;
import soc.game.SOCSettlement;
import soc.game.SOCShip;
import soc.game.SOCSpecialItem;
import soc.game.SOCTradeOffer;
import soc.game.SOCVillage;

import soc.message.*;

import soc.proto.Data;

import soc.robot.SOCRobotClient;
import soc.server.genericServer.StringConnection;
import soc.util.SOCServerFeatures;
import soc.util.Version;

import java.io.DataInputStream;
import java.io.DataOutputStream;
import java.io.IOException;
import java.io.InterruptedIOException;

import java.net.Socket;

import java.util.HashMap;
import java.util.HashSet;
import java.util.Hashtable;
import java.util.List;
import java.util.Map;


/**
 * GUI-less standalone client for connecting to the SOCServer.
 * If you want another connection port, you have to specify it as the "port"
 * argument in the html source. If you run this as a stand-alone, you have to
 * specify the port.
 *<P>
 * The {@link soc.robot.SOCRobotClient SOCRobotClient} is based on this client.
 * Because of this, some methods (such as {@link #handleVERSION(boolean, SOCVersion)})
 * assume the client and server are the same version.
 *<P>
 * Some static methods here are used by {@link soc.client.SOCPlayerClient}
 * and {@link soc.robot.SOCRobotClient}, to prevent code duplication.
 *<P>
 * Since robot client and server are the same version, this client ignores game option sync
 * and scenario synchronization messages ({@link SOCGameOptionInfo}, {@link SOCScenarioInfo}).
 * Being GUI-less, it ignores i18n localization messages ({@link SOCLocalizedStrings}).
 *<P>
 * Before v1.1.20, this class was in the {@code soc.client} package. In 1.1.20,
 * for server jar packaging it was moved into a new {@code soc.baseclient} package.
 *
 * @author Robert S Thomas
 */
public class SOCDisplaylessPlayerClient implements Runnable
{
    /**
     * Flag property <tt>jsettlers.debug.traffic</tt>: When present, the
     * contents of incoming and outgoing network message traffic should be debug-printed.
     * Used by this class, {@link soc.robot.SOCRobotClient SOCRobotClient}, and
     * {@link soc.client.SOCPlayerClient SOCPlayerClient}.
     * @since 1.2.00
     */
    public static final String PROP_JSETTLERS_DEBUG_TRAFFIC = "jsettlers.debug.traffic";

    /**
     * Flag property {@code jsettlers.protobuf} to use Protobuf over TCP.
     * This property is ignored in Practice mode.
     * See {@link #PROP_JSETTLERS_PROTOBUF_PORT}.
     * @since 3.0.00
     */
    public static final String PROP_JSETTLERS_PROTOBUF = "jsettlers.protobuf";

    /**
     * Int property {@code jsettlers.protobuf.port} to specify the optional Protobuf port the
     * client connects to. Default is 4000 ({@link #PORT_DEFAULT_PROTOBUF}).
     * Ignored unless {@link #PROP_JSETTLERS_PROTOBUF} is set.
     * @since 3.0.00
     */
    public static final String PROP_JSETTLERS_PROTOBUF_PORT = "jsettlers.protobuf.port";

    /** Default (4000) for {@link #PROP_JSETTLERS_PROTOBUF_PORT}. */
    public static final int PORT_DEFAULT_PROTOBUF = 4000;

    protected static String STATSPREFEX = "  [";
    protected String doc;
    protected String lastMessage;

    /**
     * Time when next {@link SOCServerPing} is expected at, based on
     * previous ping's {@link SOCServerPing#getSleepTime()}, or 0.
     * Repetitive pings' {@link #debugTraffic} prints should be hidden
     * when the bot is otherwise idle. Receiving other in-game message types
     * resets this to 0.
     * @since 2.0.00
     */
    protected long nextServerPingExpectedAt;

    protected String host;
    protected int port;
    protected String strSocketName;  // For robots in local practice games
    protected Socket s;
    protected DataInputStream in;
    protected DataOutputStream out;
    protected StringConnection sLocal;  // if strSocketName not null

    /**
     * Server version number, sent soon after connect, or -1 if unknown.
     * {@link #sLocalVersion} should always equal our own version.
     */
    protected int sVersion, sLocalVersion;

    /**
     * Server's active optional features, sent soon after connect, or null if unknown.
     * {@link #sLocalFeatures} goes with our locally hosted server, if any.
     * @since 1.1.19
     */
    protected SOCServerFeatures sFeatures, sLocalFeatures;

    protected Thread reader = null;
    protected Exception ex = null;
    protected boolean connected = false;

    /**
     * were we rejected from server? (full or robot name taken)
     */
    protected boolean rejected = false;

    /**
     * the nickname
     */
    protected String nickname = null;

    /**
     * the password
     */
    protected String password = null;

    /**
     * true if we've stored the password
     */
    protected boolean gotPassword;

    /**
     * Chat channels; for general use, or possibly in a future version to control bots.
     */
    protected Hashtable<String,?> channels = new Hashtable<String,Object>();

    /**
     * the games we're playing
     */
    protected Hashtable<String, SOCGame> games = new Hashtable<String, SOCGame>();

    /**
     * True if contents of incoming and outgoing network message traffic should be debug-printed.
     * Set if optional system property {@link #PROP_JSETTLERS_DEBUG_TRAFFIC} is set.
     * @since 1.2.00
     */
    protected boolean debugTraffic;

    /**
     * Create a SOCDisplaylessPlayerClient, which would connect to localhost port 8889.
     * Does not actually connect; subclass must connect, such as {@link soc.robot.SOCRobotClient#init()}
     *<P>
     * <b>Note:</b> The default JSettlers server port is 8880.
     */
    public SOCDisplaylessPlayerClient()
    {
        this(null, 8889, false);
    }

    /**
     * Constructor for connecting to the specified host, on the specified port.
     * Does not actually connect; subclass must connect, such as {@link soc.robot.SOCRobotClient#init()}
     *
     * @param h  host
     * @param p  port
     * @param visual  true if this client is visual
     */
    public SOCDisplaylessPlayerClient(String h, int p, boolean visual)
    {
        host = h;
        port = p;
        strSocketName = null;
        sVersion = -1;  sLocalVersion = -1;

        if (null != System.getProperty(PROP_JSETTLERS_DEBUG_TRAFFIC))
            debugTraffic = true;  // set flag if debug prop has any value at all
    }

    /**
     * Constructor for connecting to a local game (practice) on a local stringport.
     * Does not actually connect; subclass must connect, such as {@link soc.robot.SOCRobotClient#init()}
     *
     * @param s    the stringport that the server listens on
     * @param visual  true if this client is visual
     */
    public SOCDisplaylessPlayerClient(String s, boolean visual)
    {
        this(null, 0, visual);

        strSocketName = s;
    }

    /**
     * @return the nickname of this user
     */
    public String getNickname()
    {
        return nickname;
    }

    /**
     * continuously read from the net in a separate thread
     */
    public void run()
    {
        // Thread name for debug
        try
        {
            Thread.currentThread().setName("robot-netread-" + nickname);
        }
        catch (Throwable th) {}

        try
        {
            while (connected)
            {
                String s;
                if (sLocal == null)
                    s = in.readUTF();
                else
                    s = sLocal.readNext();
                treat(SOCMessage.toMsg(s));
            }
        }
        catch (InterruptedIOException x)
        {
            System.err.println("Socket timeout in run: " + x);
        }
        catch (IOException e)
        {
            if (! connected)
            {
                return;
            }

            ex = e;
            if (! ((e instanceof java.io.EOFException)
                   && (this instanceof SOCRobotClient)))
            {
                System.err.println("could not read from the net: " + ex);
                /**
                 * Robots are periodically disconnected from server;
                 * they will try to reconnect.  Any error message
                 * from that is printed in {@link soc.robot.SOCRobotClient#destroy()}.
                 * So, print nothing here if that's the situation.
                 */
            }
            destroy();
        }
    }

    /**
     * resend the last message
     */
    public void resend()
    {
        if (lastMessage != null)
            put(lastMessage);
    }

    /**
     * write a message to the net
     *
     * @param s  the message
     * @return true if the message was sent, false if not
     * @throws IllegalArgumentException if {@code s} is {@code null}
     */
    public synchronized boolean put(String s)
        throws IllegalArgumentException
    {
        if (s == null)
            throw new IllegalArgumentException("null");

        lastMessage = s;

        if (debugTraffic || D.ebugIsEnabled())
            soc.debug.D.ebugPrintln("OUT - " + nickname + " - " + s);

        if ((ex != null) || ! connected)
        {
            return false;
        }

        try
        {
            if (sLocal == null)
            {
                out.writeUTF(s);
                out.flush();
            } else {
                sLocal.put(s);
            }
        }
        catch (InterruptedIOException x)
        {
            System.err.println("Socket timeout in put: " + x);
        }
        catch (IOException e)
        {
            ex = e;
            System.err.println("could not write to the net: " + ex);
            destroy();

            return false;
        }

        return true;
    }

    /**
     * Treat the incoming messages.
     *<P>
     * For message types relevant to robots and automated clients, will update our data from the
     * message contents. Other types will be ignored. Messages of unknown type are ignored
     * ({@code mes} will be null from {@link SOCMessage#toMsg(String)}).
     *<P>
     * If {@link #PROP_JSETTLERS_DEBUG_TRAFFIC} is set, debug-prints message contents.
     *<P>
     *<B>Note:</B> <tt>SOCRobotClient.treat(mes)</tt> calls this method as its default case, for
     * message types which have no robot-specific handling. For those that do, the robot treat's
     * switch case can call <tt>super.treat(mes)</tt> before or after any robot-specific handling.
     * (Before v2.0.00, the bot didn't call this method by default.)
     *<P>
     *<B>New message types:</B><BR>
     * If the message type is relevant to bots and other automated clients, add it here. If handling
     * differs between displayless and the robot client, add it to <tt>SOCRobotClient.treat</tt> too.
     *
     * @param mes    the message
     */
    public void treat(SOCMessage mes)
    {
        treat(mes, false);
    }

    /**
     * Treat the incoming messages, callable from subclasses. For details see {@link #treat(SOCMessage)}.
     * This method adds a flag parameter to prevent debug printing message contents twice.
     *
     * @param mes  The message
     * @param didDebugPrintAlready  If true, don't debug print {@code mes.toString()}
     *     even if {@link D#ebugIsEnabled()}. Intended for use from subclasses which
     *     would have done that debug print if enabled.
     * @since 2.0.00
     */
    protected void treat(final SOCMessage mes, final boolean didDebugPrintAlready)
    {
        if (mes == null)
            return;  // Msg parsing error

        if ((debugTraffic || D.ebugIsEnabled()) && (! didDebugPrintAlready)
            && ! ((mes instanceof SOCServerPing) && (nextServerPingExpectedAt != 0)
                  && (Math.abs(System.currentTimeMillis() - nextServerPingExpectedAt) <= 66000)))
                          // within 66 seconds of the expected time; see handleSERVERPING
        {
            soc.debug.D.ebugPrintln("IN - " + nickname + " - " + mes.toString());
        }

        final int typ = mes.getType();
        if (mes instanceof SOCMessageForGame)
            nextServerPingExpectedAt = 0;  // bot not idle, is in a game

        try
        {
            switch (typ)
            {
            /**
             * server's version message
             */
            case SOCMessage.VERSION:
                handleVERSION((sLocal != null), (SOCVersion) mes);
                break;

            /**
             * status message
             */
            case SOCMessage.STATUSMESSAGE:
                handleSTATUSMESSAGE((SOCStatusMessage) mes);
                break;

            /**
             * server ping
             */
            case SOCMessage.SERVERPING:
                handleSERVERPING((SOCServerPing) mes);
                break;

            /**
             * join channel authorization
             */
            case SOCMessage.JOINCHANNELAUTH:
                handleJOINCHANNELAUTH((SOCJoinChannelAuth) mes);
                break;

            /**
             * someone joined a chat channel
             */
            case SOCMessage.JOINCHANNEL:
                handleJOINCHANNEL((SOCJoinChannel) mes);
                break;

            /**
             * list of members for a chat channel
             */
            case SOCMessage.CHANNELMEMBERS:
                handleCHANNELMEMBERS((SOCChannelMembers) mes);
                break;

            /**
             * a new chat channel has been created
             */
            case SOCMessage.NEWCHANNEL:
                handleNEWCHANNEL((SOCNewChannel) mes);
                break;

            /**
             * list of chat channels on the server
             */
            case SOCMessage.CHANNELS:
                handleCHANNELS((SOCChannels) mes);
                break;

            /**
             * channel text message
             */
            case SOCMessage.CHANNELTEXTMSG:
                handleCHANNELTEXTMSG((SOCChannelTextMsg) mes);
                break;

            /**
             * someone left the chat channel
             */
            case SOCMessage.LEAVECHANNEL:
                handleLEAVECHANNEL((SOCLeaveChannel) mes);
                break;

            /**
             * delete a chat channel
             */
            case SOCMessage.DELETECHANNEL:
                handleDELETECHANNEL((SOCDeleteChannel) mes);
                break;

            /**
             * list of games on the server
             */
            case SOCMessage.GAMES:
                handleGAMES((SOCGames) mes);
                break;

            /**
             * join game authorization
             */
            case SOCMessage.JOINGAMEAUTH:
                handleJOINGAMEAUTH((SOCJoinGameAuth) mes, (sLocal != null));
                break;

            /**
             * someone joined a game
             */
            case SOCMessage.JOINGAME:
                handleJOINGAME((SOCJoinGame) mes);
                break;

            /**
             * someone left a game
             */
            case SOCMessage.LEAVEGAME:
                handleLEAVEGAME((SOCLeaveGame) mes);
                break;

            /**
             * new game has been created
             */
            case SOCMessage.NEWGAME:
                handleNEWGAME((SOCNewGame) mes);
                break;

            /**
             * game has been destroyed
             */
            case SOCMessage.DELETEGAME:
                handleDELETEGAME((SOCDeleteGame) mes);
                break;

            /**
             * list of game members
             */
            case SOCMessage.GAMEMEMBERS:
                handleGAMEMEMBERS((SOCGameMembers) mes);
                break;

            /**
             * game stats
             */
            case SOCMessage.GAMESTATS:
                handleGAMESTATS((SOCGameStats) mes);
                break;

            /**
             * game text message
             */
            case SOCMessage.GAMETEXTMSG:
                handleGAMETEXTMSG((SOCGameTextMsg) mes);
                break;

            /**
             * broadcast text message
             */
            case SOCMessage.BCASTTEXTMSG:
                handleBCASTTEXTMSG((SOCBCastTextMsg) mes);
                break;

            /**
             * someone is sitting down
             */
            case SOCMessage.SITDOWN:
                handleSITDOWN((SOCSitDown) mes);
                break;

            /**
             * receive a board layout
             */
            case SOCMessage.BOARDLAYOUT:
                handleBOARDLAYOUT((SOCBoardLayout) mes);
                break;

            /**
             * receive a board layout (new format, as of 20091104 (v 1.1.08))
             */
            case SOCMessage.BOARDLAYOUT2:
                handleBOARDLAYOUT2(games, (SOCBoardLayout2) mes);
                break;

            /**
             * message that the game is starting
             */
            case SOCMessage.STARTGAME:
                handleSTARTGAME(games, (SOCStartGame) mes);
                break;

            /**
             * update the state of the game
             */
            case SOCMessage.GAMESTATE:
                handleGAMESTATE((SOCGameState) mes);
                break;

            /**
             * set the current turn
             */
            case SOCMessage.SETTURN:
                handleSETTURN((SOCSetTurn) mes);
                break;

            /**
             * set who the first player is
             */
            case SOCMessage.FIRSTPLAYER:
                handleFIRSTPLAYER((SOCFirstPlayer) mes);
                break;

            /**
             * update who's turn it is
             */
            case SOCMessage.TURN:
                handleTURN((SOCTurn) mes);
                break;

            /**
             * receive player information
             */
            case SOCMessage.PLAYERELEMENT:
                handlePLAYERELEMENT((SOCPlayerElement) mes);
                break;

            /**
             * receive player information.
             * Added 2017-12-10 for v2.0.00.
             */
            case SOCMessage.PLAYERELEMENTS:
                handlePLAYERELEMENTS((SOCPlayerElements) mes);
                break;

            /**
             * update game element information.
             * Added 2017-12-24 for v2.0.00.
             */
            case SOCMessage.GAMEELEMENTS:
                handleGAMEELEMENTS((SOCGameElements) mes);
                break;

            /**
             * receive resource count
             */
            case SOCMessage.RESOURCECOUNT:
                handleRESOURCECOUNT((SOCResourceCount) mes);
                break;

            /**
             * receive player's last settlement location.
             * Added 2017-12-23 for v2.0.00.
             */
            case SOCMessage.LASTSETTLEMENT:
                handleLASTSETTLEMENT((SOCLastSettlement) mes, games.get(((SOCLastSettlement) mes).getGame()));
                break;

            /**
             * the latest dice result
             */
            case SOCMessage.DICERESULT:
                handleDICERESULT((SOCDiceResult) mes);
                break;

            /**
             * a player built something
             */
            case SOCMessage.PUTPIECE:
                {
                    final SOCPutPiece ppm = (SOCPutPiece) mes;
                    handlePUTPIECE(ppm, games.get(ppm.getGame()));
                }
                break;

            /**
             * the current player has cancelled an initial settlement,
             * or has tried to place a piece illegally.
             */
            case SOCMessage.CANCELBUILDREQUEST:
                handleCANCELBUILDREQUEST((SOCCancelBuildRequest) mes);
                break;

            /**
             * the robber or pirate moved
             */
            case SOCMessage.MOVEROBBER:
                handleMOVEROBBER((SOCMoveRobber) mes);
                break;

            /**
             * the server wants this player to discard
             */
            case SOCMessage.DISCARDREQUEST:
                handleDISCARDREQUEST((SOCDiscardRequest) mes);
                break;

            /**
             * the server wants this player to choose a player to rob
             */
            case SOCMessage.CHOOSEPLAYERREQUEST:
                handleCHOOSEPLAYERREQUEST((SOCChoosePlayerRequest) mes);
                break;

            /**
             * a player has made an offer
             */
            case SOCMessage.MAKEOFFER:
                handleMAKEOFFER((SOCMakeOffer) mes);
                break;

            /**
             * a player has cleared her offer
             */
            case SOCMessage.CLEAROFFER:
                handleCLEAROFFER((SOCClearOffer) mes);
                break;

            /**
             * a player has rejected an offer
             */
            case SOCMessage.REJECTOFFER:
                handleREJECTOFFER((SOCRejectOffer) mes);
                break;

            /**
             * the trade message needs to be cleared
             */
            case SOCMessage.CLEARTRADEMSG:
                handleCLEARTRADEMSG((SOCClearTradeMsg) mes);
                break;

            /**
             * the current number of development cards
             */
            case SOCMessage.DEVCARDCOUNT:
                handleDEVCARDCOUNT((SOCDevCardCount) mes);
                break;

            /**
             * a dev card action, either draw, play, or add to hand
             */
            case SOCMessage.DEVCARDACTION:
                handleDEVCARDACTION((sLocal != null), (SOCDevCardAction) mes);
                break;

            /**
             * set the flag that tells if a player has played a
             * development card this turn
             */
            case SOCMessage.SETPLAYEDDEVCARD:
                handleSETPLAYEDDEVCARD((SOCSetPlayedDevCard) mes);
                break;

            /**
             * get a list of all the potential settlements for a player
             */
            case SOCMessage.POTENTIALSETTLEMENTS:
                handlePOTENTIALSETTLEMENTS((SOCPotentialSettlements) mes, games);
                break;

            /**
             * handle the change face message
             */
            case SOCMessage.CHANGEFACE:
                handleCHANGEFACE((SOCChangeFace) mes);
                break;

            /**
             * handle the reject connection message
             */
            case SOCMessage.REJECTCONNECTION:
                handleREJECTCONNECTION((SOCRejectConnection) mes);
                break;

            /**
             * handle the longest road message
             */
            case SOCMessage.LONGESTROAD:
                handleLONGESTROAD((SOCLongestRoad) mes);
                break;

            /**
             * handle the largest army message
             */
            case SOCMessage.LARGESTARMY:
                handleLARGESTARMY((SOCLargestArmy) mes);
                break;

            /**
             * handle the seat lock state message
             */
            case SOCMessage.SETSEATLOCK:
                handleSETSEATLOCK((SOCSetSeatLock) mes);
                break;

            /**
             * handle board reset (new game with same players, same game name, new layout).
             */
            case SOCMessage.RESETBOARDAUTH:
                handleRESETBOARDAUTH((SOCResetBoardAuth) mes);
                break;

            /**
             * generic "simple action" announcements from the server.
             * Added 2013-09-04 for v1.1.19.
             */
            case SOCMessage.SIMPLEACTION:
                handleSIMPLEACTION(games, (SOCSimpleAction) mes);
                break;

            /**
             * game server text and announcements.
             * Ignored by bots; stub is here for future use by other subclasses.
             * Added 2013-09-05 for v2.0.00.
             */
            case SOCMessage.GAMESERVERTEXT:
                handleGAMESERVERTEXT((SOCGameServerText) mes);
                break;

            /**
             * All players' dice roll result resources.
             * Added 2013-09-20 for v2.0.00.
             */
            case SOCMessage.DICERESULTRESOURCES:
                handleDICERESULTRESOURCES((SOCDiceResultResources) mes);
                break;

            /**
             * move a previous piece (a ship) somewhere else on the board.
             * Added 2011-12-05 for v2.0.00.
             */
            case SOCMessage.MOVEPIECE:
                handleMOVEPIECE((SOCMovePiece) mes);
                break;

            /**
             * remove a piece (a ship) from the board in certain scenarios.
             * Added 2013-02-19 for v2.0.00.
             */
            case SOCMessage.REMOVEPIECE:
                handleREMOVEPIECE((SOCRemovePiece) mes);
                break;

            /**
             * reveal a hidden hex on the board.
             * Added 2012-11-08 for v2.0.00.
             */
            case SOCMessage.REVEALFOGHEX:
                handleREVEALFOGHEX((SOCRevealFogHex) mes);
                break;

            /**
             * update a village piece's value on the board (cloth remaining).
             * Added 2012-11-16 for v2.0.00.
             */
            case SOCMessage.PIECEVALUE:
                handlePIECEVALUE((SOCPieceValue) mes);
                break;

            /**
             * Update player inventory.
             * Added 2013-11-26 for v2.0.00.
             */
            case SOCMessage.INVENTORYITEMACTION:
                handleINVENTORYITEMACTION(games, (SOCInventoryItemAction) mes);
                break;

            /**
             * Special Item change announcements.
             * Added 2014-04-16 for v2.0.00.
             */
            case SOCMessage.SETSPECIALITEM:
                handleSETSPECIALITEM(games, (SOCSetSpecialItem) mes);
                break;

            }
        }
        catch (Exception e)
        {
            System.out.println("SOCDisplaylessPlayerClient treat ERROR - " + e.getMessage());
            e.printStackTrace();
            System.out.println("  For message: " + mes);
        }
    }

    /**
     * handle the "status message" message
     * @param mes  the message
     */
    protected void handleSTATUSMESSAGE(SOCStatusMessage mes) {}

    /**
     * handle the server ping message.
     * Echo back to server, to ensure we're still connected.
     *<P>
     * Message was ignored before version 1.1.08 (this method was an empty stub).
     * Moved for v2.0.00 from subclass {@code SOCRobotClient}.
     *
     * @param mes  the message
     */
    protected void handleSERVERPING(SOCServerPing mes)
    {
        final long now = System.currentTimeMillis();
        boolean hidePingDebug = (debugTraffic && (nextServerPingExpectedAt != 0))
            && (Math.abs(now - nextServerPingExpectedAt) <= 66000);  // within 66 seconds of expected time)

        nextServerPingExpectedAt = now + mes.getSleepTime();

        if (hidePingDebug)
            debugTraffic = false;

        put(mes.toCmd());

        if (hidePingDebug)
            debugTraffic = true;

        /*
           D.ebugPrintln("(*)(*) ServerPing message = "+mes);
           D.ebugPrintln("(*)(*) ServerPing sleepTime = "+mes.getSleepTime());
           D.ebugPrintln("(*)(*) resetThread = "+resetThread);
           resetThread.sleepMore();
         */
    }

    /**
     * handle the "join channel authorization" message.
     * @param mes  the message
     */
    protected void handleJOINCHANNELAUTH(SOCJoinChannelAuth mes)
    {
        gotPassword = true;
    }

    /**
     * Handle the "version" message, server's version report.
     *<P>
     * Because SOCDisplaylessPlayerClient is used only for the
     * robot, and the robot should always be the same version as
     * the server, don't ask server for info about
     * {@link soc.game.SOCGameOption game option} deltas between
     * the two versions.
     *<P>
     * If somehow the server isn't our version, print an error and disconnect.
     *
     * @param isLocal  Is the server local, or remote?  Client can be connected
     *                only to local, or remote.
     * @param mes  the message
     */
    private void handleVERSION(boolean isLocal, SOCVersion mes)
    {
        D.ebugPrintln("handleVERSION: " + mes);
        int vers = mes.getVersionNumber();
        final SOCServerFeatures feats =
            (vers >= SOCServerFeatures.VERSION_FOR_SERVERFEATURES)
            ? new SOCServerFeatures(mes.localeOrFeats)
            : new SOCServerFeatures(true);

        if (isLocal)
        {
            sLocalVersion = vers;
            sLocalFeatures = feats;
        } else {
            sVersion = vers;
            sFeatures = feats;
        }

        final int ourVers = Version.versionNumber();
        if (vers != ourVers)
        {
            final String errmsg =
                "Internal error SOCDisplaylessPlayerClient.handleVERSION: Server must be same as our version "
                + ourVers + ", not " + vers;  // i18n: Unlikely error, keep un-localized for possible bug reporting
            System.err.println(errmsg);
            ex = new IllegalStateException(errmsg);
            destroy();
        }

        // Clients v1.1.07 and later send SOCVersion right away at connect,
        // so no need to reply here with our client version.

        // Don't check for game options different at version, unlike SOCPlayerClient.handleVERSION.
    }

    /**
     * handle the "a client joined a channel" message.
     * @param mes  the message
     */
    protected void handleJOINCHANNEL(SOCJoinChannel mes) {}

    /**
     * handle the "channel members" message.
     * @param mes  the message
     */
    protected void handleCHANNELMEMBERS(SOCChannelMembers mes) {}

    /**
     * handle the "new channel" message
     * @param mes  the message
     */
    protected void handleNEWCHANNEL(SOCNewChannel mes) {}

    /**
     * handle the "list of channels" message
     * @param mes  the message
     */
    protected void handleCHANNELS(SOCChannels mes) {}

    /**
     * handle a broadcast text message
     * @param mes  the message
     */
    protected void handleBCASTTEXTMSG(SOCBCastTextMsg mes) {}

    /**
     * handle a text message
     * @param mes  the message
     */
    protected void handleCHANNELTEXTMSG(SOCChannelTextMsg mes) {}

    /**
     * handle the "leave channel" message
     * @param mes  the message
     */
    protected void handleLEAVECHANNEL(SOCLeaveChannel mes) {}

    /**
     * handle the "delete channel" message
     * @param mes  the message
     */
    protected void handleDELETECHANNEL(SOCDeleteChannel mes) {}

    /**
     * handle the "list of games" message
     * @param mes  the message
     */
    protected void handleGAMES(SOCGames mes) {}

    /**
     * handle the "join game authorization" message
     * @param mes  the message
     * @param isPractice Is the server local for practice, or remote?
     */
    protected void handleJOINGAMEAUTH(SOCJoinGameAuth mes, final boolean isPractice)
    {
        gotPassword = true;

        SOCGame ga = new SOCGame(mes.getGame());

        if (ga != null)
        {
            ga.isPractice = isPractice;
            games.put(mes.getGame(), ga);
        }
    }

    /**
     * handle the "join game" message
     * @param mes  the message
     */
    protected void handleJOINGAME(SOCJoinGame mes) {}

    /**
     * handle the "leave game" message
     * @param mes  the message
     */
    protected void handleLEAVEGAME(SOCLeaveGame mes)
    {
        String gn = (mes.getGame());
        SOCGame ga = games.get(gn);

        if (ga != null)
        {
            SOCPlayer player = ga.getPlayer(mes.getNickname());

            if (player != null)
            {
                //
                //  This user was not a spectator
                //
                ga.removePlayer(mes.getNickname());
            }
        }
    }

    /**
     * handle the "new game" message
     * @param mes  the message
     */
    protected void handleNEWGAME(SOCNewGame mes) {}

    /**
     * handle the "delete game" message
     * @param mes  the message
     */
    protected void handleDELETEGAME(SOCDeleteGame mes) {}

    /**
     * handle the "game members" message
     * @param mes  the message
     */
    protected void handleGAMEMEMBERS(SOCGameMembers mes) {}

    /**
     * handle the "game stats" message
     */
    protected void handleGAMESTATS(SOCGameStats mes) {}

    /**
     * handle the "game text message" message; stub.
     * Overridden by bot to look for its debug commands.
     * @param mes  the message
     */
    protected void handleGAMETEXTMSG(SOCGameTextMsg mes) {}

    /**
     * Handle the "game server text" message; stub.
     * Ignored by bots. This stub can be overridden by future subclasses.
     * @param mes  the message
     */
    protected void handleGAMESERVERTEXT(SOCGameServerText mes) {}

    /**
     * Handle all players' dice roll result resources.  Looks up the game and calls
     * {@link #handleDICERESULTRESOURCES(SOCDiceResultResources, SOCGame)}
     * so the players gain resources.
     * @since 2.0.00
     */
    protected void handleDICERESULTRESOURCES(final SOCDiceResultResources mes)
    {
        SOCGame ga = games.get(mes.getGame());
        if (ga == null)
            return;

        handleDICERESULTRESOURCES(mes, ga);
    }

    /**
     * Handle all players' dice roll result resources: static version to share with SOCPlayerClient.
     * Game players gain resources.
     * @since 2.0.00
     */
    public static final void handleDICERESULTRESOURCES(final SOCDiceResultResources mes, SOCGame ga)
    {
        final int n = mes.playerNum.size();
        for (int p = 0; p < n; ++p)  // current index reading from playerNum and playerRsrc
        {
            final SOCResourceSet rs = mes.playerRsrc.get(p);
            ga.getPlayer(mes.playerNum.get(p)).getResources().add(rs);
        }
    }

    /**
     * handle the "player sitting down" message
     * @param mes  the message
     */
    protected void handleSITDOWN(SOCSitDown mes)
    {
        /**
         * tell the game that a player is sitting
         */
        SOCGame ga = games.get(mes.getGame());

        if (ga != null)
        {
            ga.takeMonitor();

            try
            {
                ga.addPlayer(mes.getNickname(), mes.getPlayerNumber());

                /**
                 * set the robot flag
                 */
                ga.getPlayer(mes.getPlayerNumber()).setRobotFlag(mes.isRobot(), false);
            }
            catch (Exception e)
            {
                ga.releaseMonitor();
                System.out.println("Exception caught - " + e);
                e.printStackTrace();
            }

            ga.releaseMonitor();
        }
    }

    /**
     * handle the "board layout" message
     * @param mes  the message
     */
    protected void handleBOARDLAYOUT(SOCBoardLayout mes)
    {
        SOCGame ga = games.get(mes.getGame());

        if (ga != null)
        {
            // BOARDLAYOUT is always the v1 board encoding (oldest format)
            SOCBoard bd = ga.getBoard();
            bd.setHexLayout(mes.getHexLayout());
            bd.setNumberLayout(mes.getNumberLayout());
            bd.setRobberHex(mes.getRobberHex(), false);
            ga.updateAtBoardLayout();
        }
    }

    /**
     * handle the "board layout" message, new format
     * @param games  Games the client is playing, for method reuse by SOCPlayerClient
     * @param mes  the message
     * @since 1.1.08
     * @return True if game was found and layout understood, false otherwise
     */
    public static boolean handleBOARDLAYOUT2(Map<String, SOCGame> games, SOCBoardLayout2 mes)
    {
        SOCGame ga = games.get(mes.getGame());
        if (ga == null)
            return false;

        SOCBoard bd = ga.getBoard();
        final int bef = mes.getBoardEncodingFormat();
        if (bef == SOCBoard.BOARD_ENCODING_LARGE)
        {
            // v3
            ((SOCBoardLarge) bd).setLandHexLayout(mes.getIntArrayPart("LH"));
            ga.setPlayersLandHexCoordinates();
            int hex = mes.getIntPart("RH");
            if (hex != 0)
                bd.setRobberHex(hex, false);
            hex = mes.getIntPart("PH");
            if (hex != 0)
                ((SOCBoardLarge) bd).setPirateHex(hex, false);
            int[] portLayout = mes.getIntArrayPart("PL");
            if (portLayout != null)
                bd.setPortsLayout(portLayout);
            int[] x = mes.getIntArrayPart("PX");
            if (x != null)
                ((SOCBoardLarge) bd).setPlayerExcludedLandAreas(x);
            x = mes.getIntArrayPart("RX");
            if (x != null)
                ((SOCBoardLarge) bd).setRobberExcludedLandAreas(x);
            x = mes.getIntArrayPart("CV");
            if (x != null)
                ((SOCBoardLarge) bd).setVillageAndClothLayout(x);
            x = mes.getIntArrayPart("LS");
            if (x != null)
                ((SOCBoardLarge) bd).addLoneLegalSettlements(ga, x);

            HashMap<String, int[]> others = mes.getAddedParts();
            if (others != null)
                ((SOCBoardLarge) bd).setAddedLayoutParts(others);
        } else {
            // Should not occur: Server has sent an unrecognized format.
            // v3.0 doesn't use the classic board encodings ("v1", "v2")
            System.err.println
                ("Cannot recognize game encoding v" + bef + " for game " + ga.getName());
            return false;
        }

        ga.updateAtBoardLayout();
        return true;
    }

    /**
     * handle the "start game" message
     * @param games  The hashtable of client's {@link SOCGame}s; key = game name
     * @param mes  the message
     */
    protected static void handleSTARTGAME(Hashtable<String, SOCGame> games, SOCStartGame mes)
    {
        final SOCGame ga = games.get(mes.getGame());
        if (ga == null)
            return;

        handleGAMESTATE(ga, mes.getGameState());

        // Look for human players to determine isBotsOnly in game's local copy
        boolean isBotsOnly = true;
        for (int pn = 0; pn < ga.maxPlayers; ++pn)
        {
            if (! (ga.isSeatVacant(pn) || ga.getPlayer(pn).isRobot()))
            {
                isBotsOnly = false;
                break;
            }
        }
        ga.isBotsOnly = isBotsOnly;
    }

    /**
     * Handle the "game state" message; calls {@link #handleGAMESTATE(SOCGame, int)}.
     * @param mes  the message
     */
    protected void handleGAMESTATE(SOCGameState mes)
    {
        SOCGame ga = games.get(mes.getGame());
        if (ga != null)
            handleGAMESTATE(ga, mes.getState());
    }

    /**
     * Handle game state message: Update {@link SOCGame}.
     * Call for any message type which contains a Game State field.
     * Although this method is simple, it's useful as a central place to update that state.
     *
     * @param ga  Game to update state; not null
     * @param newState  New state from message, like {@link SOCGame#ROLL_OR_CARD}, or 0. Does nothing if 0.
     * @see #handleGAMESTATE(SOCGameState)
     * @since 2.0.00
     */
    public static void handleGAMESTATE(final SOCGame ga, final int newState)
    {
        if (newState == 0)
            return;

        ga.setGameState(newState);
    }

    /**
     * handle the "set turn" message
     * @param mes  the message
     */
    protected void handleSETTURN(SOCSetTurn mes)
    {
        handleGAMEELEMENT(games.get(mes.getGame()), SOCGameElements.CURRENT_PLAYER, mes.getPlayerNumber());
    }

    /**
     * handle the "first player" message
     * @param mes  the message
     */
    protected void handleFIRSTPLAYER(SOCFirstPlayer mes)
    {
        handleGAMEELEMENT(games.get(mes.getGame()), SOCGameElements.FIRST_PLAYER, mes.getPlayerNumber());
    }

    /**
     * handle the "turn" message
     * @param mes  the message
     */
    protected void handleTURN(SOCTurn mes)
    {
        SOCGame ga = games.get(mes.getGame());
        if (ga == null)
            return;

        handleGAMESTATE(ga, mes.getGameState());

        ga.setCurrentPlayerNumber(mes.getPlayerNumber());
        ga.updateAtTurn();
    }

    /**
     * Handle the PlayerElements message: Finds game by name, and loops calling
     * {@link #handlePLAYERELEMENT(SOCGame, SOCPlayer, int, int, int, int)}.
     * @param mes  the message
     * @since 2.0.00
     */
    protected void handlePLAYERELEMENTS(final SOCPlayerElements mes)
    {
        final SOCGame ga = games.get(mes.getGame());
        if (ga == null)
            return;

        final int pn = mes.getPlayerNumber();
        final SOCPlayer pl = (pn != -1) ? ga.getPlayer(pn) : null;
        final int action = mes.getAction();
        final int[] etypes = mes.getElementTypes(), amounts = mes.getAmounts();

        for (int i = 0; i < etypes.length; ++i)
            handlePLAYERELEMENT(ga, pl, pn, action, etypes[i], amounts[i], nickname);
    }

    /**
     * handle the "player information" message: Finds game by name and calls
     * {@link #handlePLAYERELEMENT(SOCGame, SOCPlayer, int, int, int, int)}.
     * @param mes  the message
     */
    protected void handlePLAYERELEMENT(SOCPlayerElement mes)
    {
        final SOCGame ga = games.get(mes.getGame());
        if (ga == null)
            return;

        final int pn = mes.getPlayerNumber();
        final int action = mes.getAction(), amount = mes.getAmount();
        final int etype = mes.getElementType();

        handlePLAYERELEMENT(ga, null, pn, action, etype, amount, nickname);
    }

    /**
     * Handle a player information update from a {@link SOCPlayerElement} or {@link SOCPlayerElements} message.
     * @param ga   Game to update; does nothing if null
     * @param pl   Player to update; some elements take null. If null and {@code pn != -1}, will find {@code pl}
     *     using {@link SOCGame#getPlayer(int) ga.getPlayer(pn)}.
     * @param pn   Player number from message (sometimes -1 for none or all)
     * @param action   {@link SOCPlayerElement#SET}, {@link SOCPlayerElement#GAIN GAIN},
     *     or {@link SOCPlayerElement#LOSE LOSE}
     * @param etype  Element type, such as {@link SOCPlayerElement#SETTLEMENTS} or {@link SOCPlayerElement#NUMKNIGHTS}
     * @param amount  The new value to set, or the delta to gain/lose
     * @param nickname  Our client player nickname/username, for a few elements where that matters.
     *     Some callers use {@code null} for elements where this isn't needed.
     * @since 2.0.00
     */
    public static final void handlePLAYERELEMENT
        (final SOCGame ga, SOCPlayer pl, final int pn, final int action,
         final int etype, final int amount, final String nickname)
    {
        if (ga == null)
            return;
        if ((pl == null) && (pn != -1))
            pl = ga.getPlayer(pn);

        switch (etype)
        {
        case SOCPlayerElement.ROADS:
            handlePLAYERELEMENT_numPieces(pl, action, SOCPlayingPiece.ROAD, amount);
            break;

        case SOCPlayerElement.SETTLEMENTS:
            handlePLAYERELEMENT_numPieces(pl, action, SOCPlayingPiece.SETTLEMENT, amount);
            break;

        case SOCPlayerElement.CITIES:
            handlePLAYERELEMENT_numPieces(pl, action, SOCPlayingPiece.CITY, amount);
            break;

        case SOCPlayerElement.SHIPS:
            handlePLAYERELEMENT_numPieces(pl, action, SOCPlayingPiece.SHIP, amount);
            break;

        case SOCPlayerElement.NUMKNIGHTS:
            // PLAYERELEMENT(NUMKNIGHTS) is sent after a Soldier card is played.
            handlePLAYERELEMENT_numKnights(ga, pl, action, amount);
            break;

        case SOCPlayerElement.CLAY:
            handlePLAYERELEMENT_numRsrc(pl, action, Data.ResourceType.CLAY_VALUE, amount);
            break;

        case SOCPlayerElement.ORE:
            handlePLAYERELEMENT_numRsrc(pl, action, Data.ResourceType.ORE_VALUE, amount);
            break;

        case SOCPlayerElement.SHEEP:
            handlePLAYERELEMENT_numRsrc(pl, action, Data.ResourceType.SHEEP_VALUE, amount);
            break;

        case SOCPlayerElement.WHEAT:
            handlePLAYERELEMENT_numRsrc(pl, action, Data.ResourceType.WHEAT_VALUE, amount);
            break;

        case SOCPlayerElement.WOOD:
            handlePLAYERELEMENT_numRsrc(pl, action, Data.ResourceType.WOOD_VALUE, amount);
            break;

        case SOCPlayerElement.UNKNOWN:
            /**
             * Note: if losing unknown resources, we first
             * convert player's known resources to unknown resources,
             * then remove mes's unknown resources from player.
             */
            handlePLAYERELEMENT_numRsrc(pl, action, Data.ResourceType.UNKNOWN_VALUE, amount);
            break;

        default:
            handlePLAYERELEMENT_simple(ga, pl, pn, action, etype, amount, nickname);
            break;

        }
    }

    /**
     * Update game data for a simple player element or flag, for
     * {@link #handlePLAYERELEMENT(SOCGame, SOCPlayer, int, int, int, int)}.
     * Handles ASK_SPECIAL_BUILD, NUM_PICK_GOLD_HEX_RESOURCES, SCENARIO_CLOTH_COUNT, etc.
     *<P>
     * To avoid code duplication, also called from
     * {@link SOCPlayerClient.MessageTreater#handlePLAYERELEMENT(SOCPlayerElement)}
     * and {@link soc.robot.SOCRobotBrain#run()}.
     *<P>
     * Before v2.0.00 this method directly took a {@link SOCPlayerElement} instead of that message's
     * {@code action}, {@code etype}, and {@code val} fields.
     *
     * @param ga   Game to update
     * @param pl   Player to update; some elements take null. If null and {@code pn != -1}, will find {@code pl}
     *     using {@link SOCGame#getPlayer(int) ga.getPlayer(pn)}.
     * @param pn   Player number from message (sometimes -1 for none)
     * @param action   {@link SOCPlayerElement#SET}, {@link SOCPlayerElement#GAIN GAIN},
     *     or {@link SOCPlayerElement#LOSE LOSE}
     * @param etype  Element type, such as {@link SOCPlayerElement#SETTLEMENTS} or {@link SOCPlayerElement#NUMKNIGHTS}
     * @param val  The new value to set, or the delta to gain/lose
     * @param nickname  Our client player nickname/username, for a few elements where that matters
     * @since 2.0.00
     */
    public static void handlePLAYERELEMENT_simple
        (SOCGame ga, SOCPlayer pl, final int pn, final int action,
         final int etype, final int val, final String nickname)
    {
        if ((pl == null) && (pn != -1))
            pl = ga.getPlayer(pn);

        switch (etype)
        {
        case SOCPlayerElement.ASK_SPECIAL_BUILD:
            if (0 != val)
            {
                try {
                    ga.askSpecialBuild(pn, false);  // set per-player, per-game flags
                }
                catch (RuntimeException e) {}
            } else {
                pl.setAskedSpecialBuild(false);
            }
            break;

        case SOCPlayerElement.RESOURCE_COUNT:
            if (val != pl.getResources().getTotal())
            {
                SOCResourceSet rsrcs = pl.getResources();

                if (D.ebugOn)
                {
                    //pi.print(">>> RESOURCE COUNT ERROR: "+mes.getCount()+ " != "+rsrcs.getTotal());
                }

                //
                //  fix it
                //
                if (! pl.getName().equals(nickname))
                {
                    rsrcs.clear();
                    rsrcs.setAmount(val, SOCResourceConstants.UNKNOWN);
                }
            }
            break;

        case SOCPlayerElement.LAST_SETTLEMENT_NODE:
            pl.setLastSettlementCoord(val);
            break;

        case SOCPlayerElement.PLAYED_DEV_CARD_FLAG:
            {
                final boolean changeTo = (val != 0);
                if (pn != -1)
                    pl.setPlayedDevCard(changeTo);
                else
                    for (int p = 0; p < ga.maxPlayers; ++p)
                        ga.getPlayer(p).setPlayedDevCard(changeTo);
            }
            break;

        case SOCPlayerElement.NUM_PICK_GOLD_HEX_RESOURCES:
            pl.setNeedToPickGoldHexResources(val);
            break;

        case SOCPlayerElement.SCENARIO_SVP:
            pl.setSpecialVP(val);
            break;

        case SOCPlayerElement.SCENARIO_PLAYEREVENTS_BITMASK:
            pl.setScenarioPlayerEvents(val);
            break;

        case SOCPlayerElement.SCENARIO_SVP_LANDAREAS_BITMASK:
            pl.setScenarioSVPLandAreas(val);
            break;

        case SOCPlayerElement.STARTING_LANDAREAS:
            pl.setStartingLandAreasEncoded(val);
            break;

        case SOCPlayerElement.SCENARIO_CLOTH_COUNT:
            if (pn != -1)
                pl.setCloth(val);
            else
                ((SOCBoardLarge) (ga.getBoard())).setCloth(val);
            break;

        case SOCPlayerElement.SCENARIO_WARSHIP_COUNT:
            switch (action)
            {
            case SOCPlayerElement.SET:
                pl.setNumWarships(val);
                break;

            case SOCPlayerElement.GAIN:
                pl.setNumWarships(pl.getNumWarships() + val);
                break;
            }
            break;

        }
    }

    /**
     * Update a player's amount of a playing piece, for
     * {@link #handlePLAYERELEMENT(SOCGame, SOCPlayer, int, int, int, int)}.
     * To avoid code duplication, also called from
     * {@link SOCPlayerClient.MessageTreater#handlePLAYERELEMENT(SOCPlayerElement)}
     * and {@link soc.robot.SOCRobotBrain#run()}.
     *<P>
     * Before v2.0.00 this method directly took a {@link SOCPlayerElement} instead of that message's
     * {@code action} and {@code amount} fields.
     *
     * @param pl        Player to update
     * @param action   {@link SOCPlayerElement#SET}, {@link SOCPlayerElement#GAIN GAIN},
     *     or {@link SOCPlayerElement#LOSE LOSE}
     * @param pieceType Playing piece type, like {@link SOCPlayingPiece#ROAD}
     * @param amount    The new value to set, or the delta to gain/lose
     * @since 2.0.00
     */
    public static void handlePLAYERELEMENT_numPieces
        (final SOCPlayer pl, final int action, final int pieceType, final int amount)
    {
        switch (action)
        {
        case SOCPlayerElement.SET:
            pl.setNumPieces(pieceType, amount);
            break;

        case SOCPlayerElement.GAIN:
            pl.setNumPieces(pieceType, pl.getNumPieces(pieceType) + amount);
            break;

        case SOCPlayerElement.LOSE:
            pl.setNumPieces(pieceType, pl.getNumPieces(pieceType) - amount);
            break;
        }
    }

    /**
     * Update a player's amount of knights, and game's largest army,
     * for {@link #handlePLAYERELEMENT(SOCGame, SOCPlayer, int, int, int, int)}.
     * Calls {@link SOCGame#updateLargestArmy() ga.updateLargestArmy()}.
     * To avoid code duplication, also called from
     * {@link soc.client.SOCPlayerClient.MessageTreater#handlePLAYERELEMENT(SOCPlayerElement)}
     * and {@link soc.robot.SOCRobotBrain#run()}.
     *<P>
     * Before v2.0.00 this method directly took a {@link SOCPlayerElement} instead of that message's
     * {@code action} and {@code amount} fields.
     *
     * @param ga   Game of player
     * @param pl   Player to update
     * @param action   {@link SOCPlayerElement#SET}, {@link SOCPlayerElement#GAIN GAIN},
     *     or {@link SOCPlayerElement#LOSE LOSE}
     * @param amount    The new value to set, or the delta to gain/lose
     */
    public static void handlePLAYERELEMENT_numKnights
        (final SOCGame ga, final SOCPlayer pl, final int action, final int amount)
    {
        switch (action)
        {
        case SOCPlayerElement.SET:
            pl.setNumKnights(amount);
            break;

        case SOCPlayerElement.GAIN:
            pl.setNumKnights(pl.getNumKnights() + amount);
            break;

        case SOCPlayerElement.LOSE:
            pl.setNumKnights(pl.getNumKnights() - amount);
            break;
        }

        ga.updateLargestArmy();
    }

    /**
     * Update a player's amount of a resource, for {@link #handlePLAYERELEMENT(SOCGame, SOCPlayer, int, int, int, int)}.
     *<ul>
     *<LI> If this is a {@link SOCPlayerElement#LOSE} action, and the player does not have enough of that type,
     *     the rest are taken from the player's UNKNOWN amount.
     *<LI> If we are losing from type UNKNOWN,
     *     first convert player's known resources to unknown resources
     *     (individual amount information will be lost),
     *     then remove mes's unknown resources from player.
     *</ul>
     *<P>
     * To avoid code duplication, also called from
     * {@link SOCPlayerClient.MessageTreater#handlePLAYERELEMENT(SOCPlayerElement)}
     * and {@link soc.robot.SOCRobotBrain#run()}.
     *<P>
     * Before v2.0.00 this method directly took a {@link SOCPlayerElement} instead of that message's
     * {@code action} and {@code amount} fields.
     *
     * @param pl     Player to update
     * @param action   {@link SOCPlayerElement#SET}, {@link SOCPlayerElement#GAIN GAIN},
     *     or {@link SOCPlayerElement#LOSE LOSE}
     * @param rtype  Type of resource, like {@link Data.ResourceType#CLAY_VALUE}
     * @param amount    The new value to set, or the delta to gain/lose
     */
    public static void handlePLAYERELEMENT_numRsrc
        (final SOCPlayer pl, final int action, final int rtype, final int amount)
    {
        switch (action)
        {
        case SOCPlayerElement.SET:
            pl.getResources().setAmount(amount, rtype);
            break;

        case SOCPlayerElement.GAIN:
            pl.getResources().add(amount, rtype);
            break;

        case SOCPlayerElement.LOSE:
            if (rtype != SOCResourceConstants.UNKNOWN)
            {
                int playerAmt = pl.getResources().getAmount(rtype);
                if (playerAmt >= amount)
                {
                    pl.getResources().subtract(amount, rtype);
                }
                else
                {
                    pl.getResources().subtract(amount - playerAmt, SOCResourceConstants.UNKNOWN);
                    pl.getResources().setAmount(0, rtype);
                }
            }
            else
            {
                SOCResourceSet rs = pl.getResources();

                /**
                 * first convert player's known resources to unknown resources,
                 * then remove mes's unknown resources from player
                 */
                rs.convertToUnknown();
                pl.getResources().subtract(amount, SOCResourceConstants.UNKNOWN);
            }

            break;
        }
    }

    /**
     * Handle the GameElements message: Finds game by name, and loops calling
     * {@link #handleGAMEELEMENT(SOCGame, int, int)}.
     * @param mes  the message
     * @since 2.0.00
     */
    protected void handleGAMEELEMENTS(final SOCGameElements mes)
    {
        final SOCGame ga = games.get(mes.getGame());
        if (ga == null)
            return;

        final int[] etypes = mes.getElementTypes(), values = mes.getValues();
        for (int i = 0; i < etypes.length; ++i)
            handleGAMEELEMENT(ga, etypes[i], values[i]);
    }

    /**
     * Update one game element field from a {@link SOCGameElements} message.
     * @param ga   Game to update; does nothing if null
     * @param etype  Element type, such as {@link SOCGameElements#ROUND_COUNT} or {@link SOCGameElements#DEV_CARD_COUNT}
     * @param value  The new value to set
     * @since 2.0.00
     */
    public static final void handleGAMEELEMENT
        (final SOCGame ga, final int etype, final int value)
    {
        if (ga == null)
            return;

        switch (etype)
        {
        case SOCGameElements.ROUND_COUNT:
            ga.setRoundCount(value);
            break;

        case SOCGameElements.DEV_CARD_COUNT:
            ga.setNumDevCards(value);
            break;

        case SOCGameElements.FIRST_PLAYER:
            ga.setFirstPlayer(value);
            break;

        case SOCGameElements.CURRENT_PLAYER:
            ga.setCurrentPlayerNumber(value);
            break;

        case SOCGameElements.LARGEST_ARMY_PLAYER:
            ga.setPlayerWithLargestArmy((value != -1) ? ga.getPlayer(value) : null);
            break;

        case SOCGameElements.LONGEST_ROAD_PLAYER:
            ga.setPlayerWithLongestRoad((value != -1) ? ga.getPlayer(value) : null);
            break;
        }
    }

    /**
     * handle "resource count" message
     * @param mes  the message
     */
    protected void handleRESOURCECOUNT(SOCResourceCount mes)
    {
        final SOCGame ga = games.get(mes.getGame());
        if (ga == null)
            return;

        handlePLAYERELEMENT_simple
            (ga, null, mes.getPlayerNumber(), SOCPlayerElement.SET,
             SOCPlayerElement.RESOURCE_COUNT, mes.getCount(), nickname);
    }

    /**
     * handle the "set last settlement" message.
     *<P>
     * This method is public static for access by other client classes.
     * @param mes  the message
     * @param ga  Message's game from {@link SOCLastSettlement#getGame()}; if {@code null}, message is ignored
     * @since 2.0.00
     */
    public static final void handleLASTSETTLEMENT(SOCLastSettlement mes, final SOCGame ga)
    {
        if (ga == null)
            return;

        handlePLAYERELEMENT_simple
            (ga, null, mes.getPlayerNumber(), SOCPlayerElement.SET,
                SOCPlayerElement.LAST_SETTLEMENT_NODE, mes.getCoordinates(), null);
    }

    /**
     * handle the "dice result" message
     * @param mes  the message
     */
    protected void handleDICERESULT(SOCDiceResult mes)
    {
        SOCGame ga = games.get(mes.getGame());

        if (ga != null)
        {
            ga.setCurrentDice(mes.getResult());
        }
    }

    /**
     * handle the "put piece" message
     *<P>
     * This method is public static for access by
     * {@code SOCRobotBrain.handlePUTPIECE_updateGameData(SOCPutPiece)}.
     * @param mes  the message
     * @param ga  Message's game from {@link SOCPutPiece#getGame()}; if {@code null}, message is ignored
     */
    public static void handlePUTPIECE(final SOCPutPiece mes, SOCGame ga)
    {
        if (ga != null)
        {
            final int pieceType = mes.getPieceType();
            final int coord = mes.getCoordinates();
            final SOCPlayer pl = (pieceType != SOCPlayingPiece.VILLAGE)
                ? ga.getPlayer(mes.getPlayerNumber())
                : null;

            switch (pieceType)
            {
            case SOCPlayingPiece.ROAD:
                ga.putPiece(new SOCRoad(pl, coord, null));
                break;

            case SOCPlayingPiece.SETTLEMENT:
                ga.putPiece(new SOCSettlement(pl, coord, null));
                break;

            case SOCPlayingPiece.CITY:
                ga.putPiece(new SOCCity(pl, coord, null));
                break;

            case SOCPlayingPiece.SHIP:
                ga.putPiece(new SOCShip(pl, coord, null));
                break;

            case SOCPlayingPiece.FORTRESS:
                ga.putPiece(new SOCFortress(pl, coord, ga.getBoard()));
                break;

            case SOCPlayingPiece.VILLAGE:
                ga.putPiece(new SOCVillage(coord, ga.getBoard()));
                break;

            default:
                System.err.println
                    ("Displayless.handlePUTPIECE: game " + ga.getName() + ": Unknown pieceType " + pieceType);
            }
        }
    }

   /**
    * handle the rare "cancel build request" message; usually not sent from
    * server to client.
    *<P>
    * - When sent from client to server, CANCELBUILDREQUEST means the player has changed
    *   their mind about spending resources to build a piece.  Only allowed during normal
    *   game play (PLACING_ROAD, PLACING_SETTLEMENT, or PLACING_CITY).
    *<P>
    *  When sent from server to client:
    *<P>
    * - During game startup (START1B or START2B): <BR>
    *       Sent from server, CANCELBUILDREQUEST means the current player
    *       wants to undo the placement of their initial settlement.
    *       This handler method calls <tt>{@link SOCGame#undoPutInitSettlement(SOCPlayingPiece) ga.undoPutInitSettlement}
    *       (new SOCSettlement {@link SOCPlayer#getLastSettlementCoord() (currPlayer.getLastSettlementCoord())})</tt>.
    *<P>
    * - During piece placement (PLACING_ROAD, PLACING_CITY, PLACING_SETTLEMENT,
    *                           PLACING_FREE_ROAD1 or PLACING_FREE_ROAD2):
    *<P>
    *      Sent from server, CANCELBUILDREQUEST means the player has sent
    *      an illegal PUTPIECE (bad building location). Humans can probably
    *      decide a better place to put their road, but robots must cancel
    *      the build request and decide on a new plan.
    *<P>
    *      Our client can ignore this case, because the server also sends a text
    *      message that the human player is capable of reading and acting on.
    *
    * @param mes  the message
    * @since 1.1.00
    */
    protected void handleCANCELBUILDREQUEST(SOCCancelBuildRequest mes)
    {
        SOCGame ga = games.get(mes.getGame());
        if (ga == null)
            return;

        final int sta = ga.getGameState();
        if ((sta != SOCGame.START1B) && (sta != SOCGame.START2B) && (sta != SOCGame.START3B))
        {
            // The human player gets a text message from the server informing
            // about the bad piece placement.  So, we can ignore this message type.
            // The robot player will override this method and react.
            return;
        }
        if (mes.getPieceType() != SOCPlayingPiece.SETTLEMENT)
            return;

        SOCPlayer pl = ga.getPlayer(ga.getCurrentPlayerNumber());
        SOCSettlement pp = new SOCSettlement(pl, pl.getLastSettlementCoord(), null);
        ga.undoPutInitSettlement(pp);
    }

    /**
     * handle the "robber moved" or "pirate moved" message.
     * @param mes  the message
     */
    protected void handleMOVEROBBER(SOCMoveRobber mes)
    {
        SOCGame ga = games.get(mes.getGame());

        if (ga != null)
        {
            /**
             * Note: Don't call ga.moveRobber() because that will call the
             * functions to do the stealing.  We just want to say where
             * the robber moved without seeing if something was stolen.
             */
            final int newHex = mes.getCoordinates();
            if (newHex > 0)
                ga.getBoard().setRobberHex(newHex, true);
            else
                ((SOCBoardLarge) ga.getBoard()).setPirateHex(-newHex, true);
        }
    }

    /**
     * handle the "discard request" message
     * @param mes  the message
     */
    protected void handleDISCARDREQUEST(SOCDiscardRequest mes) {}

    /**
     * handle the "choose player request" message
     * @param mes  the message
     */
    protected void handleCHOOSEPLAYERREQUEST(SOCChoosePlayerRequest mes)
    {
        boolean[] ch = mes.getChoices();
        int[] choices = new int[ch.length];  // == SOCGame.maxPlayers
        int count = 0;

        for (int i = 0; i < ch.length; i++)
        {
            if (ch[i])
            {
                choices[count] = i;
                count++;
            }
        }
    }

    /**
     * handle the "make offer" message
     * @param mes  the message
     */
    protected void handleMAKEOFFER(SOCMakeOffer mes)
    {
        SOCGame ga = games.get(mes.getGame());

        if (ga != null)
        {
            SOCTradeOffer offer = mes.getOffer();
            ga.getPlayer(offer.getFrom()).setCurrentOffer(offer);
        }
    }

    /**
     * handle the "clear offer" message
     * @param mes  the message
     */
    protected void handleCLEAROFFER(SOCClearOffer mes)
    {
        SOCGame ga = games.get(mes.getGame());

        if (ga != null)
        {
            final int pn = mes.getPlayerNumber();
            if (pn != -1)
            {
                ga.getPlayer(pn).setCurrentOffer(null);
            } else {
                for (int i = 0; i < ga.maxPlayers; ++i)
                    ga.getPlayer(i).setCurrentOffer(null);
            }
        }
    }

    /**
     * handle the "reject offer" message
     * @param mes  the message
     */
    protected void handleREJECTOFFER(SOCRejectOffer mes) {}

    /**
     * handle the "clear trade message" message
     * @param mes  the message
     */
    protected void handleCLEARTRADEMSG(SOCClearTradeMsg mes) {}

    /**
     * handle the "number of development cards" message
     * @param mes  the message
     */
    protected void handleDEVCARDCOUNT(SOCDevCardCount mes)
    {
        handleGAMEELEMENT(games.get(mes.getGame()), SOCGameElements.DEV_CARD_COUNT, mes.getNumDevCards());
    }

    /**
     * handle the "development card action" message
     * @param isPractice  Is the server local, or remote?  Client can be connected
     *                only to local, or remote.
     * @param mes  the message
     */
    protected void handleDEVCARDACTION(final boolean isPractice, final SOCDevCardAction mes)
    {
        SOCGame ga = games.get(mes.getGame());

        if (ga != null)
        {
            SOCPlayer player = ga.getPlayer(mes.getPlayerNumber());

            int ctype = mes.getCardType();
            if ((! isPractice) && (sVersion < SOCDevCardConstants.VERSION_FOR_NEW_TYPES))
            {
                if (ctype == SOCDevCardConstants.KNIGHT_FOR_VERS_1_X)
                    ctype = SOCDevCardConstants.KNIGHT;
                else if (ctype == SOCDevCardConstants.UNKNOWN_FOR_VERS_1_X)
                    ctype = SOCDevCardConstants.UNKNOWN;
            }

            switch (mes.getAction())
            {
            case SOCDevCardAction.DRAW:
                player.getInventory().addDevCard(1, SOCInventory.NEW, ctype);

                break;

            case SOCDevCardAction.PLAY:
                player.getInventory().removeDevCard(SOCInventory.OLD, ctype);

                break;

            case SOCDevCardAction.ADDOLD:
                player.getInventory().addDevCard(1, SOCInventory.OLD, ctype);

                break;

            case SOCDevCardAction.ADDNEW:
                player.getInventory().addDevCard(1, SOCInventory.NEW, ctype);

                break;
            }
        }
    }

    /**
     * handle the "set played dev card flag" message
     * @param mes  the message
     */
    protected void handleSETPLAYEDDEVCARD(SOCSetPlayedDevCard mes)
    {
        SOCGame ga = games.get(mes.getGame());

        if (ga != null)
            handlePLAYERELEMENT_simple
                (ga, null, mes.getPlayerNumber(), SOCPlayerElement.SET,
                 SOCPlayerElement.PLAYED_DEV_CARD_FLAG, mes.hasPlayedDevCard() ? 1 : 0, null);
    }

    /**
     * Handle the "inventory item action" message by updating player inventory.
     * @param games  The hashtable of client's {@link SOCGame}s; key = game name
     * @param mes  the message
     * @return  True if this message is a "cannot play this type now" from server for our client player.
     * @since 2.0.00
     */
    public static boolean handleINVENTORYITEMACTION(Hashtable<String, SOCGame> games, SOCInventoryItemAction mes)
    {
        SOCGame ga = games.get(mes.getGame());
        if (ga == null)
            return false;

        if ((mes.playerNumber == -1) || (mes.action == SOCInventoryItemAction.CANNOT_PLAY))
            return true;

        SOCPlayer pl = ga.getPlayer(mes.playerNumber);
        if (pl == null)
            return false;

        SOCInventory inv = pl.getInventory();
        SOCInventoryItem item = null;

        switch (mes.action)
        {
        case SOCInventoryItemAction.ADD_PLAYABLE:
            // fall through

        case SOCInventoryItemAction.ADD_OTHER:
            inv.addItem(SOCInventoryItem.createForScenario
                (ga, mes.itemType, (mes.action == SOCInventoryItemAction.ADD_PLAYABLE),
                 mes.isKept, mes.isVP, mes.canCancelPlay));
            break;

        case SOCInventoryItemAction.PLAYED:
            if (mes.isKept)
                inv.keepPlayedItem(mes.itemType);
            else
                item = inv.removeItem(SOCInventory.PLAYABLE, mes.itemType);

            if (! SOCInventoryItem.isPlayForPlacement(ga, mes.itemType))
                break;
            // fall through to PLACING_EXTRA if isPlayForPlacement

        case SOCInventoryItemAction.PLACING_EXTRA:
            if (item == null)
                item = SOCInventoryItem.createForScenario
                    (ga, mes.itemType, true, mes.isKept, mes.isVP, mes.canCancelPlay);

            ga.setPlacingItem(item);
            break;

        // case SOCInventoryItemAction.CANNOT_PLAY: already covered above: returns true
        }

        return false;
    }

    /**
     * handle the "list of potential settlements" message
     * @param mes  the message
     * @param games  The hashtable of client's {@link SOCGame}s; key = game name
     * @throws IllegalStateException if the board has
     *     {@link SOCBoardLarge#getAddedLayoutPart(String) SOCBoardLarge.getAddedLayoutPart("AL")} != {@code null} but
     *     badly formed (node list number 0, or a node list number not followed by a land area number).
     *     This Added Layout Part is rarely used, and this would be discovered quickly while testing
     *     the board layout that contained it.
     */
    public static void handlePOTENTIALSETTLEMENTS(SOCPotentialSettlements mes, Hashtable<String, SOCGame> games)
        throws IllegalStateException
    {
        SOCGame ga = games.get(mes.getGame());
        if (ga == null)
            return;

        final List<Integer> vset = mes.getPotentialSettlements();
        final HashSet<Integer>[] las = mes.landAreasLegalNodes;
        final int[] loneSettles;  // must set for players after pl.setPotentialAndLegalSettlements, if not null
        final int[][] legalSeaEdges = mes.legalSeaEdges;  // usually null, except in _SC_PIRI

        int pn = mes.getPlayerNumber();
<<<<<<< HEAD
        SOCBoardLarge bl = ((SOCBoardLarge) ga.getBoard());
        if ((pn == -1) || bl.getLegalAndPotentialSettlements().isEmpty())
            bl.setLegalAndPotentialSettlements
              (vset, mes.startingLandArea, las);  // throws IllegalStateException if board layout
                                                  // has malformed Added Layout Part "AL"
        loneSettles = bl.getAddedLayoutPart("LS");  // usually null, except in _SC_PIRI
=======
        if (ga.hasSeaBoard)
        {
            SOCBoardLarge bl = ((SOCBoardLarge) ga.getBoard());
            if ((pn == -1) || ((pn == 0) && bl.getLegalSettlements().isEmpty()))
                bl.setLegalSettlements
                  (vset, mes.startingLandArea, las);  // throws IllegalStateException if board layout
                                                      // has malformed Added Layout Part "AL"
            loneSettles = bl.getAddedLayoutPart("LS");  // usually null, except in _SC_PIRI
        } else {
            loneSettles = null;
        }
>>>>>>> cda41fdb

        if (pn != -1)
        {
            SOCPlayer player = ga.getPlayer(pn);
            player.setPotentialAndLegalSettlements(vset, true, las);
            if (loneSettles != null)
                player.addLegalSettlement(loneSettles[pn], false);
            if (legalSeaEdges != null)
                player.setRestrictedLegalShips(legalSeaEdges[0]);
        } else {
            for (pn = ga.maxPlayers - 1; pn >= 0; --pn)
            {
                SOCPlayer pl = ga.getPlayer(pn);
                pl.setPotentialAndLegalSettlements(vset, true, las);
                if (loneSettles != null)
                    pl.addLegalSettlement(loneSettles[pn], false);
                if (legalSeaEdges != null)
                    pl.setRestrictedLegalShips(legalSeaEdges[pn]);
            }
        }
    }

    /**
     * handle the "change face" message
     * @param mes  the message
     */
    protected void handleCHANGEFACE(SOCChangeFace mes)
    {
        SOCGame ga = games.get(mes.getGame());

        if (ga != null)
        {
            SOCPlayer player = ga.getPlayer(mes.getPlayerNumber());
            player.setFaceId(mes.getFaceId());
        }
    }

    /**
     * handle the "reject connection" message
     * @param mes  the message
     */
    protected void handleREJECTCONNECTION(SOCRejectConnection mes)
    {
        rejected = true;
        System.err.println("Rejected by server: " + mes.getText());
        disconnect();
    }

    /**
     * handle the "longest road" message
     * @param mes  the message
     */
    protected void handleLONGESTROAD(SOCLongestRoad mes)
    {
        handleGAMEELEMENT(games.get(mes.getGame()), SOCGameElements.LONGEST_ROAD_PLAYER, mes.getPlayerNumber());
    }

    /**
     * handle the "largest army" message
     * @param mes  the message
     */
    protected void handleLARGESTARMY(SOCLargestArmy mes)
    {
        handleGAMEELEMENT(games.get(mes.getGame()), SOCGameElements.LARGEST_ARMY_PLAYER, mes.getPlayerNumber());
    }

    /**
     * handle the "set seat lock" message
     * @param mes  the message
     */
    protected void handleSETSEATLOCK(SOCSetSeatLock mes)
    {
        SOCGame ga = games.get(mes.getGame());

        if (ga != null)
        {
            ga.setSeatLock(mes.getPlayerNumber(), mes.getLockState());
        }
    }

    /**
     * handle board reset
     * (new game with same players, same game name, new layout).
     * Create new Game object, destroy old one.
     * For human players, the reset message will be followed
     * with others which will fill in the game state.
     * For robots, they must discard game state and ask to re-join.
     *
     * @param mes  the message
     *
     * @see soc.server.SOCServer#resetBoardAndNotify(String, int)
     * @see soc.game.SOCGame#resetAsCopy()
     */
    protected void handleRESETBOARDAUTH(SOCResetBoardAuth mes)
    {
        String gname = mes.getGame();
        SOCGame ga = games.get(gname);
        if (ga == null)
            return;  // Not one of our games

        SOCGame greset = ga.resetAsCopy();
        greset.isPractice = ga.isPractice;
        games.put(gname, greset);
        ga.destroyGame();
    }

    /**
     * Update any game data from "simple request" announcements from the server.
     * Currently ignores them except for:
     *<UL>
     * <LI> {@link SOCSimpleRequest#TRADE_PORT_PLACE TRADE_PORT_PLACE}:
     *     Calls {@link SOCGame#placePort(SOCPlayer, int, int)} if {@code pn} &gt;= 0
     *</UL>
     *
     * @param games  Games the client is playing, for method reuse by SOCPlayerClient
     * @param mes  the message
     * @since 2.0.00
     */
    public static void handleSIMPLEREQUEST(final Map<String, SOCGame> games, final SOCSimpleRequest mes)
    {
        final String gaName = mes.getGame();
        SOCGame ga = games.get(gaName);
        if (ga == null)
            return;  // Not one of our games

        final int pn = mes.getPlayerNumber(),
            rtype = mes.getRequestType(),
            value1 = mes.getValue1(),
            value2 = mes.getValue2();

        switch (rtype)
        {
            // Types which may update some game data:

            case SOCSimpleRequest.TRADE_PORT_PLACE:
                if (pn >= 0)  // if pn -1, request was rejected
                    ga.placePort(ga.getPlayer(pn), value1, value2);

            // Known types with no game data update:
            // Catch these before default case, so 'unknown type' won't be printed

            case SOCSimpleRequest.PROMPT_PICK_RESOURCES:
            case SOCSimpleRequest.SC_PIRI_FORT_ATTACK:
                break;

            default:
                // Ignore unknown types.
                // Since the bots and server are almost always the same version, this
                // shouldn't often occur: print for debugging.
                System.err.println
                    ("DPC.handleSIMPLEREQUEST: Unknown type ignored: " + rtype + " in game " + gaName);
        }
    }

    /**
     * Update any game data from "simple action" announcements from the server.
     * Currently ignores them except for:
     *<UL>
     * <LI> {@link SOCSimpleAction#TRADE_PORT_REMOVED TRADE_PORT_REMOVED}:
     *     Calls {@link SOCGame#removePort(SOCPlayer, int)}
     *</UL>
     *
     * @param games  Games the client is playing, for method reuse by SOCPlayerClient
     * @param mes  the message
     * @since 1.1.19
     */
    public static void handleSIMPLEACTION(final Map<String, SOCGame> games, final SOCSimpleAction mes)
    {
        final String gaName = mes.getGame();
        SOCGame ga = games.get(gaName);
        if (ga == null)
            return;  // Not one of our games

        final int atype = mes.getActionType();
        switch (atype)
        {
        // Types which may update some game data:

        case SOCSimpleAction.BOARD_EDGE_SET_SPECIAL:
            {
                final SOCBoard bd = ga.getBoard();
                if (bd instanceof SOCBoardLarge)
                    ((SOCBoardLarge) bd).setSpecialEdge(mes.getValue1(), mes.getValue2());
            }
            break;

        case SOCSimpleAction.TRADE_PORT_REMOVED:
            if (ga.hasSeaBoard)
                ga.removePort(null, mes.getValue1());
            break;

        // Known types with no game data update:
        // Catch these before default case, so 'unknown type' won't be printed

        case SOCSimpleAction.DEVCARD_BOUGHT:
            // fall through
        case SOCSimpleAction.TRADE_SUCCESSFUL:
            // fall through
        case SOCSimpleAction.SC_PIRI_FORT_ATTACK_RESULT:
            // attack result game data is sent in preceding messages, can ignore this one
            break;

        default:
            // ignore unknown types
            // Since the bots and server are almost always the same version, this
            // shouldn't often occur: print for debugging.
            System.err.println
                ("handleSIMPLEACTION: Unknown type ignored: " + atype + " in game " + gaName);
        }
    }

    /**
     * Handle moving a piece (a ship) around on the board.
     * @since 2.0.00
     */
    protected void handleMOVEPIECE(SOCMovePiece mes)
    {
        final String gaName = mes.getGame();
        SOCGame ga = games.get(gaName);
        if (ga == null)
            return;  // Not one of our games

        SOCShip sh = new SOCShip
            (ga.getPlayer(mes.getPlayerNumber()), mes.getFromCoord(), null);
        ga.moveShip(sh, mes.getToCoord());

    }

    /**
     * A player's piece (a ship) has been removed from the board. Updates game state.
     *<P>
     * Currently, only ships can be removed, in game scenario {@code _SC_PIRI}.
     * Other {@code pieceType}s are ignored.
     * @since 2.0.00
     */
    protected void handleREMOVEPIECE(SOCRemovePiece mes)
    {
        final String gaName = mes.getGame();
        SOCGame ga = games.get(gaName);
        if (ga == null)
            return;  // Not one of our games

        SOCPlayer player = ga.getPlayer(mes.getParam1());
        final int pieceType = mes.getParam2();
        final int pieceCoordinate = mes.getParam3();

        switch (pieceType)
        {
        case SOCPlayingPiece.SHIP:
            ga.removeShip(new SOCShip(player, pieceCoordinate, null));
            break;

        default:
            System.err.println("Displayless.updateAtPieceRemoved called for un-handled type " + pieceType);
        }
    }

    /**
     * Reveal a hidden hex on the board.
     * @since 2.0.00
     */
    protected void handleREVEALFOGHEX(final SOCRevealFogHex mes)
    {
        final String gaName = mes.getGame();
        SOCGame ga = games.get(gaName);
        if (ga == null)
            return;  // Not one of our games
        if (! ga.hasSeaBoard)
            return;  // should not happen

        ga.revealFogHiddenHex
            (mes.getParam1(), mes.getParam2(), mes.getParam3());
    }

    /**
     * Update a village piece's value on the board (cloth remaining) in _SC_CLVI,
     * or a pirate fortress's strength in _SC_PIRI.
     * @since 2.0.00
     */
    protected void handlePIECEVALUE(final SOCPieceValue mes)
    {
        final String gaName = mes.getGame();
        SOCGame ga = games.get(gaName);
        if (ga == null)
            return;  // Not one of our games
        if (! ga.hasSeaBoard)
            return;  // should not happen

        final int coord = mes.getParam1();
        final int pv = mes.getParam2();

        if (ga.isGameOptionSet(SOCGameOption.K_SC_CLVI))
        {
            SOCVillage vi = ((SOCBoardLarge) (ga.getBoard())).getVillageAtNode(coord);
            if (vi != null)
                vi.setCloth(pv);
        }
        else if (ga.isGameOptionSet(SOCGameOption.K_SC_PIRI))
        {
            SOCFortress fort = ga.getFortress(coord);
            if (fort != null)
                fort.setStrength(pv);
        }
    }

    /**
     * Handle the "set special item" message.
     * This method handles only {@link SOCSetSpecialItem#OP_SET OP_SET} and {@link SOCSetSpecialItem#OP_CLEAR OP_CLEAR}
     * and ignores other operations, such as {@link SOCSetSpecialItem#OP_PICK OP_PICK}.  If your client needs to react
     * to those other operations, override this method.
     *
     * @param games  Games the client is playing, for method reuse by SOCPlayerClient
     * @param mes  the message
     * @since 2.0.00
     */
    public static final void handleSETSPECIALITEM(final Map<String, SOCGame> games, SOCSetSpecialItem mes)
    {
        final SOCGame ga = games.get(mes.getGame());
        if (ga == null)
            return;

        final String typeKey = mes.typeKey;
        final int gi = mes.gameItemIndex, pi = mes.playerItemIndex, pn = mes.playerNumber;

        switch (mes.op)
        {
        case SOCSetSpecialItem.OP_CLEAR:
            {
                if (gi != -1)
                    ga.setSpecialItem(typeKey, gi, null);

                if ((pn != -1) && (pi != -1))
                {
                    SOCPlayer pl = ga.getPlayer(pn);
                    if (pl != null)
                        pl.setSpecialItem(typeKey, pi, null);
                }
            }
            break;

        case SOCSetSpecialItem.OP_SET:
            {
                if ((gi == -1) && ((pi == -1) || (pn == -1)))
                {
                    return;  // malformed message
                }

                SOCSpecialItem item = ga.getSpecialItem(typeKey, gi, pi, pn);
                final SOCPlayer pl = (pn != -1) ? ga.getPlayer(pn) : null;

                if (item != null)
                {
                    item.setPlayer(pl);
                    item.setCoordinates(mes.coord);
                    item.setLevel(mes.level);
                    item.setStringValue(mes.sv);
                } else {
                    item = new SOCSpecialItem(pl, mes.coord, mes.level, mes.sv, null, null);
                }

                if (gi != -1)
                {
                    item.setGameIndex(gi);
                    ga.setSpecialItem(typeKey, gi, item);
                }

                if ((pi != -1) && (pl != null))
                    pl.setSpecialItem(typeKey, pi, item);
            }
            break;
        }
    }

    /**
     * send a text message to a chat channel
     *
     * @param ch   the name of the channel
     * @param mes  the message
     */
    public void chSend(String ch, String mes)
    {
        put(SOCChannelTextMsg.toCmd(ch, nickname, mes));
    }

    /**
     * the user leaves the given chat channel
     *
     * @param ch  the name of the channel
     */
    public void leaveChannel(String ch)
    {
        channels.remove(ch);
        put(SOCLeaveChannel.toCmd(nickname, host, ch));
    }

    /**
     * disconnect from the net, and from any local practice server
     */
    protected void disconnect()
    {
        connected = false;

        // reader will die once 'connected' is false, and socket is closed

        if (sLocal != null)
            sLocal.disconnect();

        try
        {
            s.close();
        }
        catch (Exception e)
        {
            ex = e;
        }
    }

    /**
     * request to buy a development card
     *
     * @param ga     the game
     */
    public void buyDevCard(SOCGame ga)
    {
        put(SOCBuyCardRequest.toCmd(ga.getName()));
    }

    /**
     * request to build something
     *
     * @param ga     the game
     * @param piece  the type of piece, from {@link soc.game.SOCPlayingPiece} constants,
     *               or -1 to request the Special Building Phase.
     * @throws IllegalArgumentException if {@code piece} &lt; -1
     */
    public void buildRequest(SOCGame ga, int piece)
        throws IllegalArgumentException
    {
        put(SOCBuildRequest.toCmd(ga.getName(), piece));
    }

    /**
     * request to cancel building something
     *
     * @param ga     the game
     * @param piece  the type of piece from SOCPlayingPiece
     */
    public void cancelBuildRequest(SOCGame ga, int piece)
    {
        put(SOCCancelBuildRequest.toCmd(ga.getName(), piece));
    }

    /**
     * put a piece on the board
     *
     * @param ga  the game where the action is taking place
     * @param pp  the piece being placed; {@link SOCPlayingPiece#getCoordinates() pp.getCoordinates()}
     *     and {@link SOCPlayingPiece#getType() pp.getType()} must be >= 0
     * @throws IllegalArgumentException if {@code pp.getCoordinates()} &lt; 0
     *     or {@code pp.getType()} &lt; 0
     */
    public void putPiece(SOCGame ga, SOCPlayingPiece pp)
        throws IllegalArgumentException
    {
        final int pt = pp.getType();
        if (pt < 0)
            throw new IllegalArgumentException("pt: " + pt);

        /**
         * send the command
         */
        put(SOCPutPiece.toCmd(ga.getName(), pp.getPlayerNumber(), pt, pp.getCoordinates()));
    }

    /**
     * the player wants to move the robber
     *
     * @param ga  the game
     * @param pl  the player
     * @param coord  where the player wants the robber
     */
    public void moveRobber(SOCGame ga, SOCPlayer pl, int coord)
    {
        put(SOCMoveRobber.toCmd(ga.getName(), pl.getPlayerNumber(), coord));
    }

    /**
     * Send a {@link SOCSimpleRequest} to the server.
     * {@code reqType} gives the request type, and the optional
     * {@code value1} and {@code value2} depend on request type.
     *
     * @param ga  the game
     * @param ourPN  our player's player number
     * @param reqType  Request type, such as {@link SOCSimpleRequest#SC_PIRI_FORT_ATTACK}.
     *        See {@link SOCSimpleRequest} public int fields for possible types and their meanings.
     * @param value1  First optional detail value, or 0
     * @param value2  Second optional detail value, or 0
     * @since 2.0.00
     */
    public void simpleRequest
        (final SOCGame ga, final int ourPN, final int reqType, final int value1, final int value2)
    {
        put(SOCSimpleRequest.toCmd(ga.getName(), ourPN, reqType, value1, value2));
    }

    /**
     * Send a request to pick a {@link SOCSpecialItem Special Item}, using a
     * {@link SOCSetSpecialItem}{@code (PICK, typeKey, gi, pi, owner=-1, coord=-1, level=0)} message.
     * @param ga  Game
     * @param typeKey  Special item type.  Typically a {@link SOCGameOption} keyname; see the {@link SOCSpecialItem}
     *     class javadoc for details.
     * @param gi  Game Item Index, as in {@link SOCGame#getSpecialItem(String, int)} or
     *     {@link SOCSpecialItem#playerPickItem(String, SOCGame, SOCPlayer, int, int)}, or -1
     * @param pi  Player Item Index, as in {@link SOCSpecialItem#playerPickItem(String, SOCGame, SOCPlayer, int, int)},
     *     or -1
     * @since 2.0.00
     */
    public void pickSpecialItem(SOCGame ga, final String typeKey, final int gi, final int pi)
    {
        put(new SOCSetSpecialItem(ga.getName(), SOCSetSpecialItem.OP_PICK, typeKey, gi, pi, -1).toCmd());
    }

    /**
     * Send a request to play a {@link soc.game.SOCInventoryItem SOCInventoryItem}
     * (not a standard {@link soc.game.SOCDevCard SOCDevCard}) using a
     * {@link SOCInventoryItemAction}{@code (ourPN, PLAY, itype, rc=0)} message.
     * @param ga     the game
     * @param ourPN  our player's player number
     * @param itype  the special inventory item type picked by player,
     *     from {@link soc.game.SOCInventoryItem#itype SOCInventoryItem.itype}
     * @since 2.0.00
     */
    public void playInventoryItem(SOCGame ga, final int ourPN, final int itype)
    {
        put(SOCInventoryItemAction.toCmd
            (ga.getName(), ourPN, SOCInventoryItemAction.PLAY, itype, 0));
    }

    /**
     * send a text message to the people in the game
     *
     * @param ga   the game
     * @param me   the message
     */
    public void sendText(SOCGame ga, String me)
    {
        if (ga == null)
            return;
        put(SOCGameTextMsg.toCmd(ga.getName(), nickname, me));
    }

    /**
     * the user leaves the given game
     *
     * @param ga   the game
     */
    public void leaveGame(SOCGame ga)
    {
        games.remove(ga.getName());
        put(SOCLeaveGame.toCmd(nickname, host, ga.getName()));
    }

    /**
     * the user sits down to play
     *
     * @param ga   the game
     * @param pn   the number of the seat where the user wants to sit
     */
    public void sitDown(SOCGame ga, int pn)
    {
        put(SOCSitDown.toCmd(ga.getName(), "dummy", pn, false));
    }

    /**
     * the user is starting the game
     *
     * @param ga  the game
     */
    public void startGame(SOCGame ga)
    {
        put(SOCStartGame.toCmd(ga.getName(), 0));
    }

    /**
     * the user rolls the dice
     *
     * @param ga  the game
     */
    public void rollDice(SOCGame ga)
    {
        put(SOCRollDice.toCmd(ga.getName()));
    }

    /**
     * the user is done with the turn
     *
     * @param ga  the game
     */
    public void endTurn(SOCGame ga)
    {
        put(SOCEndTurn.toCmd(ga.getName()));
    }

    /**
     * the user wants to discard
     *
     * @param ga  the game
     * @param rs  Resources to discard
     */
    public void discard(SOCGame ga, SOCResourceSet rs)
    {
        put(SOCDiscard.toCmd(ga.getName(), rs));
    }

    /**
     * The user chose a player to steal from,
     * or (game state {@link SOCGame#WAITING_FOR_ROBBER_OR_PIRATE})
     * chose whether to move the robber or the pirate,
     * or (game state {@link SOCGame#WAITING_FOR_ROB_CLOTH_OR_RESOURCE})
     * chose whether to steal a resource or cloth.
     *
     * @param ga  the game
     * @param ch  the player number,
     *   or {@link SOCChoosePlayer#CHOICE_MOVE_ROBBER} to move the robber
     *   or {@link SOCChoosePlayer#CHOICE_MOVE_PIRATE} to move the pirate ship.
     *   See {@link SOCChoosePlayer#SOCChoosePlayer(String, int)} for meaning
     *   of <tt>ch</tt> for game state <tt>WAITING_FOR_ROB_CLOTH_OR_RESOURCE</tt>.
     */
    public void choosePlayer(SOCGame ga, final int ch)
    {
        put(SOCChoosePlayer.toCmd(ga.getName(), ch));
    }

    /**
     * the user is rejecting the current offers
     *
     * @param ga  the game
     */
    public void rejectOffer(SOCGame ga)
    {
        put(SOCRejectOffer.toCmd(ga.getName(), ga.getPlayer(nickname).getPlayerNumber()));
    }

    /**
     * the user is accepting an offer
     *
     * @param ga  the game
     * @param from the number of the player that is making the offer
     */
    public void acceptOffer(SOCGame ga, int from)
    {
        put(SOCAcceptOffer.toCmd(ga.getName(), ga.getPlayer(nickname).getPlayerNumber(), from));
    }

    /**
     * the user is clearing an offer
     *
     * @param ga  the game
     */
    public void clearOffer(SOCGame ga)
    {
        put(SOCClearOffer.toCmd(ga.getName(), ga.getPlayer(nickname).getPlayerNumber()));
    }

    /**
     * the user wants to trade with the bank or a port.
     *
     * @param ga    the game
     * @param give  what is being offered
     * @param get   what the player wants
     */
    public void bankTrade(SOCGame ga, SOCResourceSet give, SOCResourceSet get)
    {
        put(SOCBankTrade.toCmd(ga.getName(), give, get));
    }

    /**
     * the user is making an offer to trade with another player.
     *
     * @param ga    the game
     * @param offer the trade offer
     */
    public void offerTrade(SOCGame ga, SOCTradeOffer offer)
    {
        put(SOCMakeOffer.toCmd(ga.getName(), offer));
    }

    /**
     * the user wants to play a development card
     *
     * @param ga  the game
     * @param dc  the type of development card
     */
    public void playDevCard(SOCGame ga, int dc)
    {
        if ((! ga.isPractice) && (sVersion < SOCDevCardConstants.VERSION_FOR_NEW_TYPES))
        {
            // Unlikely; the displayless client is currently used for SOCRobotClient,
            // and the built-in robots must be the same version as the server.
            // This code is here for a third-party bot or other user of displayless.

            if (dc == SOCDevCardConstants.KNIGHT)
                dc = SOCDevCardConstants.KNIGHT_FOR_VERS_1_X;
            else if (dc == SOCDevCardConstants.UNKNOWN)
                dc = SOCDevCardConstants.UNKNOWN_FOR_VERS_1_X;
        }
        put(SOCPlayDevCardRequest.toCmd(ga.getName(), dc));
    }

    /**
     * the user picked 2 resources to discover (Year of Plenty),
     * or picked these resources to gain from the gold hex.
     *<P>
     * Before v2.0.00, this method was {@code discoveryPick(..)}.
     *
     * @param ga    the game
     * @param rscs  the resources
     */
    public void pickResources(SOCGame ga, SOCResourceSet rscs)
    {
        put(SOCPickResources.toCmd(ga.getName(), rscs));
    }

    /**
     * the user picked a resource to monopolize
     *
     * @param ga   the game
     * @param res  the resource
     */
    public void monopolyPick(SOCGame ga, int res)
    {
        put(SOCMonopolyPick.toCmd(ga.getName(), res));
    }

    /**
     * the user is changing the face image
     *
     * @param ga  the game
     * @param id  the image id
     */
    public void changeFace(SOCGame ga, int id)
    {
        put(SOCChangeFace.toCmd(ga.getName(), ga.getPlayer(nickname).getPlayerNumber(), id));
    }

    /**
     * The user is locking or unlocking a seat.
     *
     * @param ga  the game
     * @param pn  the seat number
     * @param sl  new seat lock state; remember that servers older than v2.0.00 won't recognize {@code CLEAR_ON_RESET}
     * @since 2.0.00
     */
    public void setSeatLock(SOCGame ga, int pn, SOCGame.SeatLockState sl)
    {
        put(SOCSetSeatLock.toCmd(ga.getName(), pn, sl));
    }

    /**
     * Connection to server has raised an error; leave all games, then disconnect.
     * {@link SOCRobotClient} overrides this to try and reconnect.
     */
    public void destroy()
    {
        SOCLeaveAll leaveAllMes = new SOCLeaveAll();
        put(leaveAllMes.toCmd());
        disconnect();
    }

    /**
     * for stand-alones
     */
    public static void main(String[] args)
    {
        SOCDisplaylessPlayerClient ex1 = new SOCDisplaylessPlayerClient(args[0], Integer.parseInt(args[1]), true);
        new Thread(ex1).start();
        Thread.yield();
    }
}<|MERGE_RESOLUTION|>--- conflicted
+++ resolved
@@ -2188,26 +2188,12 @@
         final int[][] legalSeaEdges = mes.legalSeaEdges;  // usually null, except in _SC_PIRI
 
         int pn = mes.getPlayerNumber();
-<<<<<<< HEAD
         SOCBoardLarge bl = ((SOCBoardLarge) ga.getBoard());
-        if ((pn == -1) || bl.getLegalAndPotentialSettlements().isEmpty())
-            bl.setLegalAndPotentialSettlements
+        if ((pn == -1) || ((pn == 0) && bl.getLegalSettlements().isEmpty()))
+            bl.setLegalSettlements
               (vset, mes.startingLandArea, las);  // throws IllegalStateException if board layout
                                                   // has malformed Added Layout Part "AL"
         loneSettles = bl.getAddedLayoutPart("LS");  // usually null, except in _SC_PIRI
-=======
-        if (ga.hasSeaBoard)
-        {
-            SOCBoardLarge bl = ((SOCBoardLarge) ga.getBoard());
-            if ((pn == -1) || ((pn == 0) && bl.getLegalSettlements().isEmpty()))
-                bl.setLegalSettlements
-                  (vset, mes.startingLandArea, las);  // throws IllegalStateException if board layout
-                                                      // has malformed Added Layout Part "AL"
-            loneSettles = bl.getAddedLayoutPart("LS");  // usually null, except in _SC_PIRI
-        } else {
-            loneSettles = null;
-        }
->>>>>>> cda41fdb
 
         if (pn != -1)
         {
