--- conflicted
+++ resolved
@@ -103,7 +103,6 @@
     public static final String PROP_JSETTLERS_DEBUG_TRAFFIC = "jsettlers.debug.traffic";
 
     /**
-<<<<<<< HEAD
      * Flag property {@code jsettlers.protobuf} to use Protobuf over TCP.
      * This property is ignored in Practice mode.
      * See {@link #PROP_JSETTLERS_PROTOBUF_PORT}.
@@ -121,7 +120,8 @@
 
     /** Default (4000) for {@link #PROP_JSETTLERS_PROTOBUF_PORT}. */
     public static final int PORT_DEFAULT_PROTOBUF = 4000;
-=======
+
+    /**
      * For client/robot testing, string property {@code "jsettlers.debug.client.gameopt3p"}
      * with name of a "third-party" Known Game Option to create; will have {@link SOCGameOption#FLAG_3RD_PARTY}.
      * At server connect, will report having client feature {@code "com.example.js."} + optionName
@@ -131,7 +131,6 @@
      * @since 2.4.10
      */
     public static final String PROP_JSETTLERS_DEBUG_CLIENT_GAMEOPT3P = "jsettlers.debug.client.gameopt3p";
->>>>>>> d77d73cc
 
     protected static String STATSPREFEX = "  [";
     protected String doc;
