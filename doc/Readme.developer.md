# Developing JSettlers

## Contents

- Overall structure of the code and project
- Tips for debugging
- Setup instructions for JSettlers as an Eclipse project
- Build Setup and Results
- Recommended debug/run configurations for testing
- HTML5 web app (optional)
- Using protobuf (optional)
- To configure a sqlite database for testing
- Current partially-done work
- To do: The current TODO list
- Saving and loading games at server
- Developing with a database (JDBC)
- Internationalization (I18N)
- Robots (AI)
- Network Communication and interop with other versions or languages
- Coding Style
- Release Testing
- JSettlers on Github
- Reference: Required library JARs



## Overall structure of the code and project

### Project layout

This project uses gradle 5.6 or 6.x (or IDEs) to build. For developer familiarity,
the project uses the directory structure/layout of a maven/gradle project.

Also see the "Build Setup and Results" section.

### Packages and notable classes

The most important major classes have several paragraphs of class javadocs
describing their structure and interactions. If something is unclear after
reading those docs and this README section, please file an issue at github
or email `jsettlers@nand.net` to clarify things.

The main server class is `soc.server.SOCServer`; clients' requests and actions
are dispatched into `SOCServerMessageHandler`, `SOCGameMessageHandler`, and
`SOCGameHandler`. The client communication and game-list window is in
`soc.client.SOCPlayerClient`, and in-game interface is in
`soc.client.SOCPlayerInterface`. Game state is held at the server in
`soc.game.SOCGame` and its fields; only partial game state is known at clients.
The game's "business logic" is mostly in `SOCGame`, `SOCPlayer`, and `SOCBoard`.
The sea board and scenarios use `SOCBoardLarge`.

Communication is described in soc.message.SOCMessage. Robots talk with the
server like normal human clients. Most robot messages are per-game; instead
of being handled in SOCRobotClient, these are handled in a loop in
SOCRobotBrain.run().

v3 uses Protobuf to communicate, see `src/main/proto/message.proto` for
the `FromServer` and `FromClient` main message types. For more details see
the "Network Communication and interop" section below.

The v3 web app server runs in a Java servlet container such as Jetty or Tomcat.
This is currently optional. Web app HTML content is under `src/main/webcli` and
servlets are under `src/main/java/socweb` .

Game options and scenario rules are controlled through SOCGameOption;
see initAllOptions javadoc for a list. Options have flags for their properties
("hidden internal option", "drop if not set", etc). All scenario-related
game option keynames start with `_SC_`, and provide special rules for the
scenario.

For more information about the AI, please see the "Robots (AI)" section
and Robert S Thomas' dissertation.

### Board layouts and coordinates

For more information about the board coordinates, see javadocs in `soc.game.SOCBoard`
and `soc.game.SOCBoardLarge` (or dissertation appendix A), and these diagrams:

**Sea boards:**  
![hexcoord-sea.png](/doc/hexcoord-sea.png)

**4-player classic:**  
![hexcoord.gif](/doc/hexcoord.gif)

**6-player classic:**  
![hexcoord-6player.gif](/doc/hexcoord-6player.gif)

To show piece coordinates in the board's tooltips, in the game window chat box type: `=*= showcoords`  
To no longer show those coordinates, type: `=*= hidecoords`

### Development

<<<<<<< HEAD
Coding is done in Java 8, but should compile cleanly in newer JDKs.
(v2.2 used java 7 for backwards compatibility; v2.0 and 2.1 used 6; 1.2 used java 5.)
The build system is gradle 5.6 or 6.x. Use any IDE you want, including vi.
=======
Coding is done in Java 7, but should compile cleanly in newer JDKs.
(v2.0 and 2.1 used java 6 for backwards compatibility; 1.2 used java 5.)
The build system is gradle 5.6 or higher (which requires java 8);
the newest tested version is gradle 6.4. Use any IDE you want, including vi.
>>>>>>> c8e3c713
Use spaces, not tabs.  Please try to keep the other conventions of the
current code (see "Coding Style" below for more details.).

When adding new methods or fields, describe them in javadoc, including the
`@since` marker and the one-sentence summary (even though some old methods
don't have that summary).

When submitting patches, please send pull requests or use unified diff (`-ur`) format.

The client's structure was refactored in 2.0 by Paul Bilnoski.  Paul's description of this work:

> Added two major new pieces of API: PlayerClientListener and GameDisplay. These are spliced between the `SOCPlayerClient` and AWT UI code, primarily found in `SOCPlayerInterface`. The APIs are used by the player client abstract network communication away from the UI - to communicate with the UI about network events received and receive events to send to the server. Some of it is done using inner classes and interfaces which should be split out into an improved package structure.


## Tips for Debugging

You can use debug commands in any practice game, by typing into the game chat
textfield.  Type `*help*` for a list of commands.  Debug commands can give resources
or dev cards to players, freely place pieces on the board, remove a bot from the
game, etc.  There are also a few robot debugging commands, not listed in `*help*`;
see the "Robots (AI)" section.

Since the game window remembers recently sent chat text, you can use the Up/Down arrow keys
to browse and re-send debug commands.

To help with security and prevent cheats, by default debug commands are disabled
except for practice games.  If you need to use debug commands on a multi-player
server, start that server with `-Djsettlers.allow.debug=Y` on its command line,
then connect with username `debug`. Except for practice games, no other username can
use debug commands.

For security, if you must use the "debug" user outside of your own laptop or workstation,
please use sqlite or another database and make a "debug" account with a password
(see [Readme.md](../Readme.md) section "Database Setup").

`D.ebugPrintln` is turned on or off for each java class by the import at the top of the file.
For example if you wanted to see D.ebugPrintln output for soc.game.SOCPlayer,
in SOCPlayer.java you would change the line  
`import soc.disableDebug.D;`  
to  
`import soc.debug.D;`

To print the contents of messages sent between the server and client, start the
client with vm argument `-Djsettlers.debug.traffic=Y` (this goes before `-jar` if using
the command line). This works for the player client and the robot client, including
bots started as part of the SOCServer. For each message, robot clients will print its
direction `IN -` (from server) or `OUT -` (from bot) + their name + ` - ` + message data.
When a bot client appears idle and isn't receiving messages for any particular active game,
it won't print SOCServerPings.

One way to send configuration or debug settings from the server to a third-party
robot, client, or the game objects running there, is to use the `_EXT_BOT`,
`_EXT_CLI`, or `_EXT_GAM` SOCGameOptions. Those are defined but not used by
core JSettlers, for use by third-party code. They can be set at the server's
command line or properties file and read by the client when it connects to a game.

To force the board to contain fog hexes, start the server with vm argument
`-Djsettlers.debug.board.fog=Y` which will hide 20% of land hexes behind fog
when using the sea board. To force half the fog hexes to be gold for testing,
use `-Djsettlers.debug.board.fog_gold=Y`.

If you want to inspect the game object state at the server or robot:

- Set a breakpoint at `SOCServer.processDebugCommand` or `SOCServerMessageHandler.handleGAMETEXTMSG`
- send a text message from a client's chat textfield, and inspect the game obj
  at that point
- To inspect game state at robot, breakpoint `SOCRobotClient.treat` and send a
  text message like `*BOTLIST*` or `robot2:current-plans`
- To trace robot decisions and actions for incoming messages, set a breakpoint
  in `SOCRobotBrain.run` at `turnEventsCurrent.addElement(mes);`
- On Linux/MacOSX/Unix JVMs, you can print a stack trace / thread dump at the server by
  sending SIGQUIT (`kill -QUIT ` _pidnumber_) . In deadlocks the thread dump won't
  show what has an object locked, but may show what's waiting on the object.
- If you've set breakpoints in any robot code, temporarily increase
  `SOCServer.ROBOT_FORCE_ENDTURN_SECONDS` so the bot's turns won't be ended early
  for inactivity while you're debugging.

Some game options are meant to be set by the server during game creation,
not requested by the client.  Their option keynames all start with '_'.
(These are used for game scenario rules.)  The New Game Options frame normally
hides them during game setup.  If you want to show them:

- Launch the client
- Start a Server, or Join a Server
- In the Nickname field, type: `debug`
- Click Practice or New Game

The values you set may still be overridden by the server in SOCGameOption.adjustOptionsToKnown.

If you're testing and need the client to create a game no one else can join,
find and uncomment the `DEBUGNOJOIN` option in `soc.game.SOCGameOption`
before starting the server.

To use the "Free Placement" debug mode, type this debug command on your turn:

	*FREEPLACE* 1

You can then build and place pieces without consuming resources, by clicking
or right-clicking on the board.  (Don't use the "Buy" buttons for Free
Placement.) The placements must follow game rules, except that they cost
no resources. To place for another player, click their name or face icon.
You cannot remove a piece once it is placed.

During initial placement, you can use Free Placement for any player/bot to
set up some or all of the initial settlements and roads/ships. The number of
settlements must equal the number of roads/ships before the game can continue.

The placed pieces accumulate victory points for their players as normal, and
Longest Road is tracked.  If a player gets 10 VP total, the game will be over
when their turn arrives; your own player would win the game immediately.

To exit Free Placement mode, either click "Done" (which will end your turn)
or type this debug command:

	*FREEPLACE* 0

When exiting Free Placement mode during initial placement, all players must have
either 1 settlement and road, or at least 2 settlements and roads.  This allows
the game setup routines to work properly during this debug mode.  The current
player will be set to the first player (if 2+ settlements/roads placed) or the
last player (1 settlement placed).

In Eclipse, increase the console buffer size before long test runs, so you can
scroll up to see the entire game's debug output.  Go to Eclipse Preferences ->
`Run/Debug` -> `Console`, and either un-check "Limit console output", or set it
to a size larger than the default 80000 characters.  Robots and network messages
can create a lot of output, so can javadoc generation.

These debug commands are used at the client to help show the board's status:

- `=*= showcoords` or `=*= hidecoords`: show or hide coordinates of the playing
  piece, hex, etc currently at the mouse pointer's location.

- `=*= show: all` or `=*= hide: all`: show or hide potential and legal piece
  placements which are currently valid for player 0 (sits in the upper-left
  corner); available only for the sea board layout, not the classic 4- or
  6-player boards. Yellow shapes show legal coordinates, green shows potential,
  red shows "on land". To show only some piece types' legals and potentials, 
  instead of 'all' use an index number from the
  `SOCBoardPanel.debugShowPotentials` javadoc.
  The board boundary is shown for index 2, which also prints the board panel
  and SOCPlayerInterface frame sizes and margins to System.err.

If you want the robots to play a few games without any humans, set this
server property on the command line (after `-jar ...`) when starting the server:
`-Djsettlers.bots.botgames.total=5`. As each game finishes, a new bot-only
game will be started until 5 have been played. You can optionally use the client
to observe a bot-only game. Also if `jsettlers.bots.botgames.total` != 0, at any
time the client can create a new game and start it as bots-only using the debug
command `*STARTBOTGAME* [maxBots]`. See the "Robots (AI)" section for more
details on bot testing.

### JSettlers client properties for debugging and testing

To use any of these, specify them in the IDE or java command line as JVM
parameters (before, not after, `-jar` or the SOCPlayerClient class name):

- `-Djsettlers.locale=es_MX` - Use a different locale
- `-Djsettlers.debug.traffic=Y` - Print network traffic; see above for details
- `-Djsettlers.debug.clear_prefs=PI_width,PI_height` - Remove these persistent
  preferences at startup. See SOCPlayerClient PREF_* fields for all name keys.
- `-Djsettlers.debug.client.features=;6pl;sb;` - Pretend to not support some
  of the optional client features from `SOCFeatureSet`. (To see all the
  standard features, omit this property but use `jsettlers.debug.traffic`, then
  look for semicolons within the Version message sent to the server.)


## Setup instructions for JSettlers as an Eclipse project

Written for Eclipse 4.2 and Buildship 2, should be applicable to other versions
with minor changes. These instructions can be adapted to import JSettlers and
its `build.gradle` into other IDEs.

- If your Eclipse's File -> Import dialog doesn't have a "Gradle" option:
    - Help -> Eclipse Marketplace -> Search -> Find "buildship"
      ("Buildship Gradle Integration, by Eclipse Buildship Project")
        - Buildship 2.x runs on JDK 7 or newer, eclipse 4.2 or newer
        - Buildship 3.x runs on JDK 8 or newer, eclipse 4.3 or newer
    - Install
    - If prompted to restart Eclipse, do so
- Eclipse preferences -> Gradle -> Gradle distribution: Specific gradle version: 5.6.4, or 6.4
- Choose File -> Import -> Gradle -> Existing Gradle Project
- Browse to the jsettlers git checkout's top-level directory (containing `build.gradle`)
- Hit Finish
- Eclipse should import the project and do an initial build
- Project -> Properties
    - Resource:
        - Text file encoding: UTF-8
        - Resource Filters -> Add  
            To speed up project-wide file text searches:
            - Type: Exclude all
            - Applies to: Folders
            - [X] All children (recursive)
            - Name matches: `.git`
            - OK
    - Java Compiler:
	    - Enable project specific settings
	    - JDK compliance
    	    - Compliance level: 1.8
    - OK
    	- If eclipse asks "Build the project now?", hit Yes
- To add the `soc.proto.*` classes generated by protobuf:  
  Project properties -> Java build path -> Source tab -> Add Folder...
     - Source Folder Selection: Select generated -> src -> proto -> main -> java
     - To ignore unavoidable warnings about the generated java syntax:  
       Still in the Source tab of the build path properties, expand `generated/src/proto/main/java`
       to see this line: "Ignore optional compile problems: No"
     - Double-click that to change "No" to "Yes"
     - Click Order and Export tab
     - Select `generated/src/proto/main/java`
     - Click Up until it's above `src/main/java`
     - Click OK
- To clear warnings or errors from generated source:
     - Project menu -> Clean...
     - Check the box "Start a build immediately"
     - Click OK
- Gradle downloads the project's required library JARs, and the import wizard
  adds them to the project's Dependencies list. Those JARs are also listed below
  in the "Reference: Required library JARs" section.
- Run the `assemble` or `build` gradle task now to copy resources from `src/main/resources/`.  
  To do so: Gradle tasks tab -> jsettlers -> build -> assemble

Continue reading to see how to set up the builds and the run configs in Eclipse.
A later section walks through the coding style expected for pull requests or
patch submissions; to set up Eclipse now to use that style, see section
"Eclipse coding style setup and tips".


## Build Setup and Results

Before building, make sure you have the Java Development Kit (JDK) version 8 or higher.
If you only want to run the client or server, you can use either the JDK, or
version 8 of the smaller Java Runtime (JRE).

Extra tests in the build want python 2.7 or later for unittest discovery.
Java unit tests and extraTests use JUnit 4, which is downloaded by `build.gradle`.
Other scripts, like `bin/sql/template/render.py`, use python 2.6 or later.

If you wish to maintain a user database for your server, you need MySQL
or PostgreSQL installed and configured, or the sqlite jdbc driver for a
file-based local database.

This project was designed to build with gradle 5.6 or 6.x, or from
within an IDE like eclipse. Gradle builds output to `build/libs/`.

If not using an IDE like eclipse, check the `build.gradle` file. There may be
build variables you may want to change locally. These can be changed by
creating a `build.properties` file, or from the gradle command line by passing
a `-Dname=value` parameter.

There are several gradle build tasks. Here are the main ones:

- `build`: create project jar files; also runs unit tests
- `assemble`: create jars but don't run unit tests
- `test`: run unit tests
- `extraTest`: run unit tests, create jars, and run a few lengthy extra tests
- `dist`: `build` and create tarballs of the source + built JARs  
  (jsettlers-3.x.xx-src.tar.gz, jsettlers-3.x.xx-full.tar.gz, jsettlers-3.x.xx-full.zip)
  in "build/distributions/"
- `javadoc`: create JavaDoc files in "build/docs/javadoc"
- `i18neditorJar`: create `PTE.jar` for maintaining i18n translations (not built by default)
- `clean`: clean the project of all generated files

**Note**: Even if you're in an IDE running SOCServer or SOCPlayerClient as Java apps,
you should first run the `build` or `assemble` gradle task to copy resources
to their built location from `src/main/resources`; otherwise startup will
fail with this error:

    Packaging error: Cannot determine JSettlers version

### Including JSettlers as a subproject build

JSettlers can be used as a subproject within a gradle build project.
If the JSettlers repo is at (for example) `lib/jsettlers2/` within your
project directory structure, and in your gradle project as  
`include ':lib:jsettlers2'`  
then in your build.gradle you can add the JSettlers jar to your code's compile classpath with:
```
dependencies {
    implementation project(':lib:jsettlers2')
}

compileJava {
    classpath = tasks.getByPath(':lib:jsettlers2:serverJar').outputs.files
}
```


## Recommended debug/run configurations for testing

In my IDE's JSettlers project, I've created these debug/run configurations:

    Java applications:
        cli-noargs: soc.client.SOCPlayerClient
            vm arguments: -Djsettlers.debug.traffic=Y

        socserver: soc.server.SOCServer
            program arguments: -o N7=t7 -Djsettlers.startrobots=7 -Djsettlers.allow.debug=Y

        socserver-protobuf (optional): soc.server.SOCServer
            program arguments: -o N7=t7 -o RD=y -Djsettlers.startrobots=7
                -Dserver.protobuf=Y -Djsettlers.bots.cookie=PRO
                -Djsettlers.allow.debug=Y 8880 20 dbuser dbpass

        socserver-sqlite (optional): soc.server.SOCServer
            program arguments: -o N7=t7 -o RD=y -Djsettlers.db.url=jdbc:sqlite:jsettlers.sqlite
                -Djsettlers.startrobots=7 -Djsettlers.allow.debug=Y
                -Djsettlers.accounts.admins=adm 8880 20 dbuser dbpass

The server will start 7 bots with the above configurations.  If you need to
stop and start your own bots, then add `-Djsettlers.bots.cookie=cook` to the
server configuration arguments, and create these Java application configs:

    robot1: soc.robot.SOCRobotClient
        arguments: localhost 8880 robot1 r1 cook
    robot2: soc.robot.SOCRobotClient
        arguments: localhost 8880 robot2 r2 cook

For automated functional testing, the project also includes the script
`src/extraTest/python/server/test_startup_params.py`; run and update this script if
you are developing anything related to game options or jsettlers properties.


## HTML5 web app Quick notes: (optional; Details TBD)

The web app is a work in progress.

To build and run this web app and its server you will need Java 8 or higher,
gradle 5.6 or higher, and a Java servlet container such as Jetty or Tomcat.

Run `gradle war` or `gradle build` to assemble all components into **build/libs/socweb.war**
(the html5 client) and **build/libs/socserver.war** (the server/servlet).

The server has other run-time requirements (like protobuf JARs) which won't
be part of its .war file: Those must be downloaded and placed into your Jetty
or Tomcat installation. See
https://github.com/jdmonin/JSettlers2/blob/v3/doc/Readme.developer.md
sections "Download required library JARs" and "SOCServer Web Server for
HTML5", and note any command-line flags you may need for Jetty or Tomcat to
use those extra runtime JARs.


## Using protobuf (currently optional; work in progress)

Right now protobuf support is a work in progress in the v3 branch.
Unless you're using the HTML5 web app or custom protobuf bots, it's not needed.
Until its conversion is complete, use the SOCMessage network described
in the "Network Communication and interop" section.

Here are some brief notes:

- Development and the JSettlers build require `protobuf-java-3.17.3.jar`,
  `protobuf-java-util-3.17.3.jar`, and other JARs.
  Running `gradle test` can download them for you, or see above under
  "Download required library JARs" for download URLs.
- `build.gradle` can generate Java classes from the *.proto files.
  There are no protobuf tasks in the Ant `build.xml`, you'll need to use gradle
  if you make changes to *.proto. If you don't need to change any proto files,
  you can use the pre-generated message class sources included in the repo at
  `/generated/src/proto/main/java`.
- Running `gradle compileJava` or `gradle test` will automatically run `protoc`
  if any *.proto files have changed.
- Currently the server JAR can't automatically locate the protobuf JARs.
  If you aren't running Protobuf on the server, this won't cause an error.
- To run the JSettlers server JAR with protobuf support, instead of the usual
  `-jar` command line argument (which ignores CLASSPATH), use this style:

      export CLASSPATH=$CLASSPATH:/path/to/protobuf-java-3.17.3.jar:/path/to/protobuf-java-util-3.17.3.jar  # <-- run this just once

      java -cp $CLASSPATH:JSettlersServer.jar soc.server.SOCServer -Dserver.protobuf=Y

  On Windows, place the JARs in the same folder as the
  JSettlers JAR and run a command prompt in that folder:

      java -cp protobuf-java-3.17.3.jar;protobuf-java-util-3.17.3.jar;JSettlersServer.jar soc.server.SOCServer -Dserver.protobuf=Y

  Once the server starts up, you should see a line like this in the console:

      The server is ready. Listening on port 8880, protobuf listening on port 4000

- The server's default protobuf port is 4000. To change it, after `-Dserver.protobuf=Y` add:

      -Dserver.protobuf.port=12345

- As usual, you can add the `server.protobuf` and `server.protobuf.port` properties to
  a `jsserver.properties` file instead of always having them on the server command line.
- For very basic testing, see the sample protobuf robot client class `soc.robot.protobuf.DummyProtoClient`.
     - So that the standalone proto bot can connect, start the server with the flag property to print its random
       cookie: `-Djsettlers.bots.showcookie=Y` or set a specific cookie like `-Djsettlers.bots.cookie=PRO`.
     - Make sure `protobuf-java-3.17.3.jar` is in the client's $CLASSPATH
     - Start the sample client with a command line like:

           java -cp $CLASSPATH:JSettlers.jar soc.robot.protobuf.DummyProtoClient localhost PRO

     - This sample client connects like a bot but can't participate in games at this point.

### SOCServer Web Server for HTML5: Protobuf as JSON over websockets

To run JSettlersServer under Jetty or Tomcat to use protobuf as JSON over websockets,
you will need to build `socweb.war` and `socserver.war` and copy related runtime JARs.

#### Details for Jetty 9.2:

- Run `gradle war` to build socserver.war, which includes JSettlersServer.jar
  but not its runtime-dependency JARs, and socweb.war the HTML5 client.
- Copy `build/libs/socserver.war` and `socweb.war` to $JETTY_HOME/webapps/
- Copy the runtime JARs to $JETTY_HOME/lib/ext/  
  gson-2.8.6.jar, guava-30.1.1-android.jar, protobuf-java-3.17.3.jar, protobuf-java-util-3.17.3.jar
- To run with those libs, start jetty with a command like: `java -jar $JETTY_HOME/start.jar --module=ext`
- The server listens on endpoint path `/socserver/apisock` for JSON over websockets,
  port `4000` for Protobuf, and port `8880` for the classic SOCMessage protocol
- At startup the server prints its random robot cookie to the Jetty log, for bot development and testing
- Example Message.FromServer as JSON:

       { "vers": { "versNum": 3000, "versStr": "3.0.00", "versBuild": "JX20171123", "srvFeats": ";ch;" } }

### Protobuf Interop with Other Languages

For interop with other languages, see the **python** sample protobuf client `DummyProtoClient`.

- The gradle build creates protobuf python classes under `/generated/src/proto/main/python`
  alongside the java ones; those should work with python 2 or 3.
- Like the java `DummyProtoClient`, this sample python client connects like a bot but can't join games.
  It includes functions to implement `Message.writeDelimitedTo` and `Message.parseDelimitedFrom`
  since those are included only with protobuf's java runtime, not other languages.
- The sample client is written in Python 3.
- To install the protobuf python runtime (requires v3.17.3 or newer), run:  
  `pip3 install protobuf`  
  or to upgrade from an earlier runtime version:  
  `pip3 install --upgrade protobuf==3.17.3`  
- DummyProtoClient was tested with python protobuf runtime v3.17.3. To print your installed runtime version, run:  
  `python3 -c "import google.protobuf; print(google.protobuf.__version__)"`  
  If your python protobuf runtime is too old, you may see this error when running your python script:  
  `TypeError: __init__() got an unexpected keyword argument 'serialized_options'`
- To run DummyProtoClient, your `PYTHONPATH` must include the `/generated/src/proto/main/python`
  and `/src/main/python` subdirectories witin the repo. If your shell supports environment variables,
  from the repo's top-level directory you could run DummyProtoClient like:

      export PYTHONPATH=${PYTHONPATH}:$PWD/generated/src/proto/main/python:$PWD/src/main/python

      src/main/python/soc/robot/dummy_proto_client.py localhost PRO

## To configure a sqlite database for testing (optional)

This is optional. See also the "Developing with a database (JDBC)" section
of this readme.

These instructions are written for Eclipse 4.2. JSettlers+sqlite works with
standard Eclipse; the j2ee Eclipse adds a convenient data browser. Note that
[Readme.md](../Readme.md) mentions a command-line option
`-Djsettlers.db.jar=driverfile.jar`; that's needed only while running the
jsettlers JAR from the command line, not running inside the IDE.

- See the `socserver-sqlite` IDE Run Configuration in the previous section;
  this config includes the sqlite database you're about to configure.
- Download the driver from https://bitbucket.org/xerial/sqlite-jdbc/downloads/ .
  The downloaded JAR might have a name like `sqlite-jdbc-3.15.1.jar`.
  These instructions use a generic name `sqlite-jdbc-3.xx.y`.
- Project properties -> Java build path -> Libraries -> Add External JARs... ->
     Browse to `sqlite-jdbc-3.xx.y.jar`
- If using eclipse j2ee instead of basic Eclipse:
  - Eclipse menu -> prefs -> data mgmt -> connectivity -> driver definitions -> Add
  - Select `SQLite JDBC Driver`
  - Jar list -> edit (or add, if empty) -> navigate to `sqlite-jdbc-3.xx.y.jar` -> OK

- Create and initialize the db file:
  - in Run Configurations dialog:
    - duplicate `socserver-sqlite` -> `socserver-sqlite-setup`
        - program arguments: add at beginning of args: `-Djsettlers.db.script.setup=src/main/bin/sql/jsettlers-tables-sqlite.sql`
  - Run the `socserver-sqlite-setup` configuration
  - After running, this line should appear in the console:  
    `Setup script was successful. Exiting now.`
- If using eclipse j2ee, add the database so you can add tables and query it:
  - `Window -> show view -> other... -> data mgmt -> data source explorer`
  - Right-click Database Connections, choose New
    - Type: SQLite ; give a description and click Next
    - Browse to `jsettlers.sqlite` (it's most likely in your workspace, or the
      server's working directory)
  - Click "Test Connection"
  - Click Finish
- Run the `socserver-sqlite` configuration
  - In console, this line should appear near the top of the output:  
    `User database initialized.`
- The database is now ready for use, development, and debugging.
- To create player users, see [Readme.md](../Readme.md) and use `SOCAccountClient`.
  The first account you create should be `adm` (named in property
  `-Djsettlers.accounts.admins=adm`) which can then create others.


## Current partially-done work

- Conversion from SOCMessage classes to Protobuf: Server, robots, client
- Search the source for `/*18N*/` and externalize those strings; see "I18N"
  section below


## To do: The current TODO list

Work on these possible roadmap items has not yet begun. This list is ranked
from easier to more difficult. You can also search the source for TODO for
ideas.

- Visual reminder to player when they've made a trade offer
- Show # VP when choosing where to sit, if game is in progress
- Refactor: `new Date().getTime()` -> `System.currentTimeMillis()`
- Occasionally the board does not re-scale at game reset
- Docs: State diagram for `SOCGame` states, or sequence of important message flows
  (log into server, create/join game, roll dice, etc)
- Docs: `PlayerClientListener` interface has some methods without javadocs: Add by checking `SOCPlayerInterface.ClientBridge` implementation
- Java 7 cleanup: Use diamond operator where possible
  - Example: change  
    `Map<String, SOCGameOption> newOpts = new HashMap<String, SOCGameOption>()`  
    to  
    `Map<String, SOCGameOption> newOpts = new HashMap<>()`
  - This regexp search will find some candidates: `= new \w+\s*<[^>]`
  - For clarity, decide case-by-case whether to use diamond with deeply nested types like  
    `new Stack<Pair<NodeLenVis<Integer>, List<Integer>>>()`
- Add more scenarios' unit tests to `soctest.game.TestScenarioRules`
- Kick and replace robots if inactive but current player in game, assume they're buggy (see forceEndTurn, SOCPlayer.isStubbornRobot())
- Control the speed of robots, in practice games and with other humans
  - Adjust `SOCRobotBrain.pause`, `ROBOT_FORCE_ENDTURN_TRADEOFFER_SECONDS`, etc
- For bot test runs with `-Djsettlers.bots.botgames.shutdown=Y` (`SOCServer.PROP_JSETTLERS_BOTS_BOTGAMES_SHUTDOWN`):
  - Print a summary at the end in a machine-readable format like YAML: Number of games, average length, etc
  - Capture any exceptions thrown by bots during those games
  - If any exceptions thrown, System.exit(1)
- Add more sound effects
- Add more functional and unit tests, in `src/extraTest/` and `src/test/` directories
  - Medium-level example: Add a board-geometry unit test to `soctest.game.TestBoardLayouts`
    to check all scenarios' layouts against the "Layout placement rules for special situations"
    mentioned in `SOCBoardAtServer` class javadocs
  - Could add a test flag or method to server to load a saved game from JSON to test specific situations
- Possibly: Auto-add robots when needed as server runs, with server active-game count
    - Only do so if `jsettlers.startrobots` property is set
- Refactor: Combine ShadowedBox, SpeechBalloon: They look the same except for that balloon point
- Refactor: Rework ShadowedBox, SpeechBalloon to use a custom-drawn Swing Border
- Refactor: New methods to shortcut `ga.getPlayer(ga.getCurrentPlayer())` or `getClient().getClientManager()`
- Refactor: `SOCGame` buy methods (`couldBuyDevCard`, `buyRoad`, etc): Call SOCResourceSet.gte(SOCResourceSet),
  subtract(SOCResourceSet) with playing piece `COST` constants
- Refactor `SOCGameOption`:
  - Static methods to check and change values within a set
  - Create SOCGameOptionAtServer for methods used only there, like static optionsNotSupported and optionsTrimmedForSupport
- Refactor: name of dev-cards consolidate
- Refactor: resource-type constants consolidate somewhere (Clay, Wheat, etc)
    - Currently in 2 places: `SOCResourceConstants.CLAY` vs `SOCPlayerElement.CLAY`
- Customize bot names (txt file or startup property) in SOCServer.setupLocalRobots
- Refactor `SOCRobotClient`: Move simple handle-methods which don't put the
  message into brainQ, but only update game fields/methods, into
  SOCDisplayless if possible.
- Refactor `SOCDisplaylessPlayerClient` like SOCPlayerClient: Move handler methods into
  a class like MessageHandler, and sender methods into a class like GameMessageSender.
  Watch for method calls from the `soc.robot` and `soc.client` packages.
- Track a limited supply of resource cards
    - Currently unlimited
    - Official game rules have a supply limit. Paraphrasing 5th edition rules:
        - During resource production (dice roll), check the remaining supply
          for each resource type (brick, ore, ...) versus needed production (settlements and cities)
        - If supply shortage affects 1 player, that player gets all the remaining supply
        - If affects more than 1 player, no player receives that resource type
        - Other resource types are supplied as usual if they aren't short
    - Original 4-player game supplies 19 resources of each type;
      6-player adds 5 more of each; Seafarers does not add more supply
    - If a shortage occurs or supply is very low after production,
      announce that to the game with a `SOCGameServerText`
    - Show remaining supply in Statistics popup and `*STATS*` debug command
    - Game window is probably too cluttered already to always show remaining supply;
      any way to cleanly do so would be a bonus
    - Add a house rule to `SOCGameOption` for unlimited resources
- Refactor: combine the `cli/displayless/robot` endturn-like methods. For example,
  search for `ga.setCurrentDice(0)`, or `newToOld`, or `ga.resetVoteClear`
- Bots on sea boards: Help bots decide when it makes sense to move a ship (versus build another)
  and have the bot do so
    - Example: Revealing fog hexes in the middle island
    - React properly if server rejects move-ship request
- Docker (dockerfile in git) or other containerization, including sqlite jdbc and
  a `jsserver.properties` using sqlite
    - Related bootstrapping issue: admin doc reminder to create admin account
      right away, name that admin in jsserver.properties
- User documentation is out of date; but unsure if any user ever reads it anyway
- At board reset, game observers not currently handled properly
- Property for read-only database use without errors
- Game "owner" with extra powers (kick out player, etc)
    - What happens if owner loses connection?
- "Hot seat" mode (multiple human players sharing a screen on 1 client)
- Monitoring: Command line utility or html-based dashboard: Uptime, health of
  bots, currently active/total games from `*STATS*` cmd, client versions, any
  errors, etc
- Per-game thread/message queue at server (use SOCMessageForGame.getGame)
- HTML5 client (see v3 branch for work so far; uses JSON over websockets and protobuf)
- Cities & Knights support
    - UI mock-ups
    - state change / network message plans
    - robot support
- Support for multiple game types
    - At server: Other game types would extend GameHandler (like SOCGameHandler)
    - When client connects: Game list, scenario list, and game options would
      need to deal with multiple game types
    - SOCJoinGame message: Add optional gametype field at end (blank for
      current type SOC; older clients wouldn't send the field)


## Saving and loading games at server

To help with testing, the server can save a game and board's state to a file
and load it later, using debug commands.

This feature is experimental and still being developed, so the notes here are very basic.

Most games with a scenario can't yet be saved, because of their special pieces
or game/player data fields. Basic scenarios like "Four Islands" which don't have
special rules or pieces can be saved and loaded.

**Usage/UI**

- Set value of server property `jsettlers.savegame.dir` to point to the game-saves directory
- Log in as `debug` or an admin user
- Start a game, place pieces as needed, begin game play
- Debug command to save a snapshot: \*SAVEGAME\* savename
  - savename can contain letters and digits (Character.isLetterOrDigit), dashes (`-`), underscores (`_`)
  - If snapshot already exists, use flag `-f` to force overwriting it with the new save
- Debug command to load a snapshot: \*LOADGAME\* savename
  - Server parses the snapshot and create a game with its contents
  - Debug/admin user joins, bots are asked to join
  - A later version might optionally support requiring certain types of bots
  - Temporarily sets gamestate to new hold/pause state `LOADING`, so current player won't take action until everyone has joined
- If other human players will be playing, have them join and sit down now
  - Note: If joining human has same name as any player in loaded game, their client will automatically sit down and can't be an observer
- Debug command to resume play of loaded game: \*RESUMEGAME\*
  - If game was saved with human players who haven't rejoined, bots will join now for those players
  - If no human players have sat down, game will play as robots-only even if server isn't set to allow bot-only games
  - Game play now resumes, at the current player and state it was saved with

This feature requires a GSON jar which must be on the classpath, or named `gson.jar` (no version number)
in same directory as JSettlersServer.jar. Download GSON 2.8.6 or higher from
https://search.maven.org/artifact/com.google.code.gson/gson/2.8.6/jar or
https://mvnrepository.com/artifact/com.google.code.gson/gson/2.8.6 .  
If using Eclipse, also add GSON to the project's build path -> Libraries -> Add External JAR

If you're not using this feature, JSettlers doesn't require or use the GSON jar.


## Developing with a database (JDBC)

JSettlers can optionally use a database to store users and passwords, game
score history, and robot parameters.  If databases interest you, the project
welcomes contributions. Please keep these things in mind:

- The DB is an optional part of jsettlers, other functions can't rely on it.
- DB code should be vendor-neutral and run on mysql, postgres, sqlite, oracle, etc.
  Please test against sqlite and at least one other db type before sending a pull request.
- See [Database.md](Database.md) for JDBC driver download sites, URL syntax,
  and server command-line arguments.
- For test runs inside Eclipse, add the JDBC driver to the project's
  build path -> Libraries -> Add External JAR, or add it to the classpath tab of
  SOCServer's eclipse Run Configuration; that option is
  useful when testing against multiple database types.
- Any DB upgrade should be done in `soc.server.database.SOCDBHelper.upgradeSchema()`
  and (for new installs) `jsettlers-tables-tmpl.sql`
- Any changes to the schema setup scripts should be done in
  `src/main/bin/sql/template/jsettlers-tables-tmpl.sql` and then regenerating
  scripts from that template:

      cd src/main/bin/sql/template
      ./render.py -i jsettlers-tables-tmpl.sql -d mysql,sqlite,postgres -o ../jsettlers-tables-%s.sql
      git status

- See also the "To configure a sqlite database for testing" section of this readme.


## Internationalization (I18N)

An internationalization framework was put into place for v2.0.00.
Temporary work in progress is surrounded by marker comments:
`/*I*/"{0} has won the game with {1} points."/*18N*/`

When building strings that the user will see, don't use + to build the strings;
use strings.get or strings.getSpecial with parameter placeholders such as {0}.
(At the server, use `messageToPlayerKeyed`, `messageToPlayerKeyedSpecial`,
`messageToGameKeyed`, etc.). The client strings live in
`soc/client/strings/data*.properties`.  An example commit is 68c3972.
The server strings live in `soc/server/strings/*.properties`.  An example
commit is 3e062b7. See the comments at the top of any *.properties file for
format details.

If an i18n string lookup's english text isn't obvious from the key, add it as a
comment to make searching the source for strings easier:

	setTooltipText(strings.get("hpan.points.total.yours"));  // "Your victory point total"

Note that all java properties files use `ISO-8859-1`, not `UTF-8`, as their
encoding. Make sure your editor or IDE honors this encoding format.
Unfortunately you must use `\uXXXX` for characters outside that 8-bit encoding's
range, directly or with the `native2ascii` utility:

	native2ascii -encoding utf8 examplefile.utf8 examplefile.properties

You can use the included editor `net.nand.util.i18n.gui.PTEMain` to edit
localized strings for two locales side by side; this editor has unicode
support and color hilighting, and will convert to `ISO-8859-1` (with unicode
escapes) automatically when saving. See `src/main/java/net/nand/util/i18n/README.txt`
for more details.

Before running PTEMain for the first time, you might need to run the gradle task
`i18neditorJar` (using gradle on the command line or from your IDE) so that the
PTEMain editor's own externalized strings will be available.

When starting the editor this message is harmless, because preferences are stored per-user:

    Dec 6, 2013 3:59:16 PM java.util.prefs.WindowsPreferences <init>
    WARNING: Could not open/create prefs root node Software\JavaSoft\Prefs at root 0x80000002. Windows RegCreateKeyEx(...) returned error code 5.

If you need to override system locales for testing, launch the client with
vm argument `-Djsettlers.locale=es` (this goes before -jar if using the
command line).

Pseudolocalization for testing (en_AA locale) uses StringUtil from the JBoss
Ant-Gettext utilities. See command-line utility
`net.nand.util.i18n.PropsFilePseudoLocalizer`.

Thanks to Luis A. Ramirez for building the initial client i18n framework and
advocating i18n-friendly programming practices throughout the code base with
helpful specific suggestions.


## Robots (AI)

If you're interested in experimental changes to the jsettlers robots, or writing
a "third-party" robot to connect to jsettlers, read this section.

The project was originally started as Robert S Thomas' PhD dissertation about AI
agents, so there's some instrumentation for the bots but it's not entirely
documented.  For a technical overview of how the bots plan their actions, start
at the SOCRobotBrain class javadoc.

### Testing/Debugging

When testing with the robots, you may need to send them resources or commands
on their turn. The easiest way to do that is to type the debug command but don't
hit enter, then wait for the bot to offer a trade. The trade offer will give a
few seconds to send the command. On the other hand if you want the bots to move
quickly, use the No Trading house rule and play on the 6-player board, where the
bots have shorter delays since there might be more players (but you can also use
this board with 2-4 players).

You can also build pieces for the bots using "Free Placement" debug mode (see
above) to help set up debugging or testing situations, including the game's
initial placement.

Games with bots can be set up, pieces built or dev cards given, then saved and
reloaded by the debug user with the optional "savegame" feature: See section
"Saving and loading games at server".

There are a few bot debugging commands, such as print-vars and stats. To send
them, type `botname:command` into the chat textbox while playing or observing a
game with bots: `robot 7:stats`. See `SOCRobotClient.handleGAMETEXTMSG_debug`
for more details. For some commands, you must first send a `:debug-on` command
to start recording stats.

Some of the bot debugging commands can ask about those stats for an empty
location where the bot's considering to build (`:consider-move`) or building
to counter another player's builds (`:consider-target`). You can ask the client
to let you click on these locations to send the right coordinate to the bot.
These client-helper debug commands are recognized in the chat textbox. Type one,
then click the location you're asking the bot about:

| Command | Bot debug command sent after clicking location |
| --- | --- |
| `\clm-road ` _botname_ | _botname_`:consider-move road ` _coord_ |
| `\clm-set ` _botname_  |  _botname_`:consider-move settlement ` _coord_ |
| `\clm-city ` _botname_ | _botname_`:consider-move city ` _coord_ |
| `\clt-road ` _botname_ | _botname_`:consider-target road ` _coord_ |
| `\clt-set ` _botname_  |  _botname_`:consider-target settlement ` _coord_ |
| `\clt-city ` _botname_ | _botname_`:consider-target city ` _coord_ |

### Development

If you're looking to make minor changes, it's probably best to fork or extend
the `soc.robot` package and go from the classes and javadocs there.
For trivial example subclasses extending `SOCRobotClient` and
`SOCRobotBrain`, see `soc.robot.sample3p.Sample3PClient` and `Sample3PBrain`.
The `Sample3PClient` class javadoc mentions useful server properties such as
`jsettlers.bots.percent3p`, `jsettlers.bots.botgames.wait_sec`, and
`jsettlers.bots.timeout.turn`. `Sample3PBrain` demonstrates using a custom
strategy subclass, and using the `_EXT_BOT` game option to send data to the
bot when joining a game.

For a larger change, some parts of soc.robot might still be useful for
talking with the server and tracking the game's other players.
Robert S Thomas' dissertation also has some discussion on those structures.

The built-in bots run within the server JVM for security. To have it
also start your third-party bot, start the server with something like
`-Djsettlers.bots.start3p=3,com.example.yourbot.BotClient` .
For details see the SOCServer.PROP_JSETTLERS_BOTS_START3P javadoc.

If your bot runs separately from the server and connects:
You can start a bot through `SOCRobotClient`'s constructor or main method.
The server generates a security cookie that bots must send at connect. You can
view the cookie by starting the server with `-Djsettlers.bots.showcookie=Y` or
override it with `-Djsettlers.bots.cookie=foo`.

When they join a game, third-party bots can be sent configuration or debug
settings using the `_EXT_BOT` game option. This option's string value can
be set at the server command line with  
`java -jar JSettlersServer.jar -o _EXT_BOT=abcde`  
and then read in the bot's brain class. For an example see
`Sample3PBrain.setOurPlayerData()`.

### Running robot-only games

For bot testing and statistics, you can have the server run some robot-only
games (no human players) with the `jsettlers.bots.botgames.total` server property.
To run 7 robot-only games in a row, with each game randomly choosing from 10
robot players, you could start the server with:
`-Djsettlers.startrobots=10 -Djsettlers.bots.botgames.total=7`.
To start more of them at once, increase parallel property (default 4):
`-Djsettlers.bots.botgames.parallel=7`

The robot-only games run at a quick pace, about 2 minutes for a 4-player game.
You can use the jsettlers client to observe a bot game as it plays.

To speed up or slow down robot-only games, start the server with this tuning
option to set the length of SOCRobotBrain pauses during bot-only games: For
example `-Djsettlers.bots.fast_pause_percent=10` will pause for only 10% as long
as in normal games.

To start robot-only games with an equal mix of different sizes and boards,
set optional property `jsettlers.bots.botgames.gametypes`:

| Value | Game sizes and board types |
| --- | --- |
| 1 (default) | Classic 4-player only |
| 2 | Classic 4- and 6-player |
| 3 | Classic and sea board (no scenarios), both 4- and 6-player |

For testing purposes, if you want the server to exit after running all its
robot-only games, start the server with `-Djsettlers.bots.botgames.shutdown=Y` .

If `jsettlers.bots.botgames.total` != 0 (including < 0), at any time the client
can create a new game, join but not sit down at a seat, and start that game as
bots-only using the debug command `*STARTBOTGAME* [maxBots]` to test the bots
with any given combination of game options and scenarios. (Only the `debug` user
can run debug commands on standalone servers. To enable the debug user, start
the server with `-Djsettlers.allow.debug=Y` .)

For robustness testing, the `SOCRobotClient.debugRandomPause` flag can be enabled
by editing its declaration to inject random delays into handling messages and
commands from the server.


## Network Communication and interop with other versions or languages

Players' clients talk to the JSettlers server using a simple string-based
message format. See "Overall Structure" for an overview on network message
handling. Communication format and more details are described in
`soc.message.SOCMessage`. To see all message traffic from a client, set
`jsettlers.debug.traffic=Y` (see "Tips for Debugging" section).

Keeping the network protocol simple helps with interoperability between different
versions and implementations. At the TCP level, JSettlers messages are unicode
Strings sent using `DataOutputStream.writeUTF(String)` and
`DataInputStream.readUTF()`.

AI bots, server monitors, or other client programs can also be written in
non-Java languages. Such clients could communicate with JSettlers by
implementing `writeUTF` and `readUTF` (searching online finds sample code
for popular languages), looking for the message types they need to work with
(listed in `SOCMessage`), and decoding/encoding those message types. See
"Overall Structure" above and class javadocs of `SOCMessage`,
`SOCDisplaylessPlayerClient`, `SOCRobotClient`,
`soc.server.genericServer.Server`, and `SOCServer`.

**protobuf** conversion is under way in the experimental v3 branch.
The `FromServer` and `FromClient` message types are sent over TCP using
Message.writeDelimitedTo(..) and Message.parseDelimitedFrom(..); see also
`src/main/java/soc/server/genericServer/ProtoConnection.java`. Protobuf
can optionally be encapsulated in JSON over HTTP. Proof-of-concept bots
are included. Until the server, client, and bots are converted to use
protobuf internally, temporary SOCMessage.toMsg/toProto methods will convert
back and forth as needed.

If you're writing a third-party client or robot, some features of the standard
client are optional. When each client connects, it sends the server a
`SOCVersion` message which includes its version, locale, and features from
`SOCFeatureSet`. If your client hasn't implemented 6-player games, Seafarers
boards, or scenarios, don't include those client features in the `SOCVersion`
message you send.


## Coding Style

Scroll down a bit if you just want to see how to set up the style in Eclipse.

This is the project's coding style, based on the original authors' style.
This section has more detail than you need to know, but it's here if you're
interested. Although we may not agree with every detail of it, for consistency's
sake please keep the conventions of the code that's already there.

Use spaces, not tabs.  The basic indent is 4.  Place braces on their own line.
Lines should be less than about 120 characters long; if you have to indent too
much, consider refactoring into a new method.

Use 1 blank line between methods.  If you have nested classes, use 3 blank lines
between them, and comment each one's closing brace with the class name. If you
have a long method whose work can be divided into "sections", preface each
section with a `/** javadoc-style */` multi-line comment.

Import individual classes, not entire packages like `soc.game.*`. Some classes
deliberately don't import some others for better separation, especially across
packages, or will import a few specific classes for javadocs only.

If a declaration line is getting too long (about 120 characters), break it and
indent it slightly from the first line, not aligned with the method name. `throws`
declarations are also always indented on the next line:

``` java
    public SOCGameOption(String key, int minVers, int lastModVers,
        boolean defaultValue, boolean dropIfUnused, String desc)
        throws IllegalArgumentException
```

If related methods have the same name but different sets of arguments, indent
all their declarations the same way for easier comparison.

Some methods return in the middle of their body, depending on conditions.
That kind of early return should be marked with a prominent comment such as:

    return;   // <--- Early return: Temporary piece ---

If an i18n string lookup's english text isn't obvious from the key, add it as a
comment to make searching the source for strings easier:

``` java
    setTooltipText(strings.get("hpan.points.total.yours"));  // "Your victory point total"
```

Use parentheses around all boolean expressions and their parts, to make them
easier to see as such:

``` java
    flagvalue = (state == xyz);
    somevar = (testflag) ? a : b;
    somecondition = ((state == xyz) || (players < 4));
```

Some methods end with this style of code:

``` java
    if (x)
        return y;
    else
        return z;
```

In those cases, the return is part of the logical flow of the if-statement:
Both y and z are normal and valid, and deserve equal "visual weight" and indenting.
That section of code should not be reformatted to something like:

``` java
    if (x)
        return y;
    return z;
```

because conventionally in jsettlers, that would mean z is the usual case
and y is less common or is an edge condition.

In emacs, you can place this in your .emacs file to use spaces instead of tabs:

``` emacs
(setq-default c-basic-offset 4)
(setq indent-tabs-mode nil)
```

(courtesy https://www.jwz.org/doc/tabs-vs-spaces.html, which also mentions vi)

You will also want this to have this, which disables auto-reindenting:
`(setq-default c-electric-flag nil)`

### Eclipse coding style setup and tips:

    preferences -> general -> editors -> text editors:
    displayed tab width: 8
    [x] insert spaces for tabs
    [x] show print margin
    print margin column: 120
    [x] show whitespace characters
        configure visibility -> trailing space, trailing ideographic space, leading tab, trailing tab

    prefs -> java -> code style -> formatter
        Click "Enable Project Specific Settings", then New
        {
            Profile name: 'jsettlers'
            Initialize with profile: Eclipse (built-in)
            [X] Open the edit dialog now

            (Indentation)
            Tab policy: Spaces only
            Indentation: 4
            Tab size: 8
            confirm is unchecked: Indent: [ ] Empty lines

            (Braces)
            All 'next line' except:
            Blocks in case stmt: Next line indented
            Array init: Next line indented
            [X] Keep empty array initializer on one line

            (Control Statements)
            [X] New line before else in if
            [X] New line before catch in try
            [X] New line before finally in try
            [ ] New line before while in do
            [X] Keep 'else if' on one line
            [ ] (all other options)

            (Line Wrapping)
            Maximum line width: 120
            [x] Never join already-wrapped lines

            (All other tabs)
            Take defaults
        }

        Hit OK
        Make sure the formatter "active profile" is jsettlers
        restart eclipse

        go to prefs -> java -> code style -> formatter
        click Configure Project Specific Settings
        if it's not active: set active profile to jsettlers & restart eclipse

When you hit enter twice to skip a line in Eclipse, watch for unwanted whitespace because
Eclipse will add whitespace to each blank line to match the current indent.

If desired, in Eclipse preferences, you can bind a key combination to Remove Trailing Whitespace.
This will trim it from the entire file when the key is pressed.

To manually clean up trailing whitespace:

- Eclipse preferences -> general -> editors -> text editors -> `[x] Show whitespace characters`
- Find/Replace: Regular expressions: `Find [\t ]+$`

### Style notes for graphics

The rotated 3:1 port hexes' font is Optima Bold, 21 pt.


## Release Testing

When preparing to release a new version, run through the list of tests
in [Release-Testing.md](Release-Testing.md).


## JSettlers on Github

The project code lives at https://github.com/jdmonin/JSettlers2 .
Patches can be sent by email or by pull request.
Please make sure your patch follows the project coding style.

The master branch receives new features and enhancements for the next 'minor'
release. As soon as a bug is fixed or a feature's design is fairly stable,
it should be committed to master.

v3 is the experimental branch with major architectural changes.
Protobuf replaces the homegrown SOCMessage protocol.

While v2.0.00 was being developed, several 1.x.xx releases came out.
2.0 work began (and stable-1.x.xx branch split from master)
right after releasing version 1.1.13. Most work on 1.x.xx was backported
from 2.0 to the stable-1.x.xx git branch; changeset comments often mention
a hash from a master commit.

There will be periodic v2.x minor releases. Each release's files are tagged for
the release (older example: "release-1.1.14"). The last commit for the release
updates VERSIONS.txt with the final build number, with a commit message like:
"Version 1.1.14 is build OV20120930"  
Then: `git tag -a release-1.1.14 -m 'Version 1.1.14 is build OV20120930'`

The github repo includes the JSettlers2 v1.1.xx CVS history formerly hosted at
https://sourceforge.net/projects/jsettlers2/ , converted to git on 2012-09-28
with cvs2git (cvs2svn 2.4.0).

The old 1.0.x source history (2004-2005) from Robert S Thomas and Chad McHenry
can be found at https://github.com/jdmonin/JSettlers1
<<<<<<< HEAD
or http://sourceforge.net/projects/jsettlers/ .


### Reference: Required library JARs

These are automatically downloaded by gradle and added to the project.
They're listed here for reference or if you want to download them manually.

- For API JARs (protobuf, servlets, websockets):
     - Locate `protobuf-java-3.17.3.jar` by
       [searching maven for g:"com.google.protobuf" AND a:"protobuf-java" AND v:"3.17.3"](http://search.maven.org/#search%7Cga%7C1%7Cg%3A%22com.google.protobuf%22%20AND%20a%3A%22protobuf-java%22%20AND%20v%3A%223.17.3%22),
       then clicking **jar** in the search results. Or, click version **3.17.3** in the search results
       and then click the link to browse the repository, which will get you to a maven repo folder
       like http://repo1.maven.org/maven2/com/google/protobuf/protobuf-java/3.17.3/
     - Download it to the project's top-level `lib` directory
     - Locate and download `protobuf-java-util-3.17.3.jar`
          - [search maven for g:"com.google.protobuf" AND a:"protobuf-java-util" AND v:"3.17.3"](http://search.maven.org/#search%7Cga%7C1%7Cg%3A%22com.google.protobuf%22%20AND%20a%3A%22protobuf-java-util%22%20AND%20v%3A%223.17.3%22)
     - Locate and download `servlet-api-3.1.jar`
          - [search maven for g:"javax.servlet" AND a:"javax.servlet-api" AND v:"3.1.0"](http://search.maven.org/#search%7Cga%7C1%7Cg%3A%22javax.servlet%22%20AND%20a%3A%22javax.servlet-api%22%20AND%20v%3A%223.1.0%22)
     - Locate and download `javax.websocket-api-1.0.jar`
          - [search maven for g:"javax.websocket" AND a:"javax.websocket-api" AND v:"1.0"](http://search.maven.org/#search%7Cga%7C1%7Cg%3A%22javax.websocket%22%20AND%20a%3A%22javax.websocket-api%22%20AND%20v%3A%221.0%22)
- For runtime JARs (protobuf-java-util dependencies, needed for servlet and json but not protobuf-only standalone server):
     - `gson-2.8.6.jar`
          - [search maven for g:"com.google.code.gson" AND a:"gson" AND v:"2.8.6"](http://search.maven.org/#search%7Cga%7C1%7Cg%3A%22com.google.code.gson%22%20AND%20a%3A%22gson%22%20AND%20v%3A%222.8.6%22)
     - `guava-30.1.1-android.jar`
          - [search maven for g:"com.google.guava" AND a:"guava" AND v:"30.1.1-android"](http://search.maven.org/#search%7Cga%7C1%7Cg%3A%22com.google.guava%22%20AND%20a%3A%22guava%22%20AND%20v%3A%2230.1.1-android%22)
     - To see other possible dependencies, you can run `gradle dependencies` and examine the `runtimeClasspath` section.
=======
or https://sourceforge.net/projects/jsettlers/ .
That JSettlers1 repo also includes jsettlers-1-1-branch which has
Jeremy Monin's first JSettlers releases 1.1.00 through 1.1.06.
>>>>>>> c8e3c713
<|MERGE_RESOLUTION|>--- conflicted
+++ resolved
@@ -90,16 +90,10 @@
 
 ### Development
 
-<<<<<<< HEAD
 Coding is done in Java 8, but should compile cleanly in newer JDKs.
 (v2.2 used java 7 for backwards compatibility; v2.0 and 2.1 used 6; 1.2 used java 5.)
-The build system is gradle 5.6 or 6.x. Use any IDE you want, including vi.
-=======
-Coding is done in Java 7, but should compile cleanly in newer JDKs.
-(v2.0 and 2.1 used java 6 for backwards compatibility; 1.2 used java 5.)
-The build system is gradle 5.6 or higher (which requires java 8);
-the newest tested version is gradle 6.4. Use any IDE you want, including vi.
->>>>>>> c8e3c713
+The build system is gradle 5.6 or 6.x; the newest tested version is gradle 6.4.
+Use any IDE you want, including vi.
 Use spaces, not tabs.  Please try to keep the other conventions of the
 current code (see "Coding Style" below for more details.).
 
@@ -1184,8 +1178,9 @@
 
 The old 1.0.x source history (2004-2005) from Robert S Thomas and Chad McHenry
 can be found at https://github.com/jdmonin/JSettlers1
-<<<<<<< HEAD
-or http://sourceforge.net/projects/jsettlers/ .
+or https://sourceforge.net/projects/jsettlers/ .
+That JSettlers1 repo also includes jsettlers-1-1-branch which has
+Jeremy Monin's first JSettlers releases 1.1.00 through 1.1.06.
 
 
 ### Reference: Required library JARs
@@ -1212,8 +1207,3 @@
      - `guava-30.1.1-android.jar`
           - [search maven for g:"com.google.guava" AND a:"guava" AND v:"30.1.1-android"](http://search.maven.org/#search%7Cga%7C1%7Cg%3A%22com.google.guava%22%20AND%20a%3A%22guava%22%20AND%20v%3A%2230.1.1-android%22)
      - To see other possible dependencies, you can run `gradle dependencies` and examine the `runtimeClasspath` section.
-=======
-or https://sourceforge.net/projects/jsettlers/ .
-That JSettlers1 repo also includes jsettlers-1-1-branch which has
-Jeremy Monin's first JSettlers releases 1.1.00 through 1.1.06.
->>>>>>> c8e3c713
