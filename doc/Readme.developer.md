# Developing JSettlers

## Contents

- Overall structure of the code and project
- Tips for debugging
- Setup instructions for JSettlers as an Eclipse project
- Build Setup and Results
- Recommended debug/run configurations for testing
- Using protobuf (optional)
- To configure a sqlite database for testing
- Current partially-done work
- To do: The current TODO list
- Developing with a database (JDBC)
- Internationalization (I18N)
- Robots (AI)
- Network Communication and interop with other versions or languages
- Coding Style
- Release Testing
- JSettlers on Github



## Overall structure of the code and project

### Project layout

This project uses ant (or IDEs) to build. For developer familiarity, the project
uses the directory structure/layout of a maven/gradle project. v2 and later
versions use gradle to build. Stable versions 1.x.xx used ant.

Also see the "Build Setup and Results" section.

### Packages and notable classes

The most important major classes have several paragraphs of class javadocs
describing their structure and interactions. If something is unclear after
reading those docs and this README section, please file an issue at github
or email `jsettlers@nand.net` to clarify things.

The main server class is `soc.server.SOCServer`; clients' requests and actions
are dispatched into `SOCServerMessageHandler`, `SOCGameMessageHandler`, and
`SOCGameHandler`. The client communication and game-list window is in
`soc.client.SOCPlayerClient`, and in-game interface is in
`soc.client.SOCPlayerInterface`. Game state is held at the server in
`soc.game.SOCGame` and its fields; only partial game state is known at clients.
The game's "business logic" is mostly in `SOCGame`, `SOCPlayer`, and `SOCBoard`.
The sea board and scenarios use `SOCBoardLarge`.

Communication is described in soc.message.SOCMessage. Robots talk with the
server like normal human clients. Most robot messages are per-game; instead
of being handled in SOCRobotClient, these are handled in a loop in
SOCRobotBrain.run().

v3 uses Protobuf to communicate, see `src/main/proto/message.proto` for
the `FromServer` and `FromClient` main message types. For more details see
the "Network Communication and interop" section below.

The v3 web app server runs in a Java servlet container such as Jetty or Tomcat.
This is currently optional. Web app HTML content is under src/main/webapp and
servlets are under src/main/java/socweb/ .

Game options and scenario rules are controlled through SOCGameOption;
see initAllOptions javadoc for a list. Options have flags for their properties
("hidden internal option", "drop if not set", etc). All scenario-related
game option keynames start with `_SC_`, and provide special rules for the
scenario.

Coding is done in Java 7, but should compile cleanly in newer JDKs. (v1.2 and
v2.0 used java 5 for backwards compatibility; earlier versions used java 1.4.)
The build system is Ant, which is natively understood by Eclipse, or Gradle.
Use any IDE you want, including vi.  Use spaces, not tabs.  Please try to keep
the other conventions of the code already there (see "Coding Style" below for
more details.).

When adding new methods or fields, describe them in javadoc, including the
`@since` marker and the one-sentence summary (even though some old methods
don't have that summary).

When submitting patches, please use unified diff (`-ur`) format.

For more information about the AI, please see the "Robots (AI)" section
and Robert S Thomas' dissertation.

For more information about the board coordinates, see the dissertation appendix A,
or javadocs in `soc.game.SOCBoard`, and `/docs/hexcoord.gif` and `hexcoord-6player.gif`.
To show piece coordinates in the board's tooltips, in the game window chat box type:
`=*= showcoords`  To no longer show those coordinates, type: `=*= hidecoords`

The client's structure was refactored in 2.0 by Paul Bilnoski.  Paul's description of this work:

> Added two major new pieces of API: PlayerClientListener and GameDisplay. These are spliced between the `SOCPlayerClient` and AWT UI code, primarily found in `SOCPlayerInterface`. The APIs are used by the player client abstract network communication away from the UI - to communicate with the UI about network events received and receive events to send to the server. Some of it is done using inner classes and interfaces which should be split out into an improved package structure.


## Tips for Debugging

You can use debug commands in any practice game, by typing into the game chat
textfield.  Type `*help*` for a list of commands.  Debug commands can give resources
or dev cards to players, freely place pieces on the board, remove a bot from the
game, etc.  There are also a few robot debugging commands, not listed in `*help*`;
see the "Robots (AI)" section.

To help with security and prevent cheats, by default debug commands are disabled
except for practice games.  If you need to use debug commands on a multi-player
server, start that server with `-Djsettlers.allow.debug=Y` and connect with username `debug`.
For security, please use sqlite or another database and make a "debug" account with
a password (see [Readme.md](../Readme.md) section "Database Setup").  Except for
practice games, no other username can use debug commands.

To print the contents of messages sent between the server and client, start the
client with vm argument `-Djsettlers.debug.traffic=Y` (this goes before `-jar` if using
the command line). This works for the player client and the robot client, including
bots started as part of the SOCServer. For each message, robot clients will print its
direction `IN -` (from server) or `OUT -` (from bot) + their name + ` - ` + message data.
When a bot client appears idle and isn't receiving messages for any particular active game,
it won't print SOCServerPings.

If you want to inspect the game object state at the server or robot:

- Set a breakpoint at `SOCServer.processDebugCommand` or `SOCServerMessageHandler.handleGAMETEXTMSG`
- send a text message from a client's chat textfield, and inspect the game obj
  at that point
- To inspect game state at robot, breakpoint `SOCRobotClient.treat` and send a
  text message like `*BOTLIST*` or `robot2:current-plans`
- To trace robot decisions and actions for incoming messages, set a breakpoint
  in `SOCRobotBrain.run` at `turnEventsCurrent.addElement(mes);`
- On Linux/Unix JVMs, you can print a stack trace / thread dump at the server by
  sending `SIGQUIT (kill -QUIT pidnumber)` . In deadlocks the thread dump won't
  show what has an object locked, but may show what's waiting on the object.
- If you've set breakpoints in any robot code, temporarily increase
  `SOCServer.ROBOT_FORCE_ENDTURN_SECONDS` so the bot's turns won't be ended early
  for inactivity while you're debugging.

Some game options are meant to be set by the server during game creation,
not requested by the client.  Their option keynames all start with '_'.
(These are used for game scenario rules.)  The New Game Options frame normally
hides them during game setup.  If you want to show them:

- Launch the client
- Start a Server, or Join a Server
- In the Nickname field, type: `debug`
- Click Practice or New Game

The values you set may still be overridden by the server in SOCGameOption.adjustOptionsToKnown.

To use the "Free Placement" debug mode, type this debug command on your turn:

	*FREEPLACE* 1

You can then build and place pieces without consuming resources, by clicking
or right-clicking on the board.  (Don't use the "Buy" buttons for Free
Placement.) The placements must follow game rules, except that they cost
no resources. To place for another player, click their face icon.  You cannot
remove a piece once it is placed.

During initial placement, you can use Free Placement for any player/bot to
set up some or all of the initial settlements and roads/ships. The number of
settlements must equal the number of roads/ships before the game can continue.

The placed pieces accumulate victory points for their players as normal, and
Longest Road is tracked.  If a player gets 10 VP total, the game will be over
when their turn arrives; your own player would win the game immediately.

To exit Free Placement mode, either click "Done" (which will end your turn)
or type this debug command:

	*FREEPLACE* 0

When exiting Free Placement mode during initial placement, all players must have
either 1 settlement and road, or at least 2 settlements and roads.  This allows
the game setup routines to work properly during this debug mode.  The current
player will be set to the first player (if 2+ settlements/roads placed) or the
last player (1 settlement placed).

In Eclipse, increase the console buffer size before long test runs, so you can
scroll up to see the entire game's debug output.  Go to Eclipse Preferences ->
`Run/Debug` -> `Console`, and either un-check "Limit console output", or set it
to a size larger than the default 80000 characters.  Robots and network messages
can create a lot of output, so can javadoc generation.

These debug commands are used at the client to help show the board's status:

- `=*= showcoords` or `=*= hidecoords`: show or hide coordinates of the playing
  piece, hex, etc currently at the mouse pointer's location.

- `=*= show: all` or `=*= hide: all`: show or hide potential and legal piece
  placements which are currently valid for player 0 (sits in the upper-left
  corner); available only for the sea board layout, not the classic 4- or
  6-player boards. Yellow shapes show legal coordinates, green shows potential,
  red shows "on land". To show only some piece types' legals and potentials, 
  instead of 'all' use an index number from the
  `SOCBoardPanel.debugShowPotentials` javadoc.

If you want the robots to play a few games without any humans, set this
property on the command line when starting the server:
`-Djsettlers.bots.botgames.total=5`. As each game finishes, a new bot-only
game will be started until 5 have been played. You can optionally use the client
to observe a bot-only game. Also if `jsettlers.bots.botgames.total` != 0, at any
time the client can create a new game and start it as bots-only using the debug
command `*STARTBOTGAME* [maxBots]`. See the "Robots (AI)" section for more
details on bot testing.

### JSettlers client properties for debugging and testing

To use any of these, specify them in the IDE or java command line as JVM
parameters (before the SOCPlayerClient class name, not after):

- `-Djsettlers.locale=es_MX` - Use a different locale
- `-Djsettlers.debug.traffic=Y` - Print network traffic; see above for details
- `-Djsettlers.debug.clear_prefs=PI_width,PI_height` - Remove these persistent
  preferences at startup. See SOCPlayerClient PREF_* fields for all name keys.


## Setup instructions for JSettlers as an Eclipse project

Written for Eclipse 3.6, should be applicable to other versions with minor changes.
These instructions can be adapted to import JSettlers and its `build.xml` into
other IDEs.

- For protobuf:
     - Locate `protobuf-lite-3.0.1.jar` by
       [searching maven for protobuf-lite](http://search.maven.org/#search%7Cga%7C1%7Ca%3A%22protobuf-lite%22),
       which will get you to a maven repo folder like http://repo1.maven.org/maven2/com/google/protobuf/protobuf-lite/3.0.1/
     - Download it to the project's top-level `lib` directory
- Choose File -> New -> Project... -> Java -> Java Project from Existing Ant Buildfile.
- Browse to the cloned repo's `build.xml`, select the "javac" task in target "compile"
- Check the box "Link to the buildfile in the file system"
- Hit Finish.
- Project -> Properties: Resource: Text file encoding: UTF-8 -> OK
- Project properties -> Java build path -> Libraries -> Add External JARs
  -> Browse to `lib/protobuf-lite-3.0.1.jar`
- To add the `soc.proto.*` classes generated by protobuf:  
  Project properties -> Java build path -> Source tab -> Link source...
     - Linked folder location: Browse to generated/src/proto/main/java
     - Folder name: **proto-gen**
     - Click Finish
     - To ignore unavoidable warnings about the generated java syntax:  
       Still in the Source tab of the build path properties, expand **proto-gen**
       to see this line: "Ignore optional compile problems: No"
     - Double-click that to change "No" to "Yes"
     - Click OK
- To add the `resources` directory:
     - In the Package Explorer tree right-click the project name -> New ->
       Folder. In that dialog click Advanced, select the radio button
       "Link to alternate location (Linked Folder)", then Browse to
       `src/main/resources/resources`, click Finish.
- To add the `test` directory and JUnit tests:
     - In the Package Explorer tree right-click the project name -> New ->
       Folder. Click Advanced, select "Link to alternate location (Linked
       Folder)", Browse to `src/test`, click Finish.
     - In Package Explorer expand the `test` folder and right-click `java` ->
       Build Path -> Use as Source Folder.
- To clear warnings from generated source:
     - Project menu -> Clean...
     - Check the box "Start a build immediately"
     - Click OK
- You'll need to run the `build` target once before you run JSettlers,
  to copy resources into `target` from `src/main/resources/`.

Continue reading to see how to set up the builds and the coding style in Eclipse.


## Build Setup and Results

Before building, make sure you have the Java Development Kit version 7 or later.
If you simply want to run the client or server, you only need the Java Runtime
(JRE). If you wish to maintain a user database for your server, you need MySQL
or PostgreSQL installed and configured, or the sqlite jdbc driver for a
file-based local database.

This project was designed to build with eclipse, or with the Ant tool available
from [http://ant.apache.org/](http://ant.apache.org/).

If not using an IDE like eclipse, check the `build.xml` file. There may be
build variables you may want to change locally. These can be changed by
creating a `build.properties` file, or from the ant command line by passing
a `-Dname=value` parameter.

There are several build targets, here are the most useful ones:

- `build`: create project jar files. (default)
- `clean`: clean the project of all generated files
- `dist-src`: create a tarball of the source tree (jsettlers-3.x.xx-src.tar.gz)
- `dist-full`: `build` & `dist-src` and a tarball of the source + built JARs (jsettlers-3.x.xx-full.tar.gz)
- `javadoc`: create JavaDoc files in "target/docs/api"
- `build-i18neditor`: create `PTE.jar` for maintaining i18n translations (not built by default)

All files created by building are in the `target` directory, including
JARs, Java .class files, and JavaDoc files. Distribution tarballs, zip
files, and installation files are placed in `target/dist`. If you run dist-src or
dist-full, run the `dist-tar-clean` target afterwards to remove temp files.

Note: Even if you're in an IDE running SOCServer or SOCPlayerClient as Java apps,
first build either the `build` or `compile` target to copy resources into
`target/classes/resources/` from `src/main/resources`; otherwise startup will
fail with this error:

    Packaging error: Cannot determine JSettlers version


## Recommended debug/run configurations for testing

In my IDE's JSettlers project, I've created these debug/run configurations:

    Java applet: soc.client.SOCApplet
        width 700, height 500
        parameters: PORT = 8880

    Java applications:
        cli-noargs: soc.client.SOCPlayerClient

        socserver: soc.server.SOCServer
            arguments: -o N7=t7 -o RD=y -Djsettlers.startrobots=7
                -Djsettlers.allow.debug=Y 8880 20 dbuser dbpass

        socserver-protobuf (_optional_): soc.server.SOCServer
            arguments: -o N7=t7 -o RD=y -Djsettlers.startrobots=7
                -Dserver.protobuf=Y -Djsettlers.bots.cookie=PRO
                -Djsettlers.allow.debug=Y 8880 20 dbuser dbpass

        socserver-sqlite (_optional_): soc.server.SOCServer
            arguments: -o N7=t7 -o RD=y -Djsettlers.db.url=jdbc:sqlite:jsettlers.sqlite
                -Djsettlers.startrobots=7 -Djsettlers.allow.debug=Y
                -Djsettlers.accounts.admins=adm 8880 20 dbuser dbpass
            working directory: filesystem: JSettlers2/target

The server will start 7 bots with the above configuration.  If you need to
stop and start your own bots, then add `-Djsettlers.bots.cookie=cook` to the
server configuration arguments, and create these Java application configs:

    robot1: soc.robot.SOCRobotClient
        arguments: localhost 8880 robot1 r1 cook
    robot2: soc.robot.SOCRobotClient
        arguments: localhost 8880 robot2 r2 cook

For automated functional testing, the project also includes the script
`src/test/bin/test_func_srv_startup_params.py`; run and update this script if
you are developing anything related to game options or jsettlers properties.


## Using protobuf (currently optional; work in progress)

Right now protobuf support is a work in progress in the v3 branch.
Until its conversion is complete, use the SOCMessage network described
in the "Network Communication and interop" section. Here are some brief
notes:

- Development and the JSettlers build require `protobuf-lite-3.0.1.jar`.
  Running `gradle test` can download it for you, or see above under
  "Setup instructions for JSettlers as an Eclipse project" for a URL.
- `build.gradle` can generate Java classes from the *.proto files.
  There are no protobuf tasks in the Ant `build.xml`, you'll need to use gradle
  if you make changes to *.proto. If you don't need to change any proto files,
  you can use the pre-generated message class sources included in the repo at
  `/generated/src/proto/main/java`.
- Running `gradle compileJava` or `gradle test` will automatically run `protoc`
  if any *.proto files have changed.
- Currently the server JAR can't automatically locate the protobuf-lite JAR.
  If you aren't running Protobuf on the server, this won't cause an error.
- To run the JSettlers server JAR with protobuf support, instead of the usual
  `-jar` command line argument (which ignores CLASSPATH), use this style:

      export CLASSPATH=$CLASSPATH:/path/to/protobuf-lite-3.0.1.jar  # <-- run this just once

      java -cp $CLASSPATH:JSettlersServer.jar soc.server.SOCServer -Dserver.protobuf=Y

  On Windows, place `protobuf-lite-3.0.1.jar` in the same folder as the
  JSettlers JAR and run a command prompt in that folder:

      java -cp protobuf-lite-3.0.1.jar;JSettlersServer.jar soc.server.SOCServer -Dserver.protobuf=Y

  Once the server starts up, you should see a line like this in the console:

      The server is ready. Listening on port 8880, protobuf listening on port 4000

- The server's default protobuf port is 4000. To change it, after `-Dserver.protobuf=Y` add:

      -Dserver.protobuf.port=12345

- As usual, you can add the `server.protobuf` and `server.protobuf.port` properties to
  a `jsserver.properties` file instead of always having them on the server command line.
- For very basic testing, see the sample protobuf robot client class `soc.robot.protobuf.DummyProtoClient`.
     - So that the standalone proto bot can connect, start the server with the flag property to print its random
       cookie: `-Djsettlers.bots.showcookie=Y` or set a specific cookie like `-Djsettlers.bots.cookie=PRO`.
     - Start the sample client with a command line like:

           java -cp $CLASSPATH:JSettlers.jar soc.robot.protobuf.DummyProtoClient localhost PRO

     - This sample client connects like a bot but can't participate in games at this point.
- For interop with other languages, see the python sample protobuf client `DummyProtoClient`.
     - The gradle build creates protobuf python classes under `/generated/src/proto/main/python`
       alongside the java ones; those should work with python 2 or 3.
     - Like the java `DummyProtoClient`, this sample python client connects like a bot but can't join games.
       It includes functions to implement `Message.writeDelimitedTo` and `Message.parseDelimitedFrom`
       since those are included only with protobuf's java runtime, not other languages.
     - The sample client is written in Python 3.
     - To install the protobuf python runtime, run:  
       `pip3 install protobuf`  
     - DummyProtoClient was tested with python protobuf runtime v3.4.0. To print your installed runtime version, run:  
       `python3 -c "import google.protobuf; print(google.protobuf.__version__)"`
     - To run DummyProtoClient, your `PYTHONPATH` must include the `/generated/src/proto/main/python`
       and `/src/main/python` subdirectories witin the repo. If your shell supports environment variables,
       from the repo's top-level directory you could run DummyProtoClient like:

           export PYTHONPATH=${PYTHONPATH}:$PWD/generated/src/proto/main/python:$PWD/src/main/python

           src/main/python/soc/robot/dummy_proto_client.py localhost PRO

## To configure a sqlite database for testing

These instructions are written for Eclipse 3.6. See also the "Developing with a
database (JDBC)" section of this readme. JSettlers+sqlite works with standard
Eclipse; the j2ee eclipse also has a convenient data browser. Note that
[Readme.md](../Readme.md) mentions a command-line option
`-Djsettlers.db.jar=driverfile.jar`; that's needed only while running the
jsettlers JAR from the command line, not running inside the IDE.

- See the `socserver-sqlite` IDE Run Configuration in the previous section;
  this config includes the sqlite database you're about to configure.
- Download the driver from https://bitbucket.org/xerial/sqlite-jdbc.
  The downloaded JAR might have a name like `sqlite-jdbc-3.15.1.jar`.
  These instructions use a generic name `sqlite-jdbc-3.xx.y`.
- Project properties -> Java build path -> Libraries -> Add External JARs ->
     Browse to `sqlite-jdbc-3.xx.y.jar`
- If using eclipse j2ee instead of basic Eclipse:
  - Eclipse menu -> prefs -> data mgmt -> connectivity -> driver definitions -> Add
  - Select `SQLite JDBC Driver`
  - Jar list -> edit (or add, if empty) -> navigate to `sqlite-jdbc-3.xx.y.jar` -> OK
- Build the project from `build.xml`, to copy `target/classes/resources/version.info`
  and other resources from `src/main/resources`

- Create and initialize the db file:
  - in Run Configurations dialog:
    - duplicate `socserver-sqlite` -> `socserver-sqlite-setup`
        - program arguments: add at beginning of args: `-Djsettlers.db.script.setup=../src/main/bin/sql/jsettlers-tables-sqlite.sql`
  - Run the `socserver-sqlite-setup` configuration
  - This line should appear in the console: `Setup script was successful. Exiting now.`
- If using eclipse j2ee, add the database so you can add tables and query it:
  - `Window -> show view -> other... -> data mgmt -> data source explorer`
  - Right-click Database Connections, choose New
    - Type: SQLite ; give a description and click Next
    - Browse to `jsettlers.sqlite` (it's most likely in your workspace, or the
      server's working directory)
  - Click "Test Connection"
  - Click Finish
- Run the `socserver-sqlite` configuration
  - This line should appear in the console: `User database initialized.`
- The database is now ready for use, development, and debugging.
- To create player users, see [Readme.md](../Readme.md) and use `SOCAccountClient`.
  The first account you create should be `adm` (named in property
  `-Djsettlers.accounts.admins=adm`) which can then create others.


## Current partially-done work

- Conversion from SOCMessage classes to Protobuf: Server, robots, client
- Search the source for `/*18N*/` and externalize those strings; see "I18N"
  section below


## To do: The current TODO list

Work on these possible roadmap items has not yet begun. This list is ranked
from easier, to more difficult. You can also search the source for TODO for
ideas.

- Visual reminder to player when they've made a trade offer
- Show # VP when choosing where to sit, if game is in progress
- Keyboard shortcuts for "roll", "done" buttons
- Occasionally the board does not re-scale at game reset
- Kick robots if inactive but current player in game, assume they're buggy (use forceEndTurn)
- Control the speed of robots in practice games
  - Adjust `SOCRobotBrain.pause`, `ROBOT_FORCE_ENDTURN_TRADEOFFER_SECONDS`, etc
- Sound effects
- Add more functional and unit tests, in `src/test/bin/` and `src/test/java/` directories and `build.xml`
- Possible: Auto-add robots when needed as server runs, with server active-game count
    - Only do so if `jsettlers.startrobots` property is set
- refactor: `ga.getPlayer(ga.getCurrentPlayer())` or `getClient().getClientManager()`
- Refactor `SOCRobotClient`: Move simple handle-methods which don't put the
  message into brainQ, but only update game fields/methods, into
  SOCDisplayless if possible.
- Refactor: `SOCGameOption` static methods to check and change values within a set
- Refactor: name of dev-cards consolidate
- Refactor: resource-type constants consolidate somewhere (Clay, Wheat, etc)
    - Currently in 2 places: `SOCResourceConstants.CLAY` vs `SOCPlayerElement.CLAY`
- Refactor: combine the `cli/displayless/robot` endturn-like methods. For example,
  search for `ga.setCurrentDice(0)`, or `newToOld`, or `ga.resetVoteClear`
- Machine-readable specs for each network message type's parameters (type,
  required/optional, etc) which could potentially generate a client library
  in other languages or validate the java message classes
- Sample client code for the network protocol in python, js, or another language
- Docker (dockerfile in git) or other containerization, including sqlite jdbc and
  a `jsserver.properties` using sqlite
    - Related bootstrapping issue: admin doc reminder to create admin account
      right away, name that admin in jsserver.properties
- User documentation is out of date; unsure if any user ever reads it anyway
- At board reset, game observers not currently handled properly
- Property for read-only database use without errors
- Game "owner" with extra powers (kick out player, etc)
    - What happens if owner loses connection?
- Customize bot names (txt file or startup property) in srv.setupLocalRobots
- "Hot seat" mode (multiple human players sharing a screen on 1 client)
- Monitoring: Command line utility or html-based dashboard: Uptime, health of
  bots, currently active/total games from `*STATS*` cmd, client versions, any
  errors, etc
- Per-game thread/message queue at server (use SOCMessageForGame.getGame)
- HTML5 client
- Cities & Knights support
    - UI mock-ups
    - state change / network message plans
    - robot support
- Support for multiple game types
    - At server: Other game types would extend GameHandler (like SOCGameHandler)
    - When client connects: Game list, scenario list, and game options would
      need to deal with multiple game types
    - SOCJoinGame message: Add optional gametype field at end (blank for
      current type SOC; older clients wouldn't send the field)


## Developing with a database (JDBC)

JSettlers can optionally use a database to store users and passwords, game
score history, and robot parameters.  If databases interest you, the project
welcomes contributions. Please keep these things in mind:

- The DB is an optional part of jsettlers, other functions can't rely on it.
- DB code should be vendor-neutral and run on mysql, postgres, sqlite, oracle, etc.
  Please test against sqlite and at least one other db type before sending a pull request.
- See [Readme.md](../Readme.md) for JDBC driver download sites, URL syntax,
  and server command-line arguments.
- For test runs inside Eclipse, add the JDBC driver to the project's
  build path -> Libraries -> Add External JAR, or add it to the classpath tab of
  SOCServer's eclipse Run Configuration; that option is
  useful when testing against multiple database types.
- See also the "To configure a sqlite database for testing" section of this readme.


## Internationalization (I18N)

An internationalization framework was put into place for v2.0.00.
Temporary work in progress is surrounded by marker comments:
`/*I*/"{0} has won the game with {1} points."/*18N*/`

When building strings that the user will see, don't use + to build the strings;
use strings.get or strings.getSpecial with parameter placeholders such as {0}.
(At the server, use `messageToPlayerKeyed`, `messageToPlayerKeyedSpecial`,
`messageToGameKeyed`, etc.). The client strings live in
`soc/client/strings/data*.properties`.  An example commit is 68c3972.
The server strings live in `soc/server/strings/*.properties`.  An example
commit is 3e062b7. See the comments at the top of any *.properties file for
format details.

If an i18n string lookup's english text isn't obvious from the key, add it as a
comment to make searching the source for strings easier:

	setTooltipText(strings.get("hpan.points.total.yours"));  // "Your victory point total"

Note that all java properties files use `ISO-8859-1`, not `UTF-8`, as their
encoding. Make sure your editor or IDE honors this encoding format.
Unfortunately you must use `\uXXXX` for characters outside that 8-bit encoding's
range, directly or with the `native2ascii` utility:

	native2ascii -encoding utf8 examplefile.utf8 examplefile.properties

You can use the included editor `net.nand.util.i18n.gui.PTEMain` to edit
localized strings for two locales side by side; this editor has unicode
support and color hilighting, and will convert to `ISO-8859-1` (with unicode
escapes) automatically when saving. See `src/main/java/net/nand/util/i18n/README.txt`
for more details.

Before running PTEMain for the first time, you must build the JSettlers build
target (using Ant or with `build.xml` imported into your IDE) so that the
PTEMain editor's own externalized strings will be available.

When starting the editor this message is harmless, because preferences are stored per-user:

    Dec 6, 2013 3:59:16 PM java.util.prefs.WindowsPreferences <init>
    WARNING: Could not open/create prefs root node Software\JavaSoft\Prefs at root 0x80000002. Windows RegCreateKeyEx(...) returned error code 5.

To override system locales for testing, launch the client with vm argument
`-Djsettlers.locale=es` (this goes before -jar if using the command line).

Pseudolocalization for testing (en_AA locale) uses StringUtil from the JBoss
Ant-Gettext utilities. See command-line utility
`net.nand.util.i18n.PropsFilePseudoLocalizer`.

Thanks to Luis A. Ramirez for building the initial client i18n framework and
advocating i18n-friendly programming practices throughout the code base with
helpful specific suggestions.


## Robots (AI)

If you're interested in experimental changes to the jsettlers robots, or writing
a "third-party" robot to connect to jsettlers, read this section.

The project was originally started as Robert S Thomas' PhD dissertation about AI
agents, so there's some instrumentation for the bots but it's not entirely
documented.  For a technical overview of how the bots plan their actions, start
at the SOCRobotBrain class javadoc.

There are a few bot debugging commands, such as print-vars and stats. To send
them, type `botname:command` into the chat textbox while playing or observing a
game with bots: `robot 7:stats`. See `SOCRobotClient.handleGAMETEXTMSG_debug`
for more details.

You can also build pieces for the bots using "Free Placement" debug mode (see
above) to help set up debugging or testing situations, including the game's
initial placement.

When testing with the robots, you may need to send them resources or commands
on their turn. The easiest way to do that is to type the debug command but don't
hit enter, then wait for the bot to offer a trade. The trade offer will give a
few seconds to send the command. On the other hand if you want the bots to move
quickly, use the No Trading house rule and play on the 6-player board, where the
bots have shorter delays since there might be more players (but you can also use
this board with 2-4 players).

If you're looking to make minor changes, it's probably best to fork the
`soc.robot` package and go from the classes and javadocs there.  For a larger
change, some parts of soc.robot might still be useful to talk with the server
and track the game's other players.  Robert S Thomas' dissertation also has
some discussion on those structures.

Right now bots are instantiated within the server for security; for a 3rd-party
bot, start with the `soc.robot.SOCRobotClient` class. You can start a bot
separately from the server through the `SOCRobotClient` constructor or main
method. For trivial example subclasses extending `SOCRobotClient` and
`SOCRobotBrain`, see `soc.robot.sample3p.Sample3PClient` and `Sample3PBrain`.
The `Sample3PClient` class javadoc mentions useful server properties such as
`jsettlers.bots.percent3p` and `jsettlers.bots.timeout.turn`.

The server generates a security cookie that bots must send at connect. You can
view the cookie by starting the server with `-Djsettlers.bots.showcookie=Y` or
override it with something like `-Djsettlers.bots.cookie=foo`

For bot testing and statistics, you can have the server run some robot-only
games (no human players) with the jsettlers.bots.botgames.total property.
To run 7 robot-only games in a row, with each game randomly choosing from 10
robot players, you could start the server with:
`-Djsettlers.startrobots=10 -Djsettlers.bots.botgames.total=7`. The robot-only
games run at a quick pace, about 2 minutes for a 4-player game. You can use the
jsettlers client to observe a bot game as it plays.

To speed up or slow down robot-only games, start the server with this tuning
option to set the length of SOCRobotBrain pauses during bot-only games: For
example `-Djsettlers.bots.fast_pause_percent=10` will pause for only 10% as long
as in normal games.

If `jsettlers.bots.botgames.total` != 0 (including < 0), at any time the client
can create a new game, join but not sit down at a seat, and start that game as
bots-only using the debug command `*STARTBOTGAME* [maxBots]` to test the bots
with any given combination of game options and scenarios.

For robustness testing, the `SOCRobotClient.debugRandomPause` flag can be enabled
by editing its declaration to inject random delays into handling messages and
commands from the server.


## Network Communication and interop with other versions or languages

Players' clients talk to the JSettlers server using a simple string-based
message format. See "Overall Structure" for an overview on network message
handling. Communication format and more details are described in
`soc.message.SOCMessage`. To see all message traffic from a client, set
`jsettlers.debug.traffic=Y` (see "Tips for Debugging" section).

Keeping the network protocol simple helps with interoperability between different
versions and implementations. At the TCP level, JSettlers messages are unicode
Strings sent using `DataOutputStream.writeUTF(String)` and
`DataInputStream.readUTF()`.

AI bots, server monitors, or other client programs can also be written in
non-Java languages. Such clients could communicate with JSettlers by
implementing `writeUTF` and `readUTF` (searching online finds sample code
for popular languages), looking for the message types they need to work with
(listed in `SOCMessage`), and decoding/encoding those message types. See
"Overall Structure" above and class javadocs of `SOCMessage`,
`SOCDisplaylessPlayerClient`, `SOCRobotClient`,
`soc.server.genericServer.Server`, and `SOCServer`.

**protobuf** conversion is under way in the experimental v3 branch.
The `FromServer` and `FromClient` message types are sent over TCP using
Message.writeDelimitedTo(..) and Message.parseDelimitedFrom(..); see also
`src/main/java/soc/server/genericServer/ProtoConnection.java`. Until the
server, client, and bots are converted to use protobuf internally, temporary
SOCMessage.toMsg/toProto methods will convert back and forth as needed.


## Coding Style

Scroll down a bit if you just want to see how to set up the style in Eclipse.

This is the project's coding style, based on the original authors' style.
This section has more detail than you need to know, but it's here if you're
interested. Although we may not agree with every detail of it, for consistency's
sake please keep the conventions of the code that's already there.

Use spaces, not tabs.  The basic indent is 4.  Place braces on their own line.
Lines should be less than about 120 characters long; if you have to indent too
much, consider refactoring into a new method.

Use 1 blank line between methods.  If you have nested classes, use 3 blank lines
between them, and comment each one's closing brace with the class name. If you
have a long method whose work can be divided into "sections", preface each
section with a `/** javadoc-style */` multi-line comment.

Import individual classes, not entire packages like `soc.game.*`. Some classes
deliberately don't import some others for better separation, especially across
packages, or will import a few specific classes for javadocs only.

If a declaration line is getting too long (about 120 characters), break it and
indent it slightly from the first line, not aligned with the method name. `throws`
declarations are also always indented on the next line:

``` java
    public SOCGameOption(String key, int minVers, int lastModVers,
        boolean defaultValue, boolean dropIfUnused, String desc)
        throws IllegalArgumentException
```

If related methods have the same name but different sets of arguments, indent
all their declarations the same way for easier comparison.

Some methods return in the middle of their body, depending on conditions.
That kind of early return should be marked with a prominent comment such as:

    return;   // <--- Early return: Temporary piece ---

If an i18n string lookup's english text isn't obvious from the key, add it as a
comment to make searching the source for strings easier:

``` java
    setTooltipText(strings.get("hpan.points.total.yours"));  // "Your victory point total"
```

Use parentheses around all boolean expressions and their parts, to make them
easier to see as such:

``` java
    flagvalue = (state == xyz);
    somevar = (testflag) ? a : b;
    somecondition = ((state == xyz) || (players < 4));
```

Some methods end with this style of code:

``` java
    if (x)
        return y;
    else
        return z;
```

In those cases, the return is part of the logical flow of the if-statement:
Both y and z are normal and valid, and deserve equal "visual weight" and indenting.
That section of code should not be reformatted to something like:

``` java
    if (x)
        return y;
    return z;
```

because conventionally in jsettlers, that would mean z is the usual case
and y is less common or is an edge condition.

In emacs, you can place this in your .emacs file to use spaces instead of tabs:

``` emacs
(setq-default c-basic-offset 4)
(setq indent-tabs-mode nil)
```

(courtesy http://www.jwz.org/doc/tabs-vs-spaces.html, which also mentions vi)

You will also want this to have this, which disables auto-reindenting:
`(setq-default c-electric-flag nil)`

### Eclipse coding style setup and tips:

    preferences -> general -> editors -> text editors:
    [x] insert spaces for tabs
    displayed tab width: 8
    [x] show print margin
    print margin column: 120
    [x] show whitespace characters
        configure visibility -> trailing space, trailing ideographic space, trailing tab

    project properties -> java compiler -> configure workspace settings
        compiler compliance level: 1.7

    prefs -> java -> code style -> formatter
        Click "Enable Project Specific Settings", then New
        {
            Profile name: 'jsettlers'
            "based on Eclipse built-in standard"
            [X] Open the edit dialog now

            (Indentation)
            Tab policy: Spaces only
            Indentation: 4
            Tab size: 8
            confirm is unchecked: [ ] Indent empty lines

            (Brace positions)
            All 'next line' except:
            Blocks in case stmt: Next line indented
            Array init: Next line indented
            [X] Keep empty array initializer on one line

            (Control Statements)
            [X] New line before else in if
            [X] New line before catch in try
            [X] New line before finally in try
            [ ] New line before while in do
            [X] Keep 'else if' on one line
            [ ] (all other options)

            (All other tabs)
            Take defaults
        }

        Hit OK
        Make sure the formatter "active profile" is jsettlers
        restart eclipse

        go to prefs -> java -> code style -> formatter
        if it's not active: set active profile to jsettlers & restart eclipse

        prefs -> java -> editor -> typing
            Verify tab 8 spaces, indent 4 spaces:
            [x] Tab key adjusts indentation of current line
        "The tab display value (currently 8) and whether spaces are used to indent lines
        are configured on the formatter preference page.  The current indentation size
        is 4, using spaces."

When you hit enter twice to skip a line in Eclipse, watch for unwanted whitespace because
Eclipse will add whitespace to each blank line to match the current indent.

If desired, in Eclipse preferences, you can bind a key combination to Remove Trailing Whitespace.
This will trim it from the entire file when the key is pressed.

To manually clean up trailing whitespace:

- Eclipse preferences -> general -> editors -> text editors -> `[x] Show whitespace characters`
- Find/Replace: Regular expressions: `Find [\t ]+$`

### Style notes for graphics

The rotated 3:1 port hexes' font is Optima Bold, 21 pt.


## Release Testing

When preparing to release a new version, testing should include:

- Before building the JARs to be tested, `git status` should have no untracked or uncommitted changes
  (the `dist-src` build target also checks this)
- Message Traffic debug prints during all tests, to help debugging if needed:  
  Run server and clients with JVM property `-Djsettlers.debug.traffic=Y`
- Basic functional tests
    - Game setup, join, and reset:
        - Create and start playing a practice game with 1 locked space & 2 bots, past initial placement
          into normal play (roll dice, etc) with default options
        - Create and start playing a practice game on the 6-player board (5 bots), with options like Roll No 7s for First 7 Turns
        - JSettlersServer.jar: Start a dedicated server on another ("remote") machine's text-only console
        - Join that remote server & play a full game, then reset board and start another game
            - `*STATS*` command should include the finished game
            - Bots should rejoin and play
        - JSettlers.jar: Start a local server and a game, start another client, join and start playing game
          (will have 2 human clients & 2 bots)
        - Ensure the 2 clients can talk to each other in the game's chat area
        - Client leaves game (not on their turn): bot should join to replace them & then plays their turn (not unresponsive)
        - New client joins and replaces bot; verify all of player info is sent
        - On own turn, leave again, bot takes over
        - Lock 1 bot seat and reset game: that seat should remain empty, no bot
    - Game play: (as debug user or in practice game)
        - Get and play all non-VP dev card types, and give 1 VP card, with debug commands

                dev: 0 playername
                ...
                dev: 4 playername
        - Road Building with 1 road left, after resource debug command to build the others

                rsrcs: 10 0 0 0 10 playername
                dev: 1 playername

          Should see "You may place your 1 remaining road." & be able to do other actions afterwards
        - 6-player board: On server game with a player and observer, request and use Special Building Phase
    - Basic GUI functions
        - Board resizes with window
        - Sound works
        - Bots' face icons match their name (Robots smarter than Droids)
    - 2 clients: While both connected to a server, start and join a chat channel and talk to each other there
- Automated tests in build.xml `test` target
- New features in this version from [Versions.md](Versions.md)
- Regression testing
    - Start a remote server on a console (linux, etc), should stay up for several days including activity (bot games)
        - v2.0.00+: Run several bot games (`jsettlers.bots.botgames.total=5`);
          join one as observer to make sure the pause is shorter than normal games
    - New features in previous 2 versions from [Versions.md](Versions.md)
    - Each available game option
    - Basic rules and game play
        - Can build pieces by right-clicking board or with the Build Panel
        - Can trade with ports by right-clicking board or using Trade Offer Bank/Port button
        - Trade offer, rejection, counter-offer accept/rejection
        - Can play dev card before dice roll
        - Can win only on your own turn
    - Game reset voting, with: 1 human 2 bots, 2 humans 1 bot, 2 humans 0 bots:
      Humans can vote No to reject bots auto-vote Yes; test No and Yes
    - Version compatibility testing
        - Other versions to use: **1.1.06** before Game Options; **1.1.11** with 6-player board and client bugfixes;
          latest **1.x.xx**; latest **2.0.xx**
        - New client, old server
        - New server, old client
        - Test these specific things for each version:
            - With a 1.x.xx client connected to a 2.0.xx server, available new-game options
              should be the same as a 1.x.xx server (adapts to older client version)
            - Create and start playing a 4-player game, and a 6-player game; allow trading in one of them
            - In the 6-player game, request and use the Special Building Phase
            - Create and start playing a 4-player game with no options (this uses a different message type)
            - In any of those games, lock a bot seat and game reset; make sure that works
              (seatlockstate changes between 1.x.xx and 2.0.xx)
            - On a 2.0.xx server, have 2.0.xx client create game with a scenario (1.x.xx can't join),
              1.x.xx client should see it in gamelist with "(cannot join)" prefix.
              Start another 1.x.xx client and connect, should see in list with that same prefix
    - Server robustness: Bot disconnect/reconnect during game start
        - Start server with vm properties: `-Djsettlers.bots.test.quit_at_joinreq=30` `-Djsettlers.debug.traffic=Y`
        - Connect and start a 6-player game
        - Bots should arrive, game should start
        - Server console should have lines like:  
          `robot 3 leaving at JoinGameRequest('g', 3): jsettlers.bots.test.quit_at_joinreq`  
          `srv.leaveConnection('robot 3') found waiting ga: 'g' (3)`  
          If not, start another game and try again
    - v2.0.00+: StatusMessage "status value" fallback at older versions
        - Start a 2.0.00 or newer server with `-Djsettlers.allow.debug=Y`
        - Start a 2.0.00 client with vm property `-Djsettlers.debug.traffic=Y`
        - That client's initial connection to the server should see at console: `SOCStatusMessage:sv=21`  
          (which is SV_OK_DEBUG_MODE_ON added in 2.0.00)
        - Start a 1.2.00 client with same vm property `-Djsettlers.debug.traffic=Y`
        - That client's initial connection should get sv == 0, should see at console: `SOCStatusMessage:status=Debugging is On`
    - Command line and jsserver.properties
        - Server and client: `-h` / `--help` / `-?`, `--version`
        - Server: Unknown args `-x -z` should print both, then not continue startup
        - Start client w/ no args, start client with host & port on command line
        - Game option defaults on command line, in `jsserver.properties`: `-oVP=t11 -oN7=t5 -oRD=y`
        - Server prop for no chat channels (`jsettlers.client.maxcreatechannels=0`):  
          Client main panel should not see channel create/join/list controls
        - Start server with prop `jsettlers.startrobots=0`:  
          Connect client and try to start a game, should see "No robots on this server" in game text area
- Database setup and Account Admins list
    - SOCAccountClient with a server not using a DB: At connect, should see a message like "This server does not use accounts"
        - To launch SOCAccountClient, use: `java -cp JSettlers.jar soc.client.SOCAccountClient yourserver.example.com 8880`
    - **Test all of the following** with supported DB types: sqlite first, mysql, postgres
        - See [Database.md](Database.md) for versions to test ("JSettlers is tested with...")
    - Set up a new DB with instructions from the "Database Creation" section of [Database.md](Database.md),
      including (for any 1 DB type) running `-Djsettlers.db.bcrypt.work_factor=test`
      and then specifying a non-default `jsettlers.db.bcrypt.work_factor` when running the SQL setup script
    - (v2.0.00+) After setup, run SOCServer automated DB tests with `-Djsettlers.test.db=y`
    - Start up SOCServer with DB parameters and `-Djsettlers.accounts.admins=adm,name2,etc`
    - Run SOCAccountClient to create those admin accounts, some non-admin accounts
    - Run SOCAccountClient again: Should allow only admin accounts to log in: Try a non-admin, should fail
    - Run SOCPlayerClient: Nonexistent usernames with a password specified should have a pause before returning
      status from server, as if they were found but password was wrong
    - SOCPlayerClient: Log in with a case-insensitive account nickname (use all-caps or all-lowercase)
    - SOCPlayerClient: Log in as non-admin user, create game: `*who*` works (not an admin command) works,
      `*who* testgame` and `*who* *` shouldn't ; `*help*` shouldn't show any admin commands
    - Test SOCServer parameter `--pw-reset username`  
      SOCPlayerClient: Log in afterwards with new password and start a game
    - Server prop to require accounts (`jsettlers.accounts.required=Y`):  
      Should not allow login as nonexistent user with no password
    - Server prop for games saved in DB (`jsettlers.db.save.games=Y`):  
      Play a complete game, check for results there: `select * from games;`
    - Test creating as old schema (before v1.2.00) and upgrading
        - Get the old schema SQL files you'll need from the git repo by using any pre-1.2.00 release tag, for example:

              git show release-1.1.20:src/bin/sql/jsettlers-tables.sql > ../tmp/jsettlers-tables-1120.sql

          - Files for mysql: jsettlers-create-mysql.sql, jsettlers-tables.sql
          - For postgres: jsettlers-create-postgres.sql, jsettlers-tables.sql, jsettlers-sec-postgres.sql
          - For sqlite: Only jsettlers-tables.sql
        - Run DB setup scripts with instructions from the "Database Creation" section of [Database.md](Database.md)
          and beginning-of-file comments in jsettlers-create-mysql.sql or -postgres.sql
        - Run SOCServer with the old schema and property `-Djsettlers.accounts.admins=adm`;
          startup should print `Database schema upgrade is recommended`
        - Create an admin user named `adm` using SOCAccountClient
        - Run DB upgrade by running SOCServer with `-Djsettlers.db.upgrade_schema=Y` property
        - Run SOCServer as usual; startup should print `User database initialized`
        - Run JSettlers.jar; log in as `Adm` to test case-insensitive nicknames.  
          Make sure you can create a game, to test password encoding conversion.  
          Run the `*DBSETTINGS*` admin command to verify BCrypt password encoding is being used.
- Other misc testing
    - "Replace/Take Over" on lost connection:
        - Start a game at server with player client
        - Start a second client under your IDE's debugger & join that game
        - Start game, go through initial placement and into normal game play
        - In your IDE, pause the debugged client to simulate network connection loss
        - Start a new client and connect as that same username; should allow after appropriate number of seconds
    - Leave a practice game idle for hours, then finish it; bots should not time out or leave game
<<<<<<< HEAD
- Platform-specific: Recent and less-recent OSX and Windows; oldest JRE (1.7) and new JRE
=======
    - Leave a non-practice game idle for hours; should warn 10-15 minutes before 2-hour limit,
      should let you add time in 30-minute intervals up to original limit + 30 minutes
- Platform-specific: Recent and less-recent OSX and Windows; oldest JRE (1.5) and new JRE
>>>>>>> 48fbaae2
    - Keyboard shortcuts including game-reset dialog's esc/enter keys, FaceChooserFrame arrow keys
    - Sound, including 2 clients in same game for overlapping piece-place sound
    - Start or join networked game
    - Graphics, including scaling and antialiasing after window resize
    - Persistent user prefs (sound, auto-reject bot offer, window size)  
      Then, re-run to check default size with `-Djsettlers.debug.clear_prefs=PI_width,PI_height`
    - SQLite database setup, from instructions in [Database.md](Database.md)
- Instructions and Setup
    - [Readme.md](../Readme.md), `Readme.developer.md`, [Database.md](Database.md):
      Validate all URLs, including JDBC driver downloads
    - Follow server setup instructions in [Readme.md](../Readme.md)
    - Set up a new DB: Covered above in "Platform-specific"


## JSettlers on Github

The project code lives at https://github.com/jdmonin/JSettlers2 .
Patches can be sent by email or by pull request.
Please make sure your patch follows the project coding style.

The master branch receives new features and enhancements for the next 'minor'
release.  As soon as a bug is fixed or a feature's design is fairly stable, it
should be committed to master.

The master branch has new 2.0.xx development.  Until 2.0.00 is ready,
there's a stable-1.x.xx branch in case of urgent bugfixes, so we can release
new stable versions.  Most work on 1.x.xx is backported from 2.0; changeset
comments often mention a hash from a master commit.  Version 2.0.00 was
split off right after releasing version 1.1.13.

v3 is the experimental branch with major architectural changes.
Protobuf replaces the homegrown SOCMessage protocol.

Once 2.0.00 is out, we'll follow the usual jsettlers model: Because
jsettlers2.x.xx is mature at this point, Each minor release is a
stable release.

Each release's files are tagged for the release ("release-1.1.14").
The last commit for the release updates VERSIONS.txt with the final build number,
with a commit message like: Version 1.1.14 is build OV20120930
Then: git tag -a release-1.1.14 -m 'Version 1.1.14 is build OV20120930'

The github repo includes the full JSettlers2 CVS history formerly hosted at
http://sourceforge.net/projects/jsettlers2/ through 2012-09-28.
The old old source history from Robert S Thomas (2004-2005) can be found at
http://sourceforge.net/projects/jsettlers/ .<|MERGE_RESOLUTION|>--- conflicted
+++ resolved
@@ -998,13 +998,9 @@
         - In your IDE, pause the debugged client to simulate network connection loss
         - Start a new client and connect as that same username; should allow after appropriate number of seconds
     - Leave a practice game idle for hours, then finish it; bots should not time out or leave game
-<<<<<<< HEAD
-- Platform-specific: Recent and less-recent OSX and Windows; oldest JRE (1.7) and new JRE
-=======
     - Leave a non-practice game idle for hours; should warn 10-15 minutes before 2-hour limit,
       should let you add time in 30-minute intervals up to original limit + 30 minutes
-- Platform-specific: Recent and less-recent OSX and Windows; oldest JRE (1.5) and new JRE
->>>>>>> 48fbaae2
+- Platform-specific: Recent and less-recent OSX and Windows; oldest JRE (1.7) and new JRE
     - Keyboard shortcuts including game-reset dialog's esc/enter keys, FaceChooserFrame arrow keys
     - Sound, including 2 clients in same game for overlapping piece-place sound
     - Start or join networked game
