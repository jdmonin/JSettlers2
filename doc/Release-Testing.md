--- conflicted
+++ resolved
@@ -751,11 +751,7 @@
 
 ## Platform-specific
 
-<<<<<<< HEAD
-On most recent and less-recent OSX and Windows; oldest JRE (java 7) and a new JRE:
-=======
-On most recent and less-recent OSX and Windows; oldest JRE (java 6) and a new JRE/JDK:
->>>>>>> 6c5c9794
+On most recent and less-recent OSX and Windows; JRE 8 and a new JDK:
 
 - Dialog keyboard shortcuts, including New Game and Game Reset dialogs' esc/enter keys, FaceChooserFrame arrow keys
 - Sound, including 2 clients in same game for overlapping piece-place sound
