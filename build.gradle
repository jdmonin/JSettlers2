// JSettlers build script for gradle 4 and gradle 5
// See bottom of file for copyright and license information (GPLv3).

apply plugin: 'java'
apply plugin: 'com.google.protobuf'
apply plugin: 'war'  // for jsettlers-webapp servlet
apply plugin: 'application'
apply plugin: 'idea'

buildscript {
    repositories {
        mavenCentral()
        maven { url "http://google-diff-match-patch.googlecode.com/svn/trunk/maven" }
    }
    dependencies {
        classpath 'com.google.protobuf:protobuf-gradle-plugin:0.8.3'
    }
}

<<<<<<< HEAD
version = '3.0.00'  // same as in src/main/resources/resources/version.info
ext.i18neditor_version = '1.0.0'  // for PTE editor; same as in src/main/resources/pteResources/pteversion.properties
=======
version = '2.0.00'  // same as in src/main/resources/resources/version.info
ext.i18neditor_version = '1.1.0'  // for PTE editor; same as in src/main/resources/pteResources/pteversion.properties
ext.git_revision = '?'  // placed in jar manifests as Build-Revision attrib; will be filled in by findGitRevision task
>>>>>>> 964ac9c0

mainClassName = "soc.client.SOCPlayerClient"

compileJava {
    sourceCompatibility = '1.7'
    targetCompatibility = '1.7'
}

repositories {
    mavenCentral()
}

dependencies {
    testCompile 'junit:junit:4.12'
    providedCompile 'com.google.protobuf:protobuf-java:3.4.0'
    providedCompile 'com.google.protobuf:protobuf-java-util:3.4.0'   // for proto3 <-> json
    providedCompile 'javax.servlet:javax.servlet-api:3.1.0'  // Java EE 7
    providedCompile 'javax.websocket:javax.websocket-api:1.0'  // for java EE 7
}

sourceSets {
    extraTest {
        // also runs extraTest/python/*.py, see task extraTaskPython below
        java {
            compileClasspath += main.output + test.output
            runtimeClasspath += main.output + test.output
            srcDirs = ['src/extraTest/java']
        }
        // if needed later: resources.srcDir file('src/extraTest/resources')
    }
}

configurations {
    extraTestCompile.extendsFrom testCompile
    extraTestRuntime.extendsFrom testRuntime
}

tasks.withType(JavaCompile) {
    options.encoding = 'UTF-8'  // override the system's default encoding
        // To test that this has an effect, use 'Cp1252' instead here and expect "unmappable character" errors in StringUtil.java
}

// unit tests

// Make sure sql scripts are consistent with their template:
// If render.py finds problems, it will print a message showing which script(s) must be regenerated.
task testSrcDBTemplates(type: Exec) {
    executable 'python'  // expected to be in PATH
    workingDir 'src/main/bin/sql/template'
    args 'render.py', '-i', 'jsettlers-tables-tmpl.sql', '-d', 'mysql,sqlite,postgres', '-c', '../jsettlers-tables-%s.sql'
    outputs.upToDateWhen { false }  // never skip this test
}

tasks.withType(Test) { task ->
    task.outputs.upToDateWhen { false }  // never skip testing ("UP-TO-DATE") when it's asked for or is dependency
    task.afterSuite { desc, result ->
        if (! desc.parent) {
            // print overall results only
            // Testing results: :test SUCCESS (62 tests, 62 successes, 0 failures, 0 skipped)
            logger.lifecycle("Testing results: {} {} ({} tests, {} successes, {} failures, {} skipped)", task.path,
                result.resultType, result.testCount, result.successfulTestCount, result.failedTestCount, result.skippedTestCount)
        }
    }
}

test.dependsOn testSrcDBTemplates

// jars

// note: this task runs during configuration
task findGitRevision {
    def cmd = "git rev-parse --short HEAD"
    try {
        def proc = cmd.execute()
        project.ext.git_revision = proc.text.trim()
    } catch (Exception e) {
        // fail gracefully: continue build with git_revision = '?'
        project.logger.lifecycle("warning: findGitRevision can't execute git rev-parse; using '?'")
    }
}

tasks.withType(Jar) {
    includeEmptyDirs = false
    dependsOn findGitRevision
}

// prevent default jsettlers.git-<version>.{jar,zip,.tar.gz} artifact creation;
// various tasks will build artifacts with more specific names and contents instead
jar.enabled = false       // instead build serverJar, fullJar, i18neditorJar
distZip.enabled = false   // dist builds distFullZip
distTar.enabled = false   // dist builds distSrcTar, distFullTar

task serverJar(type: Jar) {
    baseName = 'JSettlersServer'
    version = project.version
    manifest {
        attributes(
            'Main-Class': 'soc.server.SOCServer',
            'Build-Revision': project.git_revision,
        )
    }
    from(sourceSets.main.output) {
        include "net/nand/util/i18n/mgr/**"
        include "soc/baseclient/**"
        include "soc/debug/**"
        include "soc/disableDebug/**"
        include "soc/game/**"
        include "soc/message/**"
        include "soc/proto/**"
        include "soc/robot/**"
        include "soc/server/**"
        include "soc/util/**"
    }
    from(sourceSets.main.resources) {
        include "resources/version.info"
        include "resources/strings/server/**"
    }
}

task fullJar(type: Jar) {
    baseName = 'JSettlers'
    version = project.version
    manifest {
        attributes(
            'Main-Class': 'soc.client.SOCPlayerClient',
            'Build-Revision': project.git_revision,
        )
    }
    from(sourceSets.main.output) {
        include "net/nand/util/i18n/mgr/**"
        include "soc/**"
    }
    from(sourceSets.main.resources) {
        include "resources/**"
    }
}

// PropertiesTranslatorEditor utility; not built by default
task i18neditorJar(type: Jar) {
    baseName = 'PTE'
    version = project.i18neditor_version
    manifest {
        attributes(
            'Main-Class': 'net.nand.util.i18n.gui.PTEMain',
            'Implementation-Version': project.i18neditor_version,
            'Build-Revision': project.git_revision,
        )
    }
    from(sourceSets.main.output) {
        include "net/nand/util/i18n/**"  // i18n string manager, parser/writer, editor gui
    }
    from(sourceSets.main.resources) {
        include "pteResources/**"   // for pteversion.properties, strings/**
    }
    from('src/main/java/net/nand/util/i18n/') {
       include 'README.txt'  // into root directory of jar
    }
}

// see https://github.com/google/protobuf-gradle-plugin
protobuf {
    generatedFilesBaseDir = "${projectDir}/generated/src/proto"
    protoc {
        artifact = 'com.google.protobuf:protoc:3.4.0'
    }
    generateProtoTasks {
        all().each { task ->
            task.builtins {
                java { }
                python { }  // will run protoc -python_out=... only if src/main/python/ has files
            }
        }
    }
}

// The .WAR built here is socserver.war, not anything for an HTML5 web app/client:
// The html5 client will be a separate build.
war {
    archiveName = 'socserver.war'  // no version, for constant prefix at deploy
    // includes src/main/webapp by default
    classpath = classpath - sourceSets.main.output  // excludes *.class: we'll include jsserver jar instead
    from(sourceSets.main.output) {
        into "WEB-INF/classes"
        include "socweb/server/**"
    }
    from(serverJar) {
        into "WEB-INF/lib"
    }
}

// distribution tgzs and zip

ant.defaultexcludes remove: "**/.gitignore"

// This copies everything in your "src" directory, so be sure to run on a clean repository only!
// Includes target/lib/ to prevent eclipse ant import error
FileTree srcTree = fileTree(dir: '.', includes: ['src/**', 'doc/**', 'build.*', 'Readme.*', '*.txt', '.gitignore', 'target/lib/.gitignore'])

// Naming reminder: [baseName]-[appendix]-[version]-[classifier].[extension]

// jsettlers-3.x.xx-src.tar.gz
task distSrcTar(type: Tar) {
    baseName = 'jsettlers'
    classifier = 'src'
    compression = Compression.GZIP
    extension = 'tar.gz'
    from srcTree
    into 'jsettlers-' + project.version + '-src/'
}

// jsettlers-3.x.xx-full.tar.gz
task distFullTar(type: Tar) {
    baseName = 'jsettlers'
    classifier = 'full'
    compression = Compression.GZIP
    extension = 'tar.gz'
    from srcTree, fullJar.outputs.files, serverJar.outputs.files
    into 'jsettlers-' + project.version + '/'
}

// jsettlers-3.x.xx-full.zip
task distFullZip(type: Zip) {
    baseName = 'jsettlers'
    classifier = 'full'
    from srcTree, fullJar.outputs.files, serverJar.outputs.files
    into 'jsettlers-' + project.version + '/'
}

tasks.withType(AbstractArchiveTask) {
    reproducibleFileOrder = true
}

// For dist, ensure no git-untracked files or uncommited changes in repo
task distCheckSrcDirty {
    outputs.upToDateWhen { false }  // prevent "Task has not declared any outputs despite executing actions"

    // Git command adapted from mark-longair's 2011-02-28 answer at
    // http://stackoverflow.com/questions/5139290/how-to-check-if-theres-nothing-to-be-committed-in-the-current-branch
    // Gradle capture of stdout from benjamin-muschko's 2012-06-19 answer at
    // https://stackoverflow.com/questions/11093223/how-to-use-exec-output-in-gradle
    doLast {
        new ByteArrayOutputStream().withStream { ostr ->
            def ostream = exec {
                executable = 'git'
                args = ['ls-files', '--other', '--exclude-standard', '--directory', '--no-empty-directory']
                    // ignore empty-ish target/classes/
                standardOutput = ostr
            }
            def stdout = ostr.toString().trim()
            if (! stdout.isEmpty())
            {
                println "Untracked files in repo: Commit, move, or .gitignore these:" + System.properties['line.separator'] + stdout
                throw new BuildCancelledException
                    ("Untracked files in repo: Commit, move, or .gitignore")
            }
        }
    }
}

task dist {
    dependsOn distCheckSrcDirty, distSrcTar, distFullTar, distFullZip
    doLast {
        println "Built for distribution:"
        [distSrcTar, distFullTar, distFullZip].each { dtask -> dtask.outputs.files.each { File file ->
            println file.name
    }}}
}

// misc

javadoc {    // generates into build/docs/javadoc/
    source = sourceSets.main.allJava
    classpath = sourceSets.main.runtimeClasspath
    title = 'JSettlers ' + project.version + ' API'
    excludes ['**/fedorahosted/**']
    options.memberLevel = JavadocMemberLevel.PACKAGE
    options.encoding = 'UTF-8'
    options.overview = 'src/main/java/main-overview.html'  // becomes overview-summary.html
    options.addBooleanOption('author', true)
    options.addBooleanOption('breakiterator', true)
    options.addBooleanOption('version', true)
    options.addBooleanOption('splitindex', false)
    if (JavaVersion.current().isJava8Compatible()) {
        // avoid overly-strict JDK 8 doclint;
        // jdk 7 javadoc doesn't recognize this flag
        options.addBooleanOption('Xdoclint:none', true)
    }
    // Unlike v1.x.xx in Ant, don't generate the "-use" page; IDEs can provide up-to-date usage info
}

// extra functional testing

task extraTest(type: Test) {
    testClassesDirs = sourceSets.extraTest.output.classesDirs
    classpath = sourceSets.extraTest.runtimeClasspath
    reports.junitXml.destination = file("$buildDir/extraTest-results")  // unit tests use buildDir/test-results
    reports.html.destination = file("$buildDir/reports/extraTests")     // unit tests use buildDir/reports/tests
    outputs.upToDateWhen { false }  // never skip running it
}

// run all python tests using PyUnit (unittest); returns 0 if no failures
task extraTestPython(type: Exec) {
    executable 'python'  // expected to be in PATH
    workingDir 'src/extraTest/python'
    args '-m', 'unittest', 'discover', '--verbose'  // discover requires python 2.7 or higher
    environment CLASSPATH: tasks.extraTest.classpath.asPath
}

extraTest.dependsOn test
extraTest.finalizedBy extraTestPython  // run java tests first; run python tests even if java fails

clean {
    // also remove python bytecode files
    delete fileTree("src/extraTest/python").matching{ include "**/*.pyc" }
}

artifacts {
    archives serverJar, fullJar
}

/*
 * This file is part of the JSettlers project.
 *
 * This file Copyright (C) 2017 Ruud Poutsma <rtimon@gmail.com>
 * Portions of this file Copyright (C) 2017,2019 Jeremy D Monin <jeremy@nand.net>
 *
 * This program is free software: you can redistribute it and/or modify
 * it under the terms of the GNU General Public License as published by
 * the Free Software Foundation, either version 3 of the License, or
 * (at your option) any later version.
 *
 * This program is distributed in the hope that it will be useful,
 * but WITHOUT ANY WARRANTY; without even the implied warranty of
 * MERCHANTABILITY or FITNESS FOR A PARTICULAR PURPOSE.  See the
 * GNU General Public License for more details.
 *
 * You should have received a copy of the GNU General Public License
 * along with this program.  If not, see http://www.gnu.org/licenses/ .
 */<|MERGE_RESOLUTION|>--- conflicted
+++ resolved
@@ -17,14 +17,9 @@
     }
 }
 
-<<<<<<< HEAD
 version = '3.0.00'  // same as in src/main/resources/resources/version.info
-ext.i18neditor_version = '1.0.0'  // for PTE editor; same as in src/main/resources/pteResources/pteversion.properties
-=======
-version = '2.0.00'  // same as in src/main/resources/resources/version.info
 ext.i18neditor_version = '1.1.0'  // for PTE editor; same as in src/main/resources/pteResources/pteversion.properties
 ext.git_revision = '?'  // placed in jar manifests as Build-Revision attrib; will be filled in by findGitRevision task
->>>>>>> 964ac9c0
 
 mainClassName = "soc.client.SOCPlayerClient"
 
